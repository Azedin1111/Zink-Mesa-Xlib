--- conflicted
+++ resolved
@@ -4372,12 +4372,6 @@
                              !s->has_param_exports, false,
                              s->per_vertex_outputs, s->outputs);
 
-<<<<<<< HEAD
-      if (s->has_param_exports) {
-         ac_nir_export_parameters(b, s->vs_output_param_offset,
-                                  s->per_vertex_outputs, 0,
-                                  s->outputs, NULL, NULL);
-=======
       /* Export generic attributes on GFX10.3
        * (On GFX11 they are already stored in the attribute ring.)
        */
@@ -4393,7 +4387,6 @@
       /* GFX11: also store special outputs to the attribute ring so PS can load them. */
       if (s->gfx_level >= GFX11 && (per_vertex_outputs & per_vertex_special)) {
          ms_emit_attribute_ring_output_stores(b, per_vertex_outputs & per_vertex_special, s);
->>>>>>> af1bc7f4
       }
    }
    nir_pop_if(b, if_has_output_vertex);
@@ -4452,11 +4445,6 @@
 
       ms_emit_primitive_export(b, prim_exp_arg, per_primitive_outputs, s);
 
-<<<<<<< HEAD
-      ac_nir_export_parameters(b, s->vs_output_param_offset,
-                               per_primitive_outputs, 0,
-                               s->outputs, NULL, NULL);
-=======
       /* Export generic attributes on GFX10.3
        * (On GFX11 they are already stored in the attribute ring.)
        */
@@ -4464,7 +4452,6 @@
          ac_nir_export_parameters(b, s->vs_output_param_offset, per_primitive_outputs, 0,
                                   s->outputs, NULL, NULL);
       }
->>>>>>> af1bc7f4
    }
    nir_pop_if(b, if_has_output_primitive);
 }
