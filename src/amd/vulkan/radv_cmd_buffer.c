/*
 * Copyright © 2016 Red Hat.
 * Copyright © 2016 Bas Nieuwenhuizen
 *
 * based in part on anv driver which is:
 * Copyright © 2015 Intel Corporation
 *
 * Permission is hereby granted, free of charge, to any person obtaining a
 * copy of this software and associated documentation files (the "Software"),
 * to deal in the Software without restriction, including without limitation
 * the rights to use, copy, modify, merge, publish, distribute, sublicense,
 * and/or sell copies of the Software, and to permit persons to whom the
 * Software is furnished to do so, subject to the following conditions:
 *
 * The above copyright notice and this permission notice (including the next
 * paragraph) shall be included in all copies or substantial portions of the
 * Software.
 *
 * THE SOFTWARE IS PROVIDED "AS IS", WITHOUT WARRANTY OF ANY KIND, EXPRESS OR
 * IMPLIED, INCLUDING BUT NOT LIMITED TO THE WARRANTIES OF MERCHANTABILITY,
 * FITNESS FOR A PARTICULAR PURPOSE AND NONINFRINGEMENT.  IN NO EVENT SHALL
 * THE AUTHORS OR COPYRIGHT HOLDERS BE LIABLE FOR ANY CLAIM, DAMAGES OR OTHER
 * LIABILITY, WHETHER IN AN ACTION OF CONTRACT, TORT OR OTHERWISE, ARISING
 * FROM, OUT OF OR IN CONNECTION WITH THE SOFTWARE OR THE USE OR OTHER DEALINGS
 * IN THE SOFTWARE.
 */

#include "radv_cs.h"
#include "radv_debug.h"
#include "radv_meta.h"
#include "radv_private.h"
#include "radv_radeon_winsys.h"
#include "radv_shader.h"
#include "sid.h"
#include "vk_format.h"
#include "vk_util.h"
#include "vk_enum_defines.h"
#include "vk_common_entrypoints.h"
#include "vk_render_pass.h"
#include "vk_framebuffer.h"

#include "ac_debug.h"
#include "ac_shader_args.h"

#include "util/fast_idiv_by_const.h"

enum {
   RADV_PREFETCH_VBO_DESCRIPTORS = (1 << 0),
   RADV_PREFETCH_VS = (1 << 1),
   RADV_PREFETCH_TCS = (1 << 2),
   RADV_PREFETCH_TES = (1 << 3),
   RADV_PREFETCH_GS = (1 << 4),
   RADV_PREFETCH_PS = (1 << 5),
   RADV_PREFETCH_MS = (1 << 6),
   RADV_PREFETCH_SHADERS = (RADV_PREFETCH_VS | RADV_PREFETCH_TCS | RADV_PREFETCH_TES |
                            RADV_PREFETCH_GS | RADV_PREFETCH_PS | RADV_PREFETCH_MS)
};

static void radv_handle_image_transition(struct radv_cmd_buffer *cmd_buffer,
                                         struct radv_image *image,
                                         VkImageLayout src_layout, VkImageLayout dst_layout,
                                         uint32_t src_family_index, uint32_t dst_family_index,
                                         const VkImageSubresourceRange *range,
                                         struct radv_sample_locations_state *sample_locs);

static void
radv_bind_dynamic_state(struct radv_cmd_buffer *cmd_buffer, const struct radv_dynamic_state *src)
{
   struct radv_dynamic_state *dest = &cmd_buffer->state.dynamic;
   uint64_t copy_mask = src->mask;
   uint64_t dest_mask = 0;

   dest->vk.dr.rectangle_count = src->vk.dr.rectangle_count;
   dest->sample_location.count = src->sample_location.count;

   if (copy_mask & RADV_DYNAMIC_VIEWPORT) {
      if (dest->vk.vp.viewport_count != src->vk.vp.viewport_count) {
         dest->vk.vp.viewport_count = src->vk.vp.viewport_count;
         dest_mask |= RADV_DYNAMIC_VIEWPORT;
      }

      if (memcmp(&dest->vk.vp.viewports, &src->vk.vp.viewports,
                 src->vk.vp.viewport_count * sizeof(VkViewport))) {
         typed_memcpy(dest->vk.vp.viewports, src->vk.vp.viewports, src->vk.vp.viewport_count);
         typed_memcpy(dest->hw_vp.xform, src->hw_vp.xform, src->vk.vp.viewport_count);
         dest_mask |= RADV_DYNAMIC_VIEWPORT;
      }
   }

   if (copy_mask & RADV_DYNAMIC_SCISSOR) {
      if (dest->vk.vp.scissor_count != src->vk.vp.scissor_count) {
         dest->vk.vp.scissor_count = src->vk.vp.scissor_count;
         dest_mask |= RADV_DYNAMIC_SCISSOR;
      }

      if (memcmp(&dest->vk.vp.scissors, &src->vk.vp.scissors,
                 src->vk.vp.scissor_count * sizeof(VkRect2D))) {
         typed_memcpy(dest->vk.vp.scissors, src->vk.vp.scissors, src->vk.vp.scissor_count);
         dest_mask |= RADV_DYNAMIC_SCISSOR;
      }
   }

   if (copy_mask & RADV_DYNAMIC_BLEND_CONSTANTS) {
      if (memcmp(&dest->vk.cb.blend_constants, &src->vk.cb.blend_constants, sizeof(src->vk.cb.blend_constants))) {
         typed_memcpy(dest->vk.cb.blend_constants, src->vk.cb.blend_constants, 4);
         dest_mask |= RADV_DYNAMIC_BLEND_CONSTANTS;
      }
   }

   if (copy_mask & RADV_DYNAMIC_DISCARD_RECTANGLE) {
      if (memcmp(&dest->vk.dr.rectangles, &src->vk.dr.rectangles,
                 src->vk.dr.rectangle_count * sizeof(VkRect2D))) {
         typed_memcpy(dest->vk.dr.rectangles, src->vk.dr.rectangles, src->vk.dr.rectangle_count);
         dest_mask |= RADV_DYNAMIC_DISCARD_RECTANGLE;
      }
   }

   if (copy_mask & RADV_DYNAMIC_SAMPLE_LOCATIONS) {
      if (dest->sample_location.per_pixel != src->sample_location.per_pixel ||
          dest->sample_location.grid_size.width != src->sample_location.grid_size.width ||
          dest->sample_location.grid_size.height != src->sample_location.grid_size.height ||
          memcmp(&dest->sample_location.locations, &src->sample_location.locations,
                 src->sample_location.count * sizeof(VkSampleLocationEXT))) {
         dest->sample_location.per_pixel = src->sample_location.per_pixel;
         dest->sample_location.grid_size = src->sample_location.grid_size;
         typed_memcpy(dest->sample_location.locations, src->sample_location.locations,
                      src->sample_location.count);
         dest_mask |= RADV_DYNAMIC_SAMPLE_LOCATIONS;
      }
   }

   if (copy_mask & RADV_DYNAMIC_COLOR_WRITE_MASK) {
      for (uint32_t i = 0; i < MAX_RTS; i++) {
         if (dest->vk.cb.attachments[i].write_mask != src->vk.cb.attachments[i].write_mask) {
            dest->vk.cb.attachments[i].write_mask = src->vk.cb.attachments[i].write_mask;
            dest_mask |= RADV_DYNAMIC_COLOR_WRITE_MASK;
         }
      }

      if (cmd_buffer->device->physical_device->rad_info.rbplus_allowed &&
          (dest_mask & RADV_DYNAMIC_COLOR_WRITE_MASK))
         cmd_buffer->state.dirty |= RADV_CMD_DIRTY_RBPLUS;
   }

   if (copy_mask & RADV_DYNAMIC_COLOR_BLEND_ENABLE) {
      for (uint32_t i = 0; i < MAX_RTS; i++) {
         if (dest->vk.cb.attachments[i].blend_enable != src->vk.cb.attachments[i].blend_enable) {
            dest->vk.cb.attachments[i].blend_enable = src->vk.cb.attachments[i].blend_enable;
            dest_mask |= RADV_DYNAMIC_COLOR_BLEND_ENABLE;
         }
      }
   }

   if (copy_mask & RADV_DYNAMIC_COLOR_BLEND_EQUATION) {
      for (uint32_t i = 0; i < MAX_RTS; i++) {
         if (dest->vk.cb.attachments[i].src_color_blend_factor != src->vk.cb.attachments[i].src_color_blend_factor ||
             dest->vk.cb.attachments[i].dst_color_blend_factor != src->vk.cb.attachments[i].dst_color_blend_factor ||
             dest->vk.cb.attachments[i].color_blend_op != src->vk.cb.attachments[i].color_blend_op ||
             dest->vk.cb.attachments[i].src_alpha_blend_factor != src->vk.cb.attachments[i].src_alpha_blend_factor ||
             dest->vk.cb.attachments[i].dst_alpha_blend_factor != src->vk.cb.attachments[i].dst_alpha_blend_factor ||
             dest->vk.cb.attachments[i].alpha_blend_op != src->vk.cb.attachments[i].alpha_blend_op) {
            dest->vk.cb.attachments[i].src_color_blend_factor = src->vk.cb.attachments[i].src_color_blend_factor;
            dest->vk.cb.attachments[i].dst_color_blend_factor = src->vk.cb.attachments[i].dst_color_blend_factor;
            dest->vk.cb.attachments[i].color_blend_op = src->vk.cb.attachments[i].color_blend_op;
            dest->vk.cb.attachments[i].src_alpha_blend_factor = src->vk.cb.attachments[i].src_alpha_blend_factor;
            dest->vk.cb.attachments[i].dst_alpha_blend_factor = src->vk.cb.attachments[i].dst_alpha_blend_factor;
            dest->vk.cb.attachments[i].alpha_blend_op = src->vk.cb.attachments[i].alpha_blend_op;
            dest_mask |= RADV_DYNAMIC_COLOR_BLEND_EQUATION;
         }
      }
   }

#define RADV_CMP_COPY(field, flag)                                \
   if (copy_mask & flag) {                                        \
      if (dest->field != src->field) {                            \
         dest->field = src->field;                                \
         dest_mask |= flag;                                       \
      }                                                           \
   }

   RADV_CMP_COPY(vk.ia.primitive_topology, RADV_DYNAMIC_PRIMITIVE_TOPOLOGY);
   RADV_CMP_COPY(vk.ia.primitive_restart_enable, RADV_DYNAMIC_PRIMITIVE_RESTART_ENABLE);

   RADV_CMP_COPY(vk.vp.depth_clip_negative_one_to_one, RADV_DYNAMIC_DEPTH_CLIP_NEGATIVE_ONE_TO_ONE);

   RADV_CMP_COPY(vk.ts.patch_control_points, RADV_DYNAMIC_PATCH_CONTROL_POINTS);
   RADV_CMP_COPY(vk.ts.domain_origin, RADV_DYNAMIC_TESS_DOMAIN_ORIGIN);

   RADV_CMP_COPY(vk.rs.line.width, RADV_DYNAMIC_LINE_WIDTH);
   RADV_CMP_COPY(vk.rs.depth_bias.constant, RADV_DYNAMIC_DEPTH_BIAS);
   RADV_CMP_COPY(vk.rs.depth_bias.clamp, RADV_DYNAMIC_DEPTH_BIAS);
   RADV_CMP_COPY(vk.rs.depth_bias.slope, RADV_DYNAMIC_DEPTH_BIAS);
   RADV_CMP_COPY(vk.rs.line.stipple.factor, RADV_DYNAMIC_LINE_STIPPLE);
   RADV_CMP_COPY(vk.rs.line.stipple.pattern, RADV_DYNAMIC_LINE_STIPPLE);
   RADV_CMP_COPY(vk.rs.cull_mode, RADV_DYNAMIC_CULL_MODE);
   RADV_CMP_COPY(vk.rs.front_face, RADV_DYNAMIC_FRONT_FACE);
   RADV_CMP_COPY(vk.rs.depth_bias.enable, RADV_DYNAMIC_DEPTH_BIAS_ENABLE);
   RADV_CMP_COPY(vk.rs.rasterizer_discard_enable, RADV_DYNAMIC_RASTERIZER_DISCARD_ENABLE);
   RADV_CMP_COPY(vk.rs.polygon_mode, RADV_DYNAMIC_POLYGON_MODE);
   RADV_CMP_COPY(vk.rs.line.stipple.enable, RADV_DYNAMIC_LINE_STIPPLE_ENABLE);
   RADV_CMP_COPY(vk.rs.depth_clip_enable, RADV_DYNAMIC_DEPTH_CLIP_ENABLE);
   RADV_CMP_COPY(vk.rs.conservative_mode, RADV_DYNAMIC_CONSERVATIVE_RAST_MODE);
   RADV_CMP_COPY(vk.rs.provoking_vertex, RADV_DYNAMIC_PROVOKING_VERTEX_MODE);
   RADV_CMP_COPY(vk.rs.depth_clamp_enable, RADV_DYNAMIC_DEPTH_CLAMP_ENABLE);
   RADV_CMP_COPY(vk.rs.line.mode, RADV_DYNAMIC_LINE_RASTERIZATION_MODE);

   RADV_CMP_COPY(vk.ms.alpha_to_coverage_enable, RADV_DYNAMIC_ALPHA_TO_COVERAGE_ENABLE);
   RADV_CMP_COPY(vk.ms.sample_mask, RADV_DYNAMIC_SAMPLE_MASK);
   RADV_CMP_COPY(vk.ms.rasterization_samples, RADV_DYNAMIC_RASTERIZATION_SAMPLES);

   RADV_CMP_COPY(vk.ds.depth.bounds_test.min, RADV_DYNAMIC_DEPTH_BOUNDS);
   RADV_CMP_COPY(vk.ds.depth.bounds_test.max, RADV_DYNAMIC_DEPTH_BOUNDS);
   RADV_CMP_COPY(vk.ds.stencil.front.compare_mask, RADV_DYNAMIC_STENCIL_COMPARE_MASK);
   RADV_CMP_COPY(vk.ds.stencil.back.compare_mask, RADV_DYNAMIC_STENCIL_COMPARE_MASK);
   RADV_CMP_COPY(vk.ds.stencil.front.write_mask, RADV_DYNAMIC_STENCIL_WRITE_MASK);
   RADV_CMP_COPY(vk.ds.stencil.back.write_mask, RADV_DYNAMIC_STENCIL_WRITE_MASK);
   RADV_CMP_COPY(vk.ds.stencil.front.reference, RADV_DYNAMIC_STENCIL_REFERENCE);
   RADV_CMP_COPY(vk.ds.stencil.back.reference, RADV_DYNAMIC_STENCIL_REFERENCE);
   RADV_CMP_COPY(vk.ds.depth.test_enable, RADV_DYNAMIC_DEPTH_TEST_ENABLE);
   RADV_CMP_COPY(vk.ds.depth.write_enable, RADV_DYNAMIC_DEPTH_WRITE_ENABLE);
   RADV_CMP_COPY(vk.ds.depth.compare_op, RADV_DYNAMIC_DEPTH_COMPARE_OP);
   RADV_CMP_COPY(vk.ds.depth.bounds_test.enable, RADV_DYNAMIC_DEPTH_BOUNDS_TEST_ENABLE);
   RADV_CMP_COPY(vk.ds.stencil.test_enable, RADV_DYNAMIC_STENCIL_TEST_ENABLE);
   RADV_CMP_COPY(vk.ds.stencil.front.op.fail, RADV_DYNAMIC_STENCIL_OP);
   RADV_CMP_COPY(vk.ds.stencil.front.op.pass, RADV_DYNAMIC_STENCIL_OP);
   RADV_CMP_COPY(vk.ds.stencil.front.op.depth_fail, RADV_DYNAMIC_STENCIL_OP);
   RADV_CMP_COPY(vk.ds.stencil.front.op.compare, RADV_DYNAMIC_STENCIL_OP);
   RADV_CMP_COPY(vk.ds.stencil.back.op.fail, RADV_DYNAMIC_STENCIL_OP);
   RADV_CMP_COPY(vk.ds.stencil.back.op.pass, RADV_DYNAMIC_STENCIL_OP);
   RADV_CMP_COPY(vk.ds.stencil.back.op.depth_fail, RADV_DYNAMIC_STENCIL_OP);
   RADV_CMP_COPY(vk.ds.stencil.back.op.compare, RADV_DYNAMIC_STENCIL_OP);

   RADV_CMP_COPY(vk.cb.logic_op, RADV_DYNAMIC_LOGIC_OP);
   RADV_CMP_COPY(vk.cb.color_write_enables, RADV_DYNAMIC_COLOR_WRITE_ENABLE);
   RADV_CMP_COPY(vk.cb.logic_op_enable, RADV_DYNAMIC_LOGIC_OP_ENABLE);

   RADV_CMP_COPY(vk.fsr.fragment_size.width, RADV_DYNAMIC_FRAGMENT_SHADING_RATE);
   RADV_CMP_COPY(vk.fsr.fragment_size.height, RADV_DYNAMIC_FRAGMENT_SHADING_RATE);
   RADV_CMP_COPY(vk.fsr.combiner_ops[0], RADV_DYNAMIC_FRAGMENT_SHADING_RATE);
   RADV_CMP_COPY(vk.fsr.combiner_ops[1], RADV_DYNAMIC_FRAGMENT_SHADING_RATE);

#undef RADV_CMP_COPY

   cmd_buffer->state.dirty |= dest_mask;
}

bool
radv_cmd_buffer_uses_mec(struct radv_cmd_buffer *cmd_buffer)
{
   return cmd_buffer->qf == RADV_QUEUE_COMPUTE &&
          cmd_buffer->device->physical_device->rad_info.gfx_level >= GFX7;
}

enum amd_ip_type
radv_queue_family_to_ring(struct radv_physical_device *physical_device,
                          enum radv_queue_family f)
{
   switch (f) {
   case RADV_QUEUE_GENERAL:
      return AMD_IP_GFX;
   case RADV_QUEUE_COMPUTE:
      return AMD_IP_COMPUTE;
   case RADV_QUEUE_TRANSFER:
      return AMD_IP_SDMA;
   case RADV_QUEUE_VIDEO_DEC:
      return radv_has_uvd(physical_device) ? AMD_IP_UVD : AMD_IP_VCN_DEC;
   case RADV_QUEUE_VIDEO_ENC:
      return AMD_IP_VCN_ENC;
   default:
      unreachable("Unknown queue family");
   }
}

static void
radv_emit_write_data_packet(struct radv_cmd_buffer *cmd_buffer, unsigned engine_sel, uint64_t va,
                            unsigned count, const uint32_t *data)
{
   struct radeon_cmdbuf *cs = cmd_buffer->cs;

   radeon_check_space(cmd_buffer->device->ws, cs, 4 + count);

   radeon_emit(cs, PKT3(PKT3_WRITE_DATA, 2 + count, 0));
   radeon_emit(cs, S_370_DST_SEL(V_370_MEM) | S_370_WR_CONFIRM(1) | S_370_ENGINE_SEL(engine_sel));
   radeon_emit(cs, va);
   radeon_emit(cs, va >> 32);
   radeon_emit_array(cs, data, count);
}

static void
radv_emit_clear_data(struct radv_cmd_buffer *cmd_buffer, unsigned engine_sel, uint64_t va,
                     unsigned size)
{
   uint32_t *zeroes = alloca(size);
   memset(zeroes, 0, size);
   radv_emit_write_data_packet(cmd_buffer, engine_sel, va, size / 4, zeroes);
}

static void
radv_destroy_cmd_buffer(struct vk_command_buffer *vk_cmd_buffer)
{
   struct radv_cmd_buffer *cmd_buffer = container_of(vk_cmd_buffer, struct radv_cmd_buffer, vk);

   list_for_each_entry_safe(struct radv_cmd_buffer_upload, up, &cmd_buffer->upload.list, list)
   {
      radv_rmv_log_command_buffer_bo_destroy(cmd_buffer->device, up->upload_bo);
      cmd_buffer->device->ws->buffer_destroy(cmd_buffer->device->ws, up->upload_bo);
      list_del(&up->list);
      free(up);
   }

   if (cmd_buffer->upload.upload_bo) {
      radv_rmv_log_command_buffer_bo_destroy(cmd_buffer->device, cmd_buffer->upload.upload_bo);
      cmd_buffer->device->ws->buffer_destroy(cmd_buffer->device->ws, cmd_buffer->upload.upload_bo);
   }

   if (cmd_buffer->cs)
      cmd_buffer->device->ws->cs_destroy(cmd_buffer->cs);
   if (cmd_buffer->ace_internal.cs)
      cmd_buffer->device->ws->cs_destroy(cmd_buffer->ace_internal.cs);

   for (unsigned i = 0; i < MAX_BIND_POINTS; i++) {
      struct radv_descriptor_set_header *set = &cmd_buffer->descriptors[i].push_set.set;
      free(set->mapped_ptr);
      if (set->layout)
         vk_descriptor_set_layout_unref(&cmd_buffer->device->vk, &set->layout->vk);
      vk_object_base_finish(&set->base);
   }

   vk_object_base_finish(&cmd_buffer->meta_push_descriptors.base);

   vk_command_buffer_finish(&cmd_buffer->vk);
   vk_free(&cmd_buffer->vk.pool->alloc, cmd_buffer);
}

static VkResult
radv_create_cmd_buffer(struct vk_command_pool *pool,
                       struct vk_command_buffer **cmd_buffer_out)
{
   struct radv_device *device = container_of(pool->base.device, struct radv_device, vk);

   struct radv_cmd_buffer *cmd_buffer;
   unsigned ring;
   cmd_buffer = vk_zalloc(&pool->alloc, sizeof(*cmd_buffer), 8,
                          VK_SYSTEM_ALLOCATION_SCOPE_OBJECT);
   if (cmd_buffer == NULL)
      return vk_error(device, VK_ERROR_OUT_OF_HOST_MEMORY);

   VkResult result =
      vk_command_buffer_init(pool, &cmd_buffer->vk, &radv_cmd_buffer_ops, 0);
   if (result != VK_SUCCESS) {
      vk_free(&cmd_buffer->vk.pool->alloc, cmd_buffer);
      return result;
   }

   list_inithead(&cmd_buffer->upload.list);

   cmd_buffer->device = device;

   cmd_buffer->qf = vk_queue_to_radv(device->physical_device, pool->queue_family_index);

   ring = radv_queue_family_to_ring(device->physical_device, cmd_buffer->qf);

   cmd_buffer->cs = device->ws->cs_create(device->ws, ring);
   if (!cmd_buffer->cs) {
      radv_destroy_cmd_buffer(&cmd_buffer->vk);
      return vk_error(device, VK_ERROR_OUT_OF_HOST_MEMORY);
   }

   vk_object_base_init(&device->vk, &cmd_buffer->meta_push_descriptors.base,
                       VK_OBJECT_TYPE_DESCRIPTOR_SET);

   for (unsigned i = 0; i < MAX_BIND_POINTS; i++)
      vk_object_base_init(&device->vk, &cmd_buffer->descriptors[i].push_set.set.base,
                          VK_OBJECT_TYPE_DESCRIPTOR_SET);

   *cmd_buffer_out = &cmd_buffer->vk;

   return VK_SUCCESS;
}

void
radv_cmd_buffer_reset_rendering(struct radv_cmd_buffer *cmd_buffer)
{
   memset(&cmd_buffer->state.render, 0, sizeof(cmd_buffer->state.render));
}

static void
radv_reset_cmd_buffer(struct vk_command_buffer *vk_cmd_buffer,
                      UNUSED VkCommandBufferResetFlags flags)
{
   struct radv_cmd_buffer *cmd_buffer = container_of(vk_cmd_buffer, struct radv_cmd_buffer, vk);

   vk_command_buffer_reset(&cmd_buffer->vk);

   cmd_buffer->device->ws->cs_reset(cmd_buffer->cs);
   if (cmd_buffer->ace_internal.cs)
      cmd_buffer->device->ws->cs_reset(cmd_buffer->ace_internal.cs);

   list_for_each_entry_safe(struct radv_cmd_buffer_upload, up, &cmd_buffer->upload.list, list)
   {
      radv_rmv_log_command_buffer_bo_destroy(cmd_buffer->device, up->upload_bo);
      cmd_buffer->device->ws->buffer_destroy(cmd_buffer->device->ws, up->upload_bo);
      list_del(&up->list);
      free(up);
   }

   cmd_buffer->push_constant_stages = 0;
   cmd_buffer->scratch_size_per_wave_needed = 0;
   cmd_buffer->scratch_waves_wanted = 0;
   cmd_buffer->compute_scratch_size_per_wave_needed = 0;
   cmd_buffer->compute_scratch_waves_wanted = 0;
   cmd_buffer->esgs_ring_size_needed = 0;
   cmd_buffer->gsvs_ring_size_needed = 0;
   cmd_buffer->tess_rings_needed = false;
   cmd_buffer->task_rings_needed = false;
   cmd_buffer->mesh_scratch_ring_needed = false;
   cmd_buffer->gds_needed = false;
   cmd_buffer->gds_oa_needed = false;
   cmd_buffer->sample_positions_needed = false;
   cmd_buffer->ace_internal.sem.gfx2ace_value = 0;
   cmd_buffer->ace_internal.sem.emitted_gfx2ace_value = 0;
   cmd_buffer->ace_internal.sem.va = 0;
   cmd_buffer->shader_upload_seq = 0;

   if (cmd_buffer->upload.upload_bo)
      radv_cs_add_buffer(cmd_buffer->device->ws, cmd_buffer->cs, cmd_buffer->upload.upload_bo);
   cmd_buffer->upload.offset = 0;

   memset(cmd_buffer->vertex_binding_buffers, 0, sizeof(struct radv_buffer *) * cmd_buffer->used_vertex_bindings);
   cmd_buffer->used_vertex_bindings = 0;

   for (unsigned i = 0; i < MAX_BIND_POINTS; i++) {
      cmd_buffer->descriptors[i].dirty = 0;
      cmd_buffer->descriptors[i].valid = 0;
   }

   radv_cmd_buffer_reset_rendering(cmd_buffer);
}

const struct vk_command_buffer_ops radv_cmd_buffer_ops = {
   .create = radv_create_cmd_buffer,
   .reset = radv_reset_cmd_buffer,
   .destroy = radv_destroy_cmd_buffer,
};

static bool
radv_cmd_buffer_resize_upload_buf(struct radv_cmd_buffer *cmd_buffer, uint64_t min_needed)
{
   uint64_t new_size;
   struct radeon_winsys_bo *bo = NULL;
   struct radv_cmd_buffer_upload *upload;
   struct radv_device *device = cmd_buffer->device;

   new_size = MAX2(min_needed, 16 * 1024);
   new_size = MAX2(new_size, 2 * cmd_buffer->upload.size);

   VkResult result =
      device->ws->buffer_create(device->ws, new_size, 4096, device->ws->cs_domain(device->ws),
                                RADEON_FLAG_CPU_ACCESS | RADEON_FLAG_NO_INTERPROCESS_SHARING |
                                   RADEON_FLAG_32BIT | RADEON_FLAG_GTT_WC,
                                RADV_BO_PRIORITY_UPLOAD_BUFFER, 0, &bo);

   if (result != VK_SUCCESS) {
      vk_command_buffer_set_error(&cmd_buffer->vk, result);
      return false;
   }

   radv_cs_add_buffer(device->ws, cmd_buffer->cs, bo);
   if (cmd_buffer->upload.upload_bo) {
      upload = malloc(sizeof(*upload));

      if (!upload) {
         vk_command_buffer_set_error(&cmd_buffer->vk, VK_ERROR_OUT_OF_HOST_MEMORY);
         device->ws->buffer_destroy(device->ws, bo);
         return false;
      }

      memcpy(upload, &cmd_buffer->upload, sizeof(*upload));
      list_add(&upload->list, &cmd_buffer->upload.list);
   }

   cmd_buffer->upload.upload_bo = bo;
   cmd_buffer->upload.size = new_size;
   cmd_buffer->upload.offset = 0;
   cmd_buffer->upload.map = device->ws->buffer_map(cmd_buffer->upload.upload_bo);

   if (!cmd_buffer->upload.map) {
      vk_command_buffer_set_error(&cmd_buffer->vk, VK_ERROR_OUT_OF_DEVICE_MEMORY);
      return false;
   }
   radv_rmv_log_command_buffer_bo_create(device, cmd_buffer->upload.upload_bo, 0,
                                         cmd_buffer->upload.size, 0);

   return true;
}

bool
radv_cmd_buffer_upload_alloc_aligned(struct radv_cmd_buffer *cmd_buffer, unsigned size,
                                     unsigned alignment,
                                     unsigned *out_offset, void **ptr)
{
   assert(size % 4 == 0);

   struct radeon_info *rad_info = &cmd_buffer->device->physical_device->rad_info;

   /* Align to the scalar cache line size if it results in this allocation
    * being placed in less of them.
    */
   unsigned offset = cmd_buffer->upload.offset;
   unsigned line_size = rad_info->gfx_level >= GFX10 ? 64 : 32;
   unsigned gap = align(offset, line_size) - offset;
   if ((size & (line_size - 1)) > gap)
      offset = align(offset, line_size);

   if (alignment)
      offset = align(offset, alignment);
   if (offset + size > cmd_buffer->upload.size) {
      if (!radv_cmd_buffer_resize_upload_buf(cmd_buffer, size))
         return false;
      offset = 0;
   }

   *out_offset = offset;
   *ptr = cmd_buffer->upload.map + offset;

   cmd_buffer->upload.offset = offset + size;
   return true;
}

bool
radv_cmd_buffer_upload_alloc(struct radv_cmd_buffer *cmd_buffer, unsigned size,
                             unsigned *out_offset, void **ptr)
{
   return radv_cmd_buffer_upload_alloc_aligned(cmd_buffer, size, 0, out_offset, ptr);
}

bool
radv_cmd_buffer_upload_data(struct radv_cmd_buffer *cmd_buffer, unsigned size, const void *data,
                            unsigned *out_offset)
{
   uint8_t *ptr;

   if (!radv_cmd_buffer_upload_alloc(cmd_buffer, size, out_offset, (void **)&ptr))
      return false;
   assert(ptr);

   memcpy(ptr, data, size);
   return true;
}

void
radv_cmd_buffer_trace_emit(struct radv_cmd_buffer *cmd_buffer)
{
   struct radv_device *device = cmd_buffer->device;
   struct radeon_cmdbuf *cs = cmd_buffer->cs;
   uint64_t va;

   if (cmd_buffer->qf != RADV_QUEUE_GENERAL &&
       cmd_buffer->qf != RADV_QUEUE_COMPUTE)
      return;

   va = radv_buffer_get_va(device->trace_bo);
   if (cmd_buffer->vk.level == VK_COMMAND_BUFFER_LEVEL_SECONDARY)
      va += 4;

   ++cmd_buffer->state.trace_id;
   radv_emit_write_data_packet(cmd_buffer, V_370_ME, va, 1, &cmd_buffer->state.trace_id);

   radeon_check_space(cmd_buffer->device->ws, cs, 2);

   radeon_emit(cs, PKT3(PKT3_NOP, 0, 0));
   radeon_emit(cs, AC_ENCODE_TRACE_POINT(cmd_buffer->state.trace_id));
}

static void
radv_ace_internal_barrier(struct radv_cmd_buffer *cmd_buffer, VkPipelineStageFlags2 src_stage_mask,
                          VkPipelineStageFlags2 dst_stage_mask)
{
   /* Update flush bits from the main cmdbuf, except the stage flush. */
   cmd_buffer->ace_internal.flush_bits |=
      cmd_buffer->state.flush_bits & RADV_CMD_FLUSH_ALL_COMPUTE & ~RADV_CMD_FLAG_CS_PARTIAL_FLUSH;

   /* Add stage flush only when necessary. */
   if (src_stage_mask &
       (VK_PIPELINE_STAGE_2_TASK_SHADER_BIT_EXT | VK_PIPELINE_STAGE_2_TRANSFER_BIT |
        VK_PIPELINE_STAGE_2_BOTTOM_OF_PIPE_BIT | VK_PIPELINE_STAGE_2_ALL_COMMANDS_BIT))
      cmd_buffer->ace_internal.flush_bits |= RADV_CMD_FLAG_CS_PARTIAL_FLUSH;

   /* Block task shaders when we have to wait for CP DMA on the GFX cmdbuf. */
   if (src_stage_mask &
       (VK_PIPELINE_STAGE_2_COPY_BIT | VK_PIPELINE_STAGE_2_CLEAR_BIT |
        VK_PIPELINE_STAGE_2_ALL_TRANSFER_BIT | VK_PIPELINE_STAGE_2_BOTTOM_OF_PIPE_BIT |
        VK_PIPELINE_STAGE_2_ALL_COMMANDS_BIT))
      dst_stage_mask |= cmd_buffer->state.dma_is_busy ? VK_PIPELINE_STAGE_2_TASK_SHADER_BIT_EXT : 0;

   /* Increment the GFX/ACE semaphore when task shaders are blocked. */
   if (dst_stage_mask &
       (VK_PIPELINE_STAGE_2_TOP_OF_PIPE_BIT_KHR | VK_PIPELINE_STAGE_2_DRAW_INDIRECT_BIT |
        VK_PIPELINE_STAGE_2_TASK_SHADER_BIT_EXT))
      cmd_buffer->ace_internal.sem.gfx2ace_value++;
}

static void
radv_ace_internal_cache_flush(struct radv_cmd_buffer *cmd_buffer)
{
   struct radeon_cmdbuf *ace_cs = cmd_buffer->ace_internal.cs;
   const uint32_t flush_bits = cmd_buffer->ace_internal.flush_bits;
   enum rgp_flush_bits sqtt_flush_bits = 0;

   si_cs_emit_cache_flush(ace_cs, cmd_buffer->device->physical_device->rad_info.gfx_level, NULL, 0,
                          true, flush_bits, &sqtt_flush_bits, 0);

   cmd_buffer->ace_internal.flush_bits = 0;
}

static uint64_t
radv_ace_internal_sem_create(struct radv_cmd_buffer *cmd_buffer)
{
   /* DWORD 0: GFX->ACE semaphore (GFX blocks ACE, ie. ACE waits for GFX)
    * DWORD 1: ACE->GFX semaphore
    */
   uint64_t sem_init = 0;
   uint32_t va_off = 0;
   if (!radv_cmd_buffer_upload_data(cmd_buffer, sizeof(uint64_t), &sem_init, &va_off)) {
      vk_command_buffer_set_error(&cmd_buffer->vk, VK_ERROR_OUT_OF_HOST_MEMORY);
      return 0;
   }

   return radv_buffer_get_va(cmd_buffer->upload.upload_bo) + va_off;
}

static bool
radv_ace_internal_sem_dirty(const struct radv_cmd_buffer *cmd_buffer)
{
   return cmd_buffer->ace_internal.sem.gfx2ace_value !=
          cmd_buffer->ace_internal.sem.emitted_gfx2ace_value;
}

ALWAYS_INLINE static bool
radv_flush_gfx2ace_semaphore(struct radv_cmd_buffer *cmd_buffer)
{
   if (!radv_ace_internal_sem_dirty(cmd_buffer))
      return false;

   if (!cmd_buffer->ace_internal.sem.va) {
      cmd_buffer->ace_internal.sem.va = radv_ace_internal_sem_create(cmd_buffer);
      if (!cmd_buffer->ace_internal.sem.va)
         return false;
   }

   /* GFX writes a value to the semaphore which ACE can wait for.*/
   si_cs_emit_write_event_eop(
      cmd_buffer->cs, cmd_buffer->device->physical_device->rad_info.gfx_level,
      radv_cmd_buffer_uses_mec(cmd_buffer), V_028A90_BOTTOM_OF_PIPE_TS, 0, EOP_DST_SEL_MEM,
      EOP_DATA_SEL_VALUE_32BIT, cmd_buffer->ace_internal.sem.va,
      cmd_buffer->ace_internal.sem.gfx2ace_value, cmd_buffer->gfx9_eop_bug_va);

   cmd_buffer->ace_internal.sem.emitted_gfx2ace_value = cmd_buffer->ace_internal.sem.gfx2ace_value;
   return true;
}

ALWAYS_INLINE static void
radv_wait_gfx2ace_semaphore(struct radv_cmd_buffer *cmd_buffer)
{
   assert(cmd_buffer->ace_internal.sem.va);
   struct radeon_cmdbuf *ace_cs = cmd_buffer->ace_internal.cs;
   radeon_check_space(cmd_buffer->device->ws, ace_cs, 7);

   /* ACE waits for the semaphore which GFX wrote. */
   radv_cp_wait_mem(ace_cs, WAIT_REG_MEM_GREATER_OR_EQUAL, cmd_buffer->ace_internal.sem.va,
                    cmd_buffer->ace_internal.sem.gfx2ace_value, 0xffffffff);
}

static struct radeon_cmdbuf *
radv_ace_internal_create(struct radv_cmd_buffer *cmd_buffer)
{
   assert(!cmd_buffer->ace_internal.cs);
   struct radv_device *device = cmd_buffer->device;
   struct radeon_cmdbuf *ace_cs = device->ws->cs_create(device->ws, AMD_IP_COMPUTE);

   if (!ace_cs)
      vk_command_buffer_set_error(&cmd_buffer->vk, VK_ERROR_OUT_OF_HOST_MEMORY);

   return ace_cs;
}

static VkResult
radv_ace_internal_finalize(struct radv_cmd_buffer *cmd_buffer)
{
   assert(cmd_buffer->ace_internal.cs);
   struct radv_device *device = cmd_buffer->device;
   struct radeon_cmdbuf *ace_cs = cmd_buffer->ace_internal.cs;

   /* Emit pending cache flush. */
   radv_ace_internal_cache_flush(cmd_buffer);

   /* Clear the GFX<->ACE semaphores if they exist.
    * This is necessary in case the same cmd buffer is submitted again in the future.
    */
   if (cmd_buffer->ace_internal.sem.va) {
      struct radeon_cmdbuf *cs = cmd_buffer->cs;
      uint64_t gfx2ace_va = cmd_buffer->ace_internal.sem.va;
      uint64_t ace2gfx_va = cmd_buffer->ace_internal.sem.va + 4;

      /* ACE: write 0 to the GFX->ACE semaphore. */
      radeon_emit(ace_cs, PKT3(PKT3_WRITE_DATA, 3, 0));
      radeon_emit(ace_cs, S_370_DST_SEL(V_370_MEM) | S_370_WR_CONFIRM(1) | S_370_ENGINE_SEL(V_370_ME));
      radeon_emit(ace_cs, gfx2ace_va);
      radeon_emit(ace_cs, gfx2ace_va >> 32);
      radeon_emit(ace_cs, 0);

      /* GFX: write 0 to the ACE->GFX semaphore. */
      radeon_emit(cs, PKT3(PKT3_WRITE_DATA, 3, 0));
      radeon_emit(cs, S_370_DST_SEL(V_370_MEM) | S_370_WR_CONFIRM(1) | S_370_ENGINE_SEL(V_370_ME));
      radeon_emit(cs, ace2gfx_va);
      radeon_emit(cs, ace2gfx_va >> 32);
      radeon_emit(cs, 0);
   }

   return device->ws->cs_finalize(ace_cs);
}

static void
radv_cmd_buffer_after_draw(struct radv_cmd_buffer *cmd_buffer, enum radv_cmd_flush_bits flags)
{
   const struct radv_device *device = cmd_buffer->device;
   if (unlikely(device->thread_trace.bo)) {
      radeon_check_space(device->ws, cmd_buffer->cs, 2);

      radeon_emit(cmd_buffer->cs, PKT3(PKT3_EVENT_WRITE, 0, 0));
      radeon_emit(cmd_buffer->cs, EVENT_TYPE(V_028A90_THREAD_TRACE_MARKER) | EVENT_INDEX(0));
   }

   if (device->instance->debug_flags & RADV_DEBUG_SYNC_SHADERS) {
      enum rgp_flush_bits sqtt_flush_bits = 0;
      assert(flags & (RADV_CMD_FLAG_PS_PARTIAL_FLUSH | RADV_CMD_FLAG_CS_PARTIAL_FLUSH));

      ASSERTED const unsigned cdw_max = radeon_check_space(device->ws, cmd_buffer->cs, 4);

      /* Force wait for graphics or compute engines to be idle. */
      si_cs_emit_cache_flush(cmd_buffer->cs, device->physical_device->rad_info.gfx_level,
                             &cmd_buffer->gfx9_fence_idx, cmd_buffer->gfx9_fence_va,
                             radv_cmd_buffer_uses_mec(cmd_buffer), flags, &sqtt_flush_bits,
                             cmd_buffer->gfx9_eop_bug_va);

      assert(cmd_buffer->cs->cdw <= cdw_max);

      if (cmd_buffer->state.graphics_pipeline && (flags & RADV_CMD_FLAG_PS_PARTIAL_FLUSH) &&
          radv_pipeline_has_stage(cmd_buffer->state.graphics_pipeline, MESA_SHADER_TASK)) {
         /* Force wait for compute engines to be idle on the internal cmdbuf. */
         si_cs_emit_cache_flush(cmd_buffer->ace_internal.cs,
                                device->physical_device->rad_info.gfx_level, NULL, 0, true,
                                RADV_CMD_FLAG_CS_PARTIAL_FLUSH, &sqtt_flush_bits, 0);
      }
   }

   if (unlikely(device->trace_bo))
      radv_cmd_buffer_trace_emit(cmd_buffer);
}

static void
radv_save_pipeline(struct radv_cmd_buffer *cmd_buffer, struct radv_pipeline *pipeline)
{
   struct radv_device *device = cmd_buffer->device;
   enum amd_ip_type ring;
   uint32_t data[2];
   uint64_t va;

   va = radv_buffer_get_va(device->trace_bo);

   ring = radv_queue_family_to_ring(device->physical_device, cmd_buffer->qf);

   switch (ring) {
   case AMD_IP_GFX:
      va += 8;
      break;
   case AMD_IP_COMPUTE:
      va += 16;
      break;
   default:
      assert(!"invalid IP type");
   }

   uint64_t pipeline_address = (uintptr_t)pipeline;
   data[0] = pipeline_address;
   data[1] = pipeline_address >> 32;

   radv_emit_write_data_packet(cmd_buffer, V_370_ME, va, 2, data);
}

static void
radv_save_vertex_descriptors(struct radv_cmd_buffer *cmd_buffer, uint64_t vb_ptr)
{
   struct radv_device *device = cmd_buffer->device;
   uint32_t data[2];
   uint64_t va;

   va = radv_buffer_get_va(device->trace_bo);
   va += 24;

   data[0] = vb_ptr;
   data[1] = vb_ptr >> 32;

   radv_emit_write_data_packet(cmd_buffer, V_370_ME, va, 2, data);
}

static void
radv_save_vs_prolog(struct radv_cmd_buffer *cmd_buffer, const struct radv_shader_part *prolog)
{
   struct radv_device *device = cmd_buffer->device;
   uint32_t data[2];
   uint64_t va;

   va = radv_buffer_get_va(device->trace_bo);
   va += 32;

   uint64_t prolog_address = (uintptr_t)prolog;
   data[0] = prolog_address;
   data[1] = prolog_address >> 32;

   radv_emit_write_data_packet(cmd_buffer, V_370_ME, va, 2, data);
}

void
radv_set_descriptor_set(struct radv_cmd_buffer *cmd_buffer, VkPipelineBindPoint bind_point,
                        struct radv_descriptor_set *set, unsigned idx)
{
   struct radv_descriptor_state *descriptors_state =
      radv_get_descriptors_state(cmd_buffer, bind_point);

   descriptors_state->sets[idx] = set;

   descriptors_state->valid |= (1u << idx); /* active descriptors */
   descriptors_state->dirty |= (1u << idx);
}

static void
radv_save_descriptors(struct radv_cmd_buffer *cmd_buffer, VkPipelineBindPoint bind_point)
{
   struct radv_descriptor_state *descriptors_state =
      radv_get_descriptors_state(cmd_buffer, bind_point);
   struct radv_device *device = cmd_buffer->device;
   uint32_t data[MAX_SETS * 2] = {0};
   uint64_t va;
   va = radv_buffer_get_va(device->trace_bo) + 40;

   u_foreach_bit(i, descriptors_state->valid)
   {
      struct radv_descriptor_set *set = descriptors_state->sets[i];
      data[i * 2] = (uint64_t)(uintptr_t)set;
      data[i * 2 + 1] = (uint64_t)(uintptr_t)set >> 32;
   }

   radv_emit_write_data_packet(cmd_buffer, V_370_ME, va, MAX_SETS * 2, data);
}

const struct radv_userdata_info *
radv_get_user_sgpr(const struct radv_shader *shader, int idx)
{
   return &shader->info.user_sgprs_locs.shader_data[idx];
}

static void
radv_emit_userdata_address(struct radv_device *device, struct radeon_cmdbuf *cs,
                           struct radv_shader *shader, uint32_t base_reg, int idx, uint64_t va)
{
   const struct radv_userdata_info *loc = &shader->info.user_sgprs_locs.shader_data[idx];

   if (loc->sgpr_idx == -1)
      return;

   assert(loc->num_sgprs == 1);

   radv_emit_shader_pointer(device, cs, base_reg + loc->sgpr_idx * 4, va, false);
}

static uint64_t
radv_descriptor_get_va(const struct radv_descriptor_state *descriptors_state, unsigned set_idx)
{
   struct radv_descriptor_set *set = descriptors_state->sets[set_idx];
   uint64_t va;

   if (set) {
      va = set->header.va;
   } else {
      va = descriptors_state->descriptor_buffers[set_idx];
   }

   return va;
}

static void
radv_emit_descriptor_pointers(struct radv_device *device, struct radeon_cmdbuf *cs,
                              struct radv_shader *shader, uint32_t sh_base,
                              struct radv_descriptor_state *descriptors_state)
{
   struct radv_userdata_locations *locs = &shader->info.user_sgprs_locs;
   unsigned mask = locs->descriptor_sets_enabled;

   mask &= descriptors_state->dirty & descriptors_state->valid;

   while (mask) {
      int start, count;

      u_bit_scan_consecutive_range(&mask, &start, &count);

      struct radv_userdata_info *loc = &locs->descriptor_sets[start];
      unsigned sh_offset = sh_base + loc->sgpr_idx * 4;

      radv_emit_shader_pointer_head(cs, sh_offset, count, true);
      for (int i = 0; i < count; i++) {
         uint64_t va = radv_descriptor_get_va(descriptors_state, start + i);

         radv_emit_shader_pointer_body(device, cs, va, true);
      }
   }
}

static ALWAYS_INLINE unsigned
radv_get_rasterization_samples(struct radv_cmd_buffer *cmd_buffer)
{
   const struct radv_graphics_pipeline *pipeline = cmd_buffer->state.graphics_pipeline;
   const struct radv_dynamic_state *d = &cmd_buffer->state.dynamic;

   if (d->vk.rs.line.mode == VK_LINE_RASTERIZATION_MODE_BRESENHAM_EXT &&
       radv_rast_prim_is_line(pipeline->rast_prim)) {
      /* From the Vulkan spec 1.3.221:
       *
       * "When Bresenham lines are being rasterized, sample locations may all be treated as being at
       * the pixel center (this may affect attribute and depth interpolation)."
       *
       * "One consequence of this is that Bresenham lines cover the same pixels regardless of the
       * number of rasterization samples, and cover all samples in those pixels (unless masked out
       * or killed)."
       */
      return 1;
   }

   return MAX2(1, d->vk.ms.rasterization_samples);
}

static ALWAYS_INLINE unsigned
radv_get_ps_iter_samples(struct radv_cmd_buffer *cmd_buffer)
{
   const struct radv_graphics_pipeline *pipeline = cmd_buffer->state.graphics_pipeline;
   const struct radv_rendering_state *render = &cmd_buffer->state.render;
   unsigned ps_iter_samples = 1;

   if (pipeline->ms.sample_shading_enable) {
      unsigned rasterization_samples = radv_get_rasterization_samples(cmd_buffer);
      unsigned color_samples = MAX2(render->color_samples, rasterization_samples);

      ps_iter_samples = ceilf(pipeline->ms.min_sample_shading * color_samples);
      ps_iter_samples = util_next_power_of_two(ps_iter_samples);
   }

   return ps_iter_samples;
}

/**
 * Convert the user sample locations to hardware sample locations (the values
 * that will be emitted by PA_SC_AA_SAMPLE_LOCS_PIXEL_*).
 */
static void
radv_convert_user_sample_locs(const struct radv_sample_locations_state *state,
                              uint32_t x, uint32_t y, VkOffset2D *sample_locs)
{
   uint32_t x_offset = x % state->grid_size.width;
   uint32_t y_offset = y % state->grid_size.height;
   uint32_t num_samples = (uint32_t)state->per_pixel;
   uint32_t pixel_offset;

   pixel_offset = (x_offset + y_offset * state->grid_size.width) * num_samples;

   assert(pixel_offset <= MAX_SAMPLE_LOCATIONS);
   const VkSampleLocationEXT *user_locs = &state->locations[pixel_offset];

   for (uint32_t i = 0; i < num_samples; i++) {
      float shifted_pos_x = user_locs[i].x - 0.5;
      float shifted_pos_y = user_locs[i].y - 0.5;

      int32_t scaled_pos_x = floorf(shifted_pos_x * 16);
      int32_t scaled_pos_y = floorf(shifted_pos_y * 16);

      sample_locs[i].x = CLAMP(scaled_pos_x, -8, 7);
      sample_locs[i].y = CLAMP(scaled_pos_y, -8, 7);
   }
}

/**
 * Compute the PA_SC_AA_SAMPLE_LOCS_PIXEL_* mask based on hardware sample
 * locations.
 */
static void
radv_compute_sample_locs_pixel(uint32_t num_samples, VkOffset2D *sample_locs,
                               uint32_t *sample_locs_pixel)
{
   for (uint32_t i = 0; i < num_samples; i++) {
      uint32_t sample_reg_idx = i / 4;
      uint32_t sample_loc_idx = i % 4;
      int32_t pos_x = sample_locs[i].x;
      int32_t pos_y = sample_locs[i].y;

      uint32_t shift_x = 8 * sample_loc_idx;
      uint32_t shift_y = shift_x + 4;

      sample_locs_pixel[sample_reg_idx] |= (pos_x & 0xf) << shift_x;
      sample_locs_pixel[sample_reg_idx] |= (pos_y & 0xf) << shift_y;
   }
}

/**
 * Compute the PA_SC_CENTROID_PRIORITY_* mask based on the top left hardware
 * sample locations.
 */
static uint64_t
radv_compute_centroid_priority(struct radv_cmd_buffer *cmd_buffer, VkOffset2D *sample_locs,
                               uint32_t num_samples)
{
   uint32_t *centroid_priorities = alloca(num_samples * sizeof(*centroid_priorities));
   uint32_t sample_mask = num_samples - 1;
   uint32_t *distances = alloca(num_samples * sizeof(*distances));
   uint64_t centroid_priority = 0;

   /* Compute the distances from center for each sample. */
   for (int i = 0; i < num_samples; i++) {
      distances[i] = (sample_locs[i].x * sample_locs[i].x) + (sample_locs[i].y * sample_locs[i].y);
   }

   /* Compute the centroid priorities by looking at the distances array. */
   for (int i = 0; i < num_samples; i++) {
      uint32_t min_idx = 0;

      for (int j = 1; j < num_samples; j++) {
         if (distances[j] < distances[min_idx])
            min_idx = j;
      }

      centroid_priorities[i] = min_idx;
      distances[min_idx] = 0xffffffff;
   }

   /* Compute the final centroid priority. */
   for (int i = 0; i < 8; i++) {
      centroid_priority |= centroid_priorities[i & sample_mask] << (i * 4);
   }

   return centroid_priority << 32 | centroid_priority;
}

/**
 * Emit the sample locations that are specified with VK_EXT_sample_locations.
 */
static void
radv_emit_sample_locations(struct radv_cmd_buffer *cmd_buffer)
{
   const struct radv_dynamic_state *d = &cmd_buffer->state.dynamic;
   uint32_t num_samples = (uint32_t)d->sample_location.per_pixel;
   struct radeon_cmdbuf *cs = cmd_buffer->cs;
   uint32_t sample_locs_pixel[4][2] = {0};
   VkOffset2D sample_locs[4][8]; /* 8 is the max. sample count supported */
   uint64_t centroid_priority;

   if (!d->sample_location.count)
      return;

   /* Convert the user sample locations to hardware sample locations. */
   radv_convert_user_sample_locs(&d->sample_location, 0, 0, sample_locs[0]);
   radv_convert_user_sample_locs(&d->sample_location, 1, 0, sample_locs[1]);
   radv_convert_user_sample_locs(&d->sample_location, 0, 1, sample_locs[2]);
   radv_convert_user_sample_locs(&d->sample_location, 1, 1, sample_locs[3]);

   /* Compute the PA_SC_AA_SAMPLE_LOCS_PIXEL_* mask. */
   for (uint32_t i = 0; i < 4; i++) {
      radv_compute_sample_locs_pixel(num_samples, sample_locs[i], sample_locs_pixel[i]);
   }

   /* Compute the PA_SC_CENTROID_PRIORITY_* mask. */
   centroid_priority = radv_compute_centroid_priority(cmd_buffer, sample_locs[0], num_samples);

   /* Emit the specified user sample locations. */
   switch (num_samples) {
   case 2:
   case 4:
      radeon_set_context_reg(cs, R_028BF8_PA_SC_AA_SAMPLE_LOCS_PIXEL_X0Y0_0,
                             sample_locs_pixel[0][0]);
      radeon_set_context_reg(cs, R_028C08_PA_SC_AA_SAMPLE_LOCS_PIXEL_X1Y0_0,
                             sample_locs_pixel[1][0]);
      radeon_set_context_reg(cs, R_028C18_PA_SC_AA_SAMPLE_LOCS_PIXEL_X0Y1_0,
                             sample_locs_pixel[2][0]);
      radeon_set_context_reg(cs, R_028C28_PA_SC_AA_SAMPLE_LOCS_PIXEL_X1Y1_0,
                             sample_locs_pixel[3][0]);
      break;
   case 8:
      radeon_set_context_reg(cs, R_028BF8_PA_SC_AA_SAMPLE_LOCS_PIXEL_X0Y0_0,
                             sample_locs_pixel[0][0]);
      radeon_set_context_reg(cs, R_028C08_PA_SC_AA_SAMPLE_LOCS_PIXEL_X1Y0_0,
                             sample_locs_pixel[1][0]);
      radeon_set_context_reg(cs, R_028C18_PA_SC_AA_SAMPLE_LOCS_PIXEL_X0Y1_0,
                             sample_locs_pixel[2][0]);
      radeon_set_context_reg(cs, R_028C28_PA_SC_AA_SAMPLE_LOCS_PIXEL_X1Y1_0,
                             sample_locs_pixel[3][0]);
      radeon_set_context_reg(cs, R_028BFC_PA_SC_AA_SAMPLE_LOCS_PIXEL_X0Y0_1,
                             sample_locs_pixel[0][1]);
      radeon_set_context_reg(cs, R_028C0C_PA_SC_AA_SAMPLE_LOCS_PIXEL_X1Y0_1,
                             sample_locs_pixel[1][1]);
      radeon_set_context_reg(cs, R_028C1C_PA_SC_AA_SAMPLE_LOCS_PIXEL_X0Y1_1,
                             sample_locs_pixel[2][1]);
      radeon_set_context_reg(cs, R_028C2C_PA_SC_AA_SAMPLE_LOCS_PIXEL_X1Y1_1,
                             sample_locs_pixel[3][1]);
      break;
   default:
      unreachable("invalid number of samples");
   }

   radeon_set_context_reg_seq(cs, R_028BD4_PA_SC_CENTROID_PRIORITY_0, 2);
   radeon_emit(cs, centroid_priority);
   radeon_emit(cs, centroid_priority >> 32);

   cmd_buffer->state.context_roll_without_scissor_emitted = true;
}

static void
radv_emit_inline_push_consts(struct radv_device *device, struct radeon_cmdbuf *cs,
                             const struct radv_shader *shader, uint32_t base_reg, int idx,
                             uint32_t *values)
{
   const struct radv_userdata_info *loc = &shader->info.user_sgprs_locs.shader_data[idx];

   if (loc->sgpr_idx == -1)
      return;

   radeon_check_space(device->ws, cs, 2 + loc->num_sgprs);

   radeon_set_sh_reg_seq(cs, base_reg + loc->sgpr_idx * 4, loc->num_sgprs);
   radeon_emit_array(cs, values, loc->num_sgprs);
}

struct radv_bin_size_entry {
   unsigned bpp;
   VkExtent2D extent;
};

static VkExtent2D
radv_gfx10_compute_bin_size(struct radv_cmd_buffer *cmd_buffer)
{
   const struct radv_physical_device *pdevice = cmd_buffer->device->physical_device;
   const struct radv_rendering_state *render = &cmd_buffer->state.render;
   const struct radv_dynamic_state *d = &cmd_buffer->state.dynamic;
   VkExtent2D extent = {512, 512};

   const unsigned db_tag_size = 64;
   const unsigned db_tag_count = 312;
   const unsigned color_tag_size = 1024;
   const unsigned color_tag_count = 31;
   const unsigned fmask_tag_size = 256;
   const unsigned fmask_tag_count = 44;

   const unsigned rb_count = pdevice->rad_info.max_render_backends;
   const unsigned pipe_count = MAX2(rb_count, pdevice->rad_info.num_tcc_blocks);

   const unsigned db_tag_part = (db_tag_count * rb_count / pipe_count) * db_tag_size * pipe_count;
   const unsigned color_tag_part =
      (color_tag_count * rb_count / pipe_count) * color_tag_size * pipe_count;
   const unsigned fmask_tag_part =
      (fmask_tag_count * rb_count / pipe_count) * fmask_tag_size * pipe_count;

   const unsigned total_samples = radv_get_rasterization_samples(cmd_buffer);
   const unsigned samples_log = util_logbase2_ceil(total_samples);

   unsigned color_bytes_per_pixel = 0;
   unsigned fmask_bytes_per_pixel = 0;

   for (unsigned i = 0; i < render->color_att_count; ++i) {
      struct radv_image_view *iview = render->color_att[i].iview;

      if (!iview)
         continue;

      if (!d->vk.cb.attachments[i].write_mask)
         continue;

      color_bytes_per_pixel += vk_format_get_blocksize(render->color_att[i].format);

      if (total_samples > 1) {
         assert(samples_log <= 3);
         const unsigned fmask_array[] = {0, 1, 1, 4};
         fmask_bytes_per_pixel += fmask_array[samples_log];
      }
   }

   color_bytes_per_pixel *= total_samples;
   color_bytes_per_pixel = MAX2(color_bytes_per_pixel, 1);

   const unsigned color_pixel_count_log = util_logbase2(color_tag_part / color_bytes_per_pixel);
   extent.width = 1ull << ((color_pixel_count_log + 1) / 2);
   extent.height = 1ull << (color_pixel_count_log / 2);

   if (fmask_bytes_per_pixel) {
      const unsigned fmask_pixel_count_log = util_logbase2(fmask_tag_part / fmask_bytes_per_pixel);

      const VkExtent2D fmask_extent =
         (VkExtent2D){.width = 1ull << ((fmask_pixel_count_log + 1) / 2),
                      .height = 1ull << (color_pixel_count_log / 2)};

      if (fmask_extent.width * fmask_extent.height < extent.width * extent.height)
         extent = fmask_extent;
   }

   if (render->ds_att.iview) {
      /* Coefficients taken from AMDVLK */
      unsigned depth_coeff = vk_format_has_depth(render->ds_att.format) ? 5 : 0;
      unsigned stencil_coeff = vk_format_has_stencil(render->ds_att.format) ? 1 : 0;
      unsigned db_bytes_per_pixel = (depth_coeff + stencil_coeff) * total_samples;

      const unsigned db_pixel_count_log = util_logbase2(db_tag_part / db_bytes_per_pixel);

      const VkExtent2D db_extent = (VkExtent2D){.width = 1ull << ((db_pixel_count_log + 1) / 2),
                                                .height = 1ull << (color_pixel_count_log / 2)};

      if (db_extent.width * db_extent.height < extent.width * extent.height)
         extent = db_extent;
   }

   extent.width = MAX2(extent.width, 128);
   extent.height = MAX2(extent.width, 64);

   return extent;
}

static VkExtent2D
radv_gfx9_compute_bin_size(struct radv_cmd_buffer *cmd_buffer)
{
   const struct radv_physical_device *pdevice = cmd_buffer->device->physical_device;
   const struct radv_rendering_state *render = &cmd_buffer->state.render;
   const struct radv_dynamic_state *d = &cmd_buffer->state.dynamic;
   static const struct radv_bin_size_entry color_size_table[][3][9] = {
      {
         /* One RB / SE */
         {
            /* One shader engine */
            {0, {128, 128}},
            {1, {64, 128}},
            {2, {32, 128}},
            {3, {16, 128}},
            {17, {0, 0}},
            {UINT_MAX, {0, 0}},
         },
         {
            /* Two shader engines */
            {0, {128, 128}},
            {2, {64, 128}},
            {3, {32, 128}},
            {5, {16, 128}},
            {17, {0, 0}},
            {UINT_MAX, {0, 0}},
         },
         {
            /* Four shader engines */
            {0, {128, 128}},
            {3, {64, 128}},
            {5, {16, 128}},
            {17, {0, 0}},
            {UINT_MAX, {0, 0}},
         },
      },
      {
         /* Two RB / SE */
         {
            /* One shader engine */
            {0, {128, 128}},
            {2, {64, 128}},
            {3, {32, 128}},
            {5, {16, 128}},
            {33, {0, 0}},
            {UINT_MAX, {0, 0}},
         },
         {
            /* Two shader engines */
            {0, {128, 128}},
            {3, {64, 128}},
            {5, {32, 128}},
            {9, {16, 128}},
            {33, {0, 0}},
            {UINT_MAX, {0, 0}},
         },
         {
            /* Four shader engines */
            {0, {256, 256}},
            {2, {128, 256}},
            {3, {128, 128}},
            {5, {64, 128}},
            {9, {16, 128}},
            {33, {0, 0}},
            {UINT_MAX, {0, 0}},
         },
      },
      {
         /* Four RB / SE */
         {
            /* One shader engine */
            {0, {128, 256}},
            {2, {128, 128}},
            {3, {64, 128}},
            {5, {32, 128}},
            {9, {16, 128}},
            {33, {0, 0}},
            {UINT_MAX, {0, 0}},
         },
         {
            /* Two shader engines */
            {0, {256, 256}},
            {2, {128, 256}},
            {3, {128, 128}},
            {5, {64, 128}},
            {9, {32, 128}},
            {17, {16, 128}},
            {33, {0, 0}},
            {UINT_MAX, {0, 0}},
         },
         {
            /* Four shader engines */
            {0, {256, 512}},
            {2, {256, 256}},
            {3, {128, 256}},
            {5, {128, 128}},
            {9, {64, 128}},
            {17, {16, 128}},
            {33, {0, 0}},
            {UINT_MAX, {0, 0}},
         },
      },
   };
   static const struct radv_bin_size_entry ds_size_table[][3][9] = {
      {
         // One RB / SE
         {
            // One shader engine
            {0, {128, 256}},
            {2, {128, 128}},
            {4, {64, 128}},
            {7, {32, 128}},
            {13, {16, 128}},
            {49, {0, 0}},
            {UINT_MAX, {0, 0}},
         },
         {
            // Two shader engines
            {0, {256, 256}},
            {2, {128, 256}},
            {4, {128, 128}},
            {7, {64, 128}},
            {13, {32, 128}},
            {25, {16, 128}},
            {49, {0, 0}},
            {UINT_MAX, {0, 0}},
         },
         {
            // Four shader engines
            {0, {256, 512}},
            {2, {256, 256}},
            {4, {128, 256}},
            {7, {128, 128}},
            {13, {64, 128}},
            {25, {16, 128}},
            {49, {0, 0}},
            {UINT_MAX, {0, 0}},
         },
      },
      {
         // Two RB / SE
         {
            // One shader engine
            {0, {256, 256}},
            {2, {128, 256}},
            {4, {128, 128}},
            {7, {64, 128}},
            {13, {32, 128}},
            {25, {16, 128}},
            {97, {0, 0}},
            {UINT_MAX, {0, 0}},
         },
         {
            // Two shader engines
            {0, {256, 512}},
            {2, {256, 256}},
            {4, {128, 256}},
            {7, {128, 128}},
            {13, {64, 128}},
            {25, {32, 128}},
            {49, {16, 128}},
            {97, {0, 0}},
            {UINT_MAX, {0, 0}},
         },
         {
            // Four shader engines
            {0, {512, 512}},
            {2, {256, 512}},
            {4, {256, 256}},
            {7, {128, 256}},
            {13, {128, 128}},
            {25, {64, 128}},
            {49, {16, 128}},
            {97, {0, 0}},
            {UINT_MAX, {0, 0}},
         },
      },
      {
         // Four RB / SE
         {
            // One shader engine
            {0, {256, 512}},
            {2, {256, 256}},
            {4, {128, 256}},
            {7, {128, 128}},
            {13, {64, 128}},
            {25, {32, 128}},
            {49, {16, 128}},
            {UINT_MAX, {0, 0}},
         },
         {
            // Two shader engines
            {0, {512, 512}},
            {2, {256, 512}},
            {4, {256, 256}},
            {7, {128, 256}},
            {13, {128, 128}},
            {25, {64, 128}},
            {49, {32, 128}},
            {97, {16, 128}},
            {UINT_MAX, {0, 0}},
         },
         {
            // Four shader engines
            {0, {512, 512}},
            {4, {256, 512}},
            {7, {256, 256}},
            {13, {128, 256}},
            {25, {128, 128}},
            {49, {64, 128}},
            {97, {16, 128}},
            {UINT_MAX, {0, 0}},
         },
      },
   };

   VkExtent2D extent = {512, 512};

   unsigned log_num_rb_per_se =
      util_logbase2_ceil(pdevice->rad_info.max_render_backends / pdevice->rad_info.max_se);
   unsigned log_num_se = util_logbase2_ceil(pdevice->rad_info.max_se);

   unsigned total_samples = radv_get_rasterization_samples(cmd_buffer);
   unsigned ps_iter_samples = radv_get_ps_iter_samples(cmd_buffer);
   unsigned effective_samples = total_samples;
   unsigned color_bytes_per_pixel = 0;

   for (unsigned i = 0; i < render->color_att_count; ++i) {
      struct radv_image_view *iview = render->color_att[i].iview;

      if (!iview)
         continue;

      if (!d->vk.cb.attachments[i].write_mask)
         continue;

      color_bytes_per_pixel += vk_format_get_blocksize(render->color_att[i].format);
   }

   /* MSAA images typically don't use all samples all the time. */
   if (effective_samples >= 2 && ps_iter_samples <= 1)
      effective_samples = 2;
   color_bytes_per_pixel *= effective_samples;

   const struct radv_bin_size_entry *color_entry = color_size_table[log_num_rb_per_se][log_num_se];
   while (color_entry[1].bpp <= color_bytes_per_pixel)
      ++color_entry;

   extent = color_entry->extent;

   if (render->ds_att.iview) {
      /* Coefficients taken from AMDVLK */
      unsigned depth_coeff = vk_format_has_depth(render->ds_att.format) ? 5 : 0;
      unsigned stencil_coeff = vk_format_has_stencil(render->ds_att.format) ? 1 : 0;
      unsigned ds_bytes_per_pixel = 4 * (depth_coeff + stencil_coeff) * total_samples;

      const struct radv_bin_size_entry *ds_entry = ds_size_table[log_num_rb_per_se][log_num_se];
      while (ds_entry[1].bpp <= ds_bytes_per_pixel)
         ++ds_entry;

      if (ds_entry->extent.width * ds_entry->extent.height < extent.width * extent.height)
         extent = ds_entry->extent;
   }

   return extent;
}

static unsigned
radv_get_disabled_binning_state(struct radv_cmd_buffer *cmd_buffer)
{
   const struct radv_physical_device *pdevice = cmd_buffer->device->physical_device;
   const struct radv_rendering_state *render = &cmd_buffer->state.render;
   const struct radv_dynamic_state *d = &cmd_buffer->state.dynamic;
   uint32_t pa_sc_binner_cntl_0;

   if (pdevice->rad_info.gfx_level >= GFX10) {
      unsigned min_bytes_per_pixel = 0;

      for (unsigned i = 0; i < render->color_att_count; ++i) {
         struct radv_image_view *iview = render->color_att[i].iview;

         if (!iview)
            continue;

         if (!d->vk.cb.attachments[i].write_mask)
            continue;

         unsigned bytes = vk_format_get_blocksize(render->color_att[i].format);
         if (!min_bytes_per_pixel || bytes < min_bytes_per_pixel)
            min_bytes_per_pixel = bytes;
      }

      pa_sc_binner_cntl_0 =
         S_028C44_BINNING_MODE(V_028C44_DISABLE_BINNING_USE_NEW_SC) | S_028C44_BIN_SIZE_X(0) |
         S_028C44_BIN_SIZE_Y(0) | S_028C44_BIN_SIZE_X_EXTEND(2) |       /* 128 */
         S_028C44_BIN_SIZE_Y_EXTEND(min_bytes_per_pixel <= 4 ? 2 : 1) | /* 128 or 64 */
         S_028C44_DISABLE_START_OF_PRIM(1) |
         S_028C44_FLUSH_ON_BINNING_TRANSITION(1);
   } else {
      pa_sc_binner_cntl_0 = S_028C44_BINNING_MODE(V_028C44_DISABLE_BINNING_USE_LEGACY_SC) |
                            S_028C44_DISABLE_START_OF_PRIM(1) |
                            S_028C44_FLUSH_ON_BINNING_TRANSITION(pdevice->rad_info.family == CHIP_VEGA12 ||
                                                                 pdevice->rad_info.family == CHIP_VEGA20 ||
                                                                 pdevice->rad_info.family >= CHIP_RAVEN2);
   }

   return pa_sc_binner_cntl_0;
}

static unsigned
radv_get_binning_state(struct radv_cmd_buffer *cmd_buffer)
{
   const struct radv_device *device = cmd_buffer->device;
   unsigned pa_sc_binner_cntl_0;
   VkExtent2D bin_size;

   if (device->physical_device->rad_info.gfx_level >= GFX10) {
      bin_size = radv_gfx10_compute_bin_size(cmd_buffer);
   } else {
      assert(device->physical_device->rad_info.gfx_level == GFX9);
      bin_size = radv_gfx9_compute_bin_size(cmd_buffer);
   }

   if (device->pbb_allowed && bin_size.width && bin_size.height) {
      struct radv_binning_settings *settings = &device->physical_device->binning_settings;

      pa_sc_binner_cntl_0 = S_028C44_BINNING_MODE(V_028C44_BINNING_ALLOWED) |
                            S_028C44_BIN_SIZE_X(bin_size.width == 16) |
                            S_028C44_BIN_SIZE_Y(bin_size.height == 16) |
                            S_028C44_BIN_SIZE_X_EXTEND(util_logbase2(MAX2(bin_size.width, 32)) - 5) |
                            S_028C44_BIN_SIZE_Y_EXTEND(util_logbase2(MAX2(bin_size.height, 32)) - 5) |
                            S_028C44_CONTEXT_STATES_PER_BIN(settings->context_states_per_bin - 1) |
                            S_028C44_PERSISTENT_STATES_PER_BIN(settings->persistent_states_per_bin - 1) |
                            S_028C44_DISABLE_START_OF_PRIM(1) |
                            S_028C44_FPOVS_PER_BATCH(settings->fpovs_per_batch) |
                            S_028C44_OPTIMAL_BIN_SELECTION(1) |
                            S_028C44_FLUSH_ON_BINNING_TRANSITION(device->physical_device->rad_info.family == CHIP_VEGA12 ||
                                                                 device->physical_device->rad_info.family == CHIP_VEGA20 ||
                                                                 device->physical_device->rad_info.family >= CHIP_RAVEN2);
   } else {
      pa_sc_binner_cntl_0 = radv_get_disabled_binning_state(cmd_buffer);
   }

   return pa_sc_binner_cntl_0;
}

static void
radv_emit_binning_state(struct radv_cmd_buffer *cmd_buffer)
{
   unsigned pa_sc_binner_cntl_0;

   if (cmd_buffer->device->physical_device->rad_info.gfx_level < GFX9)
      return;

   pa_sc_binner_cntl_0 = radv_get_binning_state(cmd_buffer);

   if (pa_sc_binner_cntl_0 == cmd_buffer->state.last_pa_sc_binner_cntl_0)
      return;

   radeon_set_context_reg(cmd_buffer->cs, R_028C44_PA_SC_BINNER_CNTL_0, pa_sc_binner_cntl_0);

   cmd_buffer->state.context_roll_without_scissor_emitted = true;

   cmd_buffer->state.last_pa_sc_binner_cntl_0 = pa_sc_binner_cntl_0;
}

static void
radv_emit_shader_prefetch(struct radv_cmd_buffer *cmd_buffer, struct radv_shader *shader)
{
   uint64_t va;

   if (!shader)
      return;

   va = radv_shader_get_va(shader);

   si_cp_dma_prefetch(cmd_buffer, va, shader->code_size);
}

ALWAYS_INLINE static void
radv_emit_prefetch_L2(struct radv_cmd_buffer *cmd_buffer, struct radv_graphics_pipeline *pipeline,
                      bool first_stage_only)
{
   struct radv_cmd_state *state = &cmd_buffer->state;
   uint32_t mask = state->prefetch_L2_mask;

   /* Fast prefetch path for starting draws as soon as possible. */
   if (first_stage_only)
      mask &= RADV_PREFETCH_VS | RADV_PREFETCH_VBO_DESCRIPTORS | RADV_PREFETCH_MS;

   if (mask & RADV_PREFETCH_VS)
      radv_emit_shader_prefetch(cmd_buffer, pipeline->base.shaders[MESA_SHADER_VERTEX]);

   if (mask & RADV_PREFETCH_MS)
      radv_emit_shader_prefetch(cmd_buffer, pipeline->base.shaders[MESA_SHADER_MESH]);

   if (mask & RADV_PREFETCH_VBO_DESCRIPTORS)
      si_cp_dma_prefetch(cmd_buffer, state->vb_va, pipeline->vb_desc_alloc_size);

   if (mask & RADV_PREFETCH_TCS)
      radv_emit_shader_prefetch(cmd_buffer, pipeline->base.shaders[MESA_SHADER_TESS_CTRL]);

   if (mask & RADV_PREFETCH_TES)
      radv_emit_shader_prefetch(cmd_buffer, pipeline->base.shaders[MESA_SHADER_TESS_EVAL]);

   if (mask & RADV_PREFETCH_GS) {
      radv_emit_shader_prefetch(cmd_buffer, pipeline->base.shaders[MESA_SHADER_GEOMETRY]);
      if (radv_pipeline_has_gs_copy_shader(&pipeline->base))
         radv_emit_shader_prefetch(cmd_buffer, pipeline->base.gs_copy_shader);
   }

   if (mask & RADV_PREFETCH_PS) {
      radv_emit_shader_prefetch(cmd_buffer, pipeline->base.shaders[MESA_SHADER_FRAGMENT]);
      if (pipeline->ps_epilog) {
         struct radv_shader_part *ps_epilog = pipeline->ps_epilog;

         si_cp_dma_prefetch(cmd_buffer, ps_epilog->va, ps_epilog->code_size);
      }
   }

   state->prefetch_L2_mask &= ~mask;
}

static void
radv_emit_rbplus_state(struct radv_cmd_buffer *cmd_buffer)
{
   assert(cmd_buffer->device->physical_device->rad_info.rbplus_allowed);

   const struct radv_dynamic_state *d = &cmd_buffer->state.dynamic;
   struct radv_rendering_state *render = &cmd_buffer->state.render;

   unsigned sx_ps_downconvert = 0;
   unsigned sx_blend_opt_epsilon = 0;
   unsigned sx_blend_opt_control = 0;

   for (unsigned i = 0; i < render->color_att_count; i++) {
      unsigned format, swap;
      bool has_alpha, has_rgb;
      if (render->color_att[i].iview == NULL) {
         /* We don't set the DISABLE bits, because the HW can't have holes,
          * so the SPI color format is set to 32-bit 1-component. */
         sx_ps_downconvert |= V_028754_SX_RT_EXPORT_32_R << (i * 4);
         continue;
      }

      struct radv_color_buffer_info *cb = &render->color_att[i].cb;

      format = cmd_buffer->device->physical_device->rad_info.gfx_level >= GFX11
                  ? G_028C70_FORMAT_GFX11(cb->cb_color_info)
                  : G_028C70_FORMAT_GFX6(cb->cb_color_info);
      swap = G_028C70_COMP_SWAP(cb->cb_color_info);
      has_alpha = cmd_buffer->device->physical_device->rad_info.gfx_level >= GFX11
                     ? !G_028C74_FORCE_DST_ALPHA_1_GFX11(cb->cb_color_attrib)
                     : !G_028C74_FORCE_DST_ALPHA_1_GFX6(cb->cb_color_attrib);

      uint32_t spi_format = (cmd_buffer->state.col_format_non_compacted >> (i * 4)) & 0xf;
      uint32_t colormask = d->vk.cb.attachments[i].write_mask;

      if (format == V_028C70_COLOR_8 || format == V_028C70_COLOR_16 || format == V_028C70_COLOR_32)
         has_rgb = !has_alpha;
      else
         has_rgb = true;

      /* Check the colormask and export format. */
      if (!(colormask & 0x7))
         has_rgb = false;
      if (!(colormask & 0x8))
         has_alpha = false;

      if (spi_format == V_028714_SPI_SHADER_ZERO) {
         has_rgb = false;
         has_alpha = false;
      }

      /* The HW doesn't quite blend correctly with rgb9e5 if we disable the alpha
       * optimization, even though it has no alpha. */
      if (has_rgb && format == V_028C70_COLOR_5_9_9_9)
         has_alpha = true;

      /* Disable value checking for disabled channels. */
      if (!has_rgb)
         sx_blend_opt_control |= S_02875C_MRT0_COLOR_OPT_DISABLE(1) << (i * 4);
      if (!has_alpha)
         sx_blend_opt_control |= S_02875C_MRT0_ALPHA_OPT_DISABLE(1) << (i * 4);

      /* Enable down-conversion for 32bpp and smaller formats. */
      switch (format) {
      case V_028C70_COLOR_8:
      case V_028C70_COLOR_8_8:
      case V_028C70_COLOR_8_8_8_8:
         /* For 1 and 2-channel formats, use the superset thereof. */
         if (spi_format == V_028714_SPI_SHADER_FP16_ABGR ||
             spi_format == V_028714_SPI_SHADER_UINT16_ABGR ||
             spi_format == V_028714_SPI_SHADER_SINT16_ABGR) {
            sx_ps_downconvert |= V_028754_SX_RT_EXPORT_8_8_8_8 << (i * 4);

            if (G_028C70_NUMBER_TYPE(cb->cb_color_info) != V_028C70_NUMBER_SRGB)
               sx_blend_opt_epsilon |= V_028758_8BIT_FORMAT_0_5 << (i * 4);
         }
         break;

      case V_028C70_COLOR_5_6_5:
         if (spi_format == V_028714_SPI_SHADER_FP16_ABGR) {
            sx_ps_downconvert |= V_028754_SX_RT_EXPORT_5_6_5 << (i * 4);
            sx_blend_opt_epsilon |= V_028758_6BIT_FORMAT_0_5 << (i * 4);
         }
         break;

      case V_028C70_COLOR_1_5_5_5:
         if (spi_format == V_028714_SPI_SHADER_FP16_ABGR) {
            sx_ps_downconvert |= V_028754_SX_RT_EXPORT_1_5_5_5 << (i * 4);
            sx_blend_opt_epsilon |= V_028758_5BIT_FORMAT_0_5 << (i * 4);
         }
         break;

      case V_028C70_COLOR_4_4_4_4:
         if (spi_format == V_028714_SPI_SHADER_FP16_ABGR) {
            sx_ps_downconvert |= V_028754_SX_RT_EXPORT_4_4_4_4 << (i * 4);
            sx_blend_opt_epsilon |= V_028758_4BIT_FORMAT_0_5 << (i * 4);
         }
         break;

      case V_028C70_COLOR_32:
         if (swap == V_028C70_SWAP_STD && spi_format == V_028714_SPI_SHADER_32_R)
            sx_ps_downconvert |= V_028754_SX_RT_EXPORT_32_R << (i * 4);
         else if (swap == V_028C70_SWAP_ALT_REV && spi_format == V_028714_SPI_SHADER_32_AR)
            sx_ps_downconvert |= V_028754_SX_RT_EXPORT_32_A << (i * 4);
         break;

      case V_028C70_COLOR_16:
      case V_028C70_COLOR_16_16:
         /* For 1-channel formats, use the superset thereof. */
         if (spi_format == V_028714_SPI_SHADER_UNORM16_ABGR ||
             spi_format == V_028714_SPI_SHADER_SNORM16_ABGR ||
             spi_format == V_028714_SPI_SHADER_UINT16_ABGR ||
             spi_format == V_028714_SPI_SHADER_SINT16_ABGR) {
            if (swap == V_028C70_SWAP_STD || swap == V_028C70_SWAP_STD_REV)
               sx_ps_downconvert |= V_028754_SX_RT_EXPORT_16_16_GR << (i * 4);
            else
               sx_ps_downconvert |= V_028754_SX_RT_EXPORT_16_16_AR << (i * 4);
         }
         break;

      case V_028C70_COLOR_10_11_11:
         if (spi_format == V_028714_SPI_SHADER_FP16_ABGR)
            sx_ps_downconvert |= V_028754_SX_RT_EXPORT_10_11_11 << (i * 4);
         break;

      case V_028C70_COLOR_2_10_10_10:
         if (spi_format == V_028714_SPI_SHADER_FP16_ABGR) {
            sx_ps_downconvert |= V_028754_SX_RT_EXPORT_2_10_10_10 << (i * 4);
            sx_blend_opt_epsilon |= V_028758_10BIT_FORMAT_0_5 << (i * 4);
         }
         break;
      case V_028C70_COLOR_5_9_9_9:
         if (spi_format == V_028714_SPI_SHADER_FP16_ABGR)
            sx_ps_downconvert |= V_028754_SX_RT_EXPORT_9_9_9_E5 << (i * 4);
         break;
      }
   }

   /* Do not set the DISABLE bits for the unused attachments, as that
    * breaks dual source blending in SkQP and does not seem to improve
    * performance. */

   if (sx_ps_downconvert != cmd_buffer->state.last_sx_ps_downconvert ||
       sx_blend_opt_epsilon != cmd_buffer->state.last_sx_blend_opt_epsilon ||
       sx_blend_opt_control != cmd_buffer->state.last_sx_blend_opt_control) {
      radeon_set_context_reg_seq(cmd_buffer->cs, R_028754_SX_PS_DOWNCONVERT, 3);
      radeon_emit(cmd_buffer->cs, sx_ps_downconvert);
      radeon_emit(cmd_buffer->cs, sx_blend_opt_epsilon);
      radeon_emit(cmd_buffer->cs, sx_blend_opt_control);

      cmd_buffer->state.context_roll_without_scissor_emitted = true;

      cmd_buffer->state.last_sx_ps_downconvert = sx_ps_downconvert;
      cmd_buffer->state.last_sx_blend_opt_epsilon = sx_blend_opt_epsilon;
      cmd_buffer->state.last_sx_blend_opt_control = sx_blend_opt_control;
   }

   cmd_buffer->state.dirty &= ~RADV_CMD_DIRTY_RBPLUS;
}

static void
radv_emit_ps_epilog_state(struct radv_cmd_buffer *cmd_buffer, struct radv_shader_part *ps_epilog,
                          bool pipeline_is_dirty)
{
   struct radv_graphics_pipeline *pipeline = cmd_buffer->state.graphics_pipeline;
   struct radv_shader *ps_shader = pipeline->base.shaders[MESA_SHADER_FRAGMENT];

   if (cmd_buffer->state.emitted_ps_epilog == ps_epilog && !pipeline_is_dirty)
      return;

   uint32_t col_format = ps_epilog->spi_shader_col_format;
   if (pipeline->need_null_export_workaround && !col_format)
      col_format = V_028714_SPI_SHADER_32_R;
   radeon_set_context_reg(cmd_buffer->cs, R_028714_SPI_SHADER_COL_FORMAT, col_format);
   radeon_set_context_reg(cmd_buffer->cs, R_02823C_CB_SHADER_MASK,
                          ac_get_cb_shader_mask(ps_epilog->spi_shader_col_format));

   /* The main shader must not use less VGPRs than the epilog, otherwise shared vgprs might not
    * work.
    */
   assert(G_00B848_VGPRS(ps_shader->config.rsrc1) >= G_00B848_VGPRS(ps_epilog->rsrc1));

   radv_cs_add_buffer(cmd_buffer->device->ws, cmd_buffer->cs, ps_epilog->bo);

   assert((ps_epilog->va >> 32) == cmd_buffer->device->physical_device->rad_info.address32_hi);

   struct radv_userdata_info *loc =
      &ps_shader->info.user_sgprs_locs.shader_data[AC_UD_PS_EPILOG_PC];
   uint32_t base_reg = pipeline->base.user_data_0[MESA_SHADER_FRAGMENT];
   assert(loc->sgpr_idx != -1);
   assert(loc->num_sgprs == 1);
   radv_emit_shader_pointer(cmd_buffer->device, cmd_buffer->cs, base_reg + loc->sgpr_idx * 4,
                            ps_epilog->va, false);

   cmd_buffer->shader_upload_seq = MAX2(cmd_buffer->shader_upload_seq, ps_epilog->upload_seq);

   cmd_buffer->state.emitted_ps_epilog = ps_epilog;
}

static void
radv_emit_graphics_pipeline(struct radv_cmd_buffer *cmd_buffer)
{
   struct radv_graphics_pipeline *pipeline = cmd_buffer->state.graphics_pipeline;
   const struct radv_device *device = cmd_buffer->device;

   if (cmd_buffer->state.emitted_graphics_pipeline == pipeline)
      return;

   if (cmd_buffer->state.emitted_graphics_pipeline) {
      if (radv_rast_prim_is_points_or_lines(cmd_buffer->state.emitted_graphics_pipeline->rast_prim) != radv_rast_prim_is_points_or_lines(pipeline->rast_prim))
         cmd_buffer->state.dirty |= RADV_CMD_DIRTY_GUARDBAND;

      if (cmd_buffer->state.emitted_graphics_pipeline->custom_blend_mode != pipeline->custom_blend_mode)
         cmd_buffer->state.dirty |= RADV_CMD_DIRTY_DYNAMIC_LOGIC_OP |
                                    RADV_CMD_DIRTY_DYNAMIC_LOGIC_OP_ENABLE;

      if (cmd_buffer->state.emitted_graphics_pipeline->ms.sample_shading_enable != pipeline->ms.sample_shading_enable ||
          cmd_buffer->state.emitted_graphics_pipeline->ms.min_sample_shading != pipeline->ms.min_sample_shading ||
          cmd_buffer->state.emitted_graphics_pipeline->pa_sc_mode_cntl_1 != pipeline->pa_sc_mode_cntl_1 ||
          cmd_buffer->state.emitted_graphics_pipeline->db_render_control != pipeline->db_render_control ||
          cmd_buffer->state.emitted_graphics_pipeline->rast_prim != pipeline->rast_prim)
         cmd_buffer->state.dirty |= RADV_CMD_DIRTY_DYNAMIC_RASTERIZATION_SAMPLES;

      if (cmd_buffer->state.emitted_graphics_pipeline->uses_inner_coverage != pipeline->uses_inner_coverage)
         cmd_buffer->state.dirty |= RADV_CMD_DIRTY_DYNAMIC_CONSERVATIVE_RAST_MODE;
   }

   radeon_emit_array(cmd_buffer->cs, pipeline->base.cs.buf, pipeline->base.cs.cdw);

   if (!cmd_buffer->state.emitted_graphics_pipeline ||
       cmd_buffer->state.emitted_graphics_pipeline->base.ctx_cs.cdw != pipeline->base.ctx_cs.cdw ||
       cmd_buffer->state.emitted_graphics_pipeline->base.ctx_cs_hash != pipeline->base.ctx_cs_hash ||
       memcmp(cmd_buffer->state.emitted_graphics_pipeline->base.ctx_cs.buf, pipeline->base.ctx_cs.buf,
              pipeline->base.ctx_cs.cdw * 4)) {
      radeon_emit_array(cmd_buffer->cs, pipeline->base.ctx_cs.buf, pipeline->base.ctx_cs.cdw);
      cmd_buffer->state.context_roll_without_scissor_emitted = true;
   }

   if (device->pbb_allowed) {
      struct radv_binning_settings *settings = &device->physical_device->binning_settings;

      if ((!cmd_buffer->state.emitted_graphics_pipeline ||
           cmd_buffer->state.emitted_graphics_pipeline->base.shaders[MESA_SHADER_FRAGMENT] !=
           cmd_buffer->state.graphics_pipeline->base.shaders[MESA_SHADER_FRAGMENT]) &&
          (settings->context_states_per_bin > 1 || settings->persistent_states_per_bin > 1)) {
         /* Break the batch on PS changes. */
         radeon_emit(cmd_buffer->cs, PKT3(PKT3_EVENT_WRITE, 0, 0));
         radeon_emit(cmd_buffer->cs, EVENT_TYPE(V_028A90_BREAK_BATCH) | EVENT_INDEX(0));
      }
   }

   if (pipeline->sqtt_shaders_reloc) {
      /* Emit shaders relocation because RGP requires them to be contiguous in memory. */
      radv_sqtt_emit_relocated_shaders(cmd_buffer, pipeline);
   }

   for (unsigned s = 0; s < MESA_VULKAN_SHADER_STAGES; s++) {
      struct radv_shader *shader = pipeline->base.shaders[s];

      if (!shader)
         continue;

      radv_cs_add_buffer(cmd_buffer->device->ws, cmd_buffer->cs, shader->bo);
   }

   if (pipeline->base.gs_copy_shader) {
      radv_cs_add_buffer(cmd_buffer->device->ws, cmd_buffer->cs, pipeline->base.gs_copy_shader->bo);
   }

   if (unlikely(cmd_buffer->device->trace_bo))
      radv_save_pipeline(cmd_buffer, &pipeline->base);

   cmd_buffer->state.emitted_graphics_pipeline = pipeline;

   cmd_buffer->state.dirty &= ~RADV_CMD_DIRTY_PIPELINE;
}

static enum radv_depth_clamp_mode
radv_get_depth_clamp_mode(struct radv_cmd_buffer *cmd_buffer)
{
   const struct radv_dynamic_state *d = &cmd_buffer->state.dynamic;
   const struct radv_device *device = cmd_buffer->device;
   enum radv_depth_clamp_mode mode;

   mode = RADV_DEPTH_CLAMP_MODE_VIEWPORT;
   if (!d->vk.rs.depth_clamp_enable) {
      /* For optimal performance, depth clamping should always be enabled except if the application
       * disables clamping explicitly or uses depth values outside of the [0.0, 1.0] range.
       */
      if (!d->vk.rs.depth_clip_enable ||
          device->vk.enabled_extensions.EXT_depth_range_unrestricted) {
         mode = RADV_DEPTH_CLAMP_MODE_DISABLED;
      } else {
         mode = RADV_DEPTH_CLAMP_MODE_ZERO_TO_ONE;
      }
   }

   return mode;
}

static void
radv_emit_viewport(struct radv_cmd_buffer *cmd_buffer)
{
   const struct radv_dynamic_state *d = &cmd_buffer->state.dynamic;
   enum radv_depth_clamp_mode depth_clamp_mode = radv_get_depth_clamp_mode(cmd_buffer);

   assert(d->vk.vp.viewport_count);
   radeon_set_context_reg_seq(cmd_buffer->cs, R_02843C_PA_CL_VPORT_XSCALE,
                              d->vk.vp.viewport_count * 6);

   for (unsigned i = 0; i < d->vk.vp.viewport_count; i++) {
      radeon_emit(cmd_buffer->cs, fui(d->hw_vp.xform[i].scale[0]));
      radeon_emit(cmd_buffer->cs, fui(d->hw_vp.xform[i].translate[0]));
      radeon_emit(cmd_buffer->cs, fui(d->hw_vp.xform[i].scale[1]));
      radeon_emit(cmd_buffer->cs, fui(d->hw_vp.xform[i].translate[1]));

      double scale_z, translate_z;
      if (d->vk.vp.depth_clip_negative_one_to_one) {
         scale_z = d->hw_vp.xform[i].scale[2] * 0.5f;
         translate_z = (d->hw_vp.xform[i].translate[2] + d->vk.vp.viewports[i].maxDepth) * 0.5f;
      } else {
         scale_z = d->hw_vp.xform[i].scale[2];
         translate_z = d->hw_vp.xform[i].translate[2];
      }
      radeon_emit(cmd_buffer->cs, fui(scale_z));
      radeon_emit(cmd_buffer->cs, fui(translate_z));
   }

   radeon_set_context_reg_seq(cmd_buffer->cs, R_0282D0_PA_SC_VPORT_ZMIN_0,
                              d->vk.vp.viewport_count * 2);
   for (unsigned i = 0; i < d->vk.vp.viewport_count; i++) {
      float zmin, zmax;

      if (depth_clamp_mode == RADV_DEPTH_CLAMP_MODE_ZERO_TO_ONE) {
         zmin = 0.0f;
         zmax = 1.0f;
      } else {
         zmin = MIN2(d->vk.vp.viewports[i].minDepth, d->vk.vp.viewports[i].maxDepth);
         zmax = MAX2(d->vk.vp.viewports[i].minDepth, d->vk.vp.viewports[i].maxDepth);
      }

      radeon_emit(cmd_buffer->cs, fui(zmin));
      radeon_emit(cmd_buffer->cs, fui(zmax));
   }
}

void
radv_write_scissors(struct radv_cmd_buffer *cmd_buffer, struct radeon_cmdbuf *cs)
{
   const struct radv_dynamic_state *d = &cmd_buffer->state.dynamic;

   si_write_scissors(cs, d->vk.vp.scissor_count, d->vk.vp.scissors, d->vk.vp.viewports);
}

static void
radv_emit_scissor(struct radv_cmd_buffer *cmd_buffer)
{
   radv_write_scissors(cmd_buffer, cmd_buffer->cs);

   cmd_buffer->state.context_roll_without_scissor_emitted = false;
}

static void
radv_emit_discard_rectangle(struct radv_cmd_buffer *cmd_buffer)
{
   const struct radv_dynamic_state *d = &cmd_buffer->state.dynamic;

   if (!d->vk.dr.rectangle_count)
      return;

   radeon_set_context_reg_seq(cmd_buffer->cs, R_028210_PA_SC_CLIPRECT_0_TL,
                              d->vk.dr.rectangle_count * 2);
   for (unsigned i = 0; i < d->vk.dr.rectangle_count; ++i) {
      VkRect2D rect = d->vk.dr.rectangles[i];
      radeon_emit(cmd_buffer->cs, S_028210_TL_X(rect.offset.x) | S_028210_TL_Y(rect.offset.y));
      radeon_emit(cmd_buffer->cs, S_028214_BR_X(rect.offset.x + rect.extent.width) |
                                     S_028214_BR_Y(rect.offset.y + rect.extent.height));
   }
}

static void
radv_emit_line_width(struct radv_cmd_buffer *cmd_buffer)
{
   const struct radv_dynamic_state *d = &cmd_buffer->state.dynamic;

   radeon_set_context_reg(cmd_buffer->cs, R_028A08_PA_SU_LINE_CNTL,
                          S_028A08_WIDTH(CLAMP(d->vk.rs.line.width * 8, 0, 0xFFFF)));
}

static void
radv_emit_blend_constants(struct radv_cmd_buffer *cmd_buffer)
{
   const struct radv_dynamic_state *d = &cmd_buffer->state.dynamic;

   radeon_set_context_reg_seq(cmd_buffer->cs, R_028414_CB_BLEND_RED, 4);
   radeon_emit_array(cmd_buffer->cs, (uint32_t *)d->vk.cb.blend_constants, 4);
}

static void
radv_emit_stencil(struct radv_cmd_buffer *cmd_buffer)
{
   const struct radv_dynamic_state *d = &cmd_buffer->state.dynamic;

   radeon_set_context_reg_seq(cmd_buffer->cs, R_028430_DB_STENCILREFMASK, 2);
   radeon_emit(cmd_buffer->cs, S_028430_STENCILTESTVAL(d->vk.ds.stencil.front.reference) |
                                  S_028430_STENCILMASK(d->vk.ds.stencil.front.compare_mask) |
                                  S_028430_STENCILWRITEMASK(d->vk.ds.stencil.front.write_mask) |
                                  S_028430_STENCILOPVAL(1));
   radeon_emit(cmd_buffer->cs, S_028434_STENCILTESTVAL_BF(d->vk.ds.stencil.back.reference) |
                                  S_028434_STENCILMASK_BF(d->vk.ds.stencil.back.compare_mask) |
                                  S_028434_STENCILWRITEMASK_BF(d->vk.ds.stencil.back.write_mask) |
                                  S_028434_STENCILOPVAL_BF(1));
}

static void
radv_emit_depth_bounds(struct radv_cmd_buffer *cmd_buffer)
{
   const struct radv_dynamic_state *d = &cmd_buffer->state.dynamic;

   radeon_set_context_reg_seq(cmd_buffer->cs, R_028020_DB_DEPTH_BOUNDS_MIN, 2);
   radeon_emit(cmd_buffer->cs, fui(d->vk.ds.depth.bounds_test.min));
   radeon_emit(cmd_buffer->cs, fui(d->vk.ds.depth.bounds_test.max));
}

static void
radv_emit_depth_bias(struct radv_cmd_buffer *cmd_buffer)
{
   const struct radv_dynamic_state *d = &cmd_buffer->state.dynamic;
   unsigned slope = fui(d->vk.rs.depth_bias.slope * 16.0f);

   radeon_set_context_reg_seq(cmd_buffer->cs, R_028B7C_PA_SU_POLY_OFFSET_CLAMP, 5);
   radeon_emit(cmd_buffer->cs, fui(d->vk.rs.depth_bias.clamp)); /* CLAMP */
   radeon_emit(cmd_buffer->cs, slope);                    /* FRONT SCALE */
   radeon_emit(cmd_buffer->cs, fui(d->vk.rs.depth_bias.constant)); /* FRONT OFFSET */
   radeon_emit(cmd_buffer->cs, slope);                    /* BACK SCALE */
   radeon_emit(cmd_buffer->cs, fui(d->vk.rs.depth_bias.constant)); /* BACK OFFSET */
}

static void
radv_emit_line_stipple(struct radv_cmd_buffer *cmd_buffer)
{
   const struct radv_dynamic_state *d = &cmd_buffer->state.dynamic;
   uint32_t auto_reset_cntl = 1;

   if (d->vk.ia.primitive_topology == V_008958_DI_PT_LINESTRIP)
      auto_reset_cntl = 2;

   radeon_set_context_reg(cmd_buffer->cs, R_028A0C_PA_SC_LINE_STIPPLE,
                          S_028A0C_LINE_PATTERN(d->vk.rs.line.stipple.pattern) |
                             S_028A0C_REPEAT_COUNT(d->vk.rs.line.stipple.factor - 1) |
                             S_028A0C_AUTO_RESET_CNTL(auto_reset_cntl));
}

uint32_t
radv_get_pa_su_sc_mode_cntl(const struct radv_cmd_buffer *cmd_buffer)
{
   enum amd_gfx_level gfx_level = cmd_buffer->device->physical_device->rad_info.gfx_level;
   const struct radv_dynamic_state *d = &cmd_buffer->state.dynamic;
   unsigned pa_su_sc_mode_cntl;

   pa_su_sc_mode_cntl = S_028814_CULL_FRONT(!!(d->vk.rs.cull_mode & VK_CULL_MODE_FRONT_BIT)) |
                        S_028814_CULL_BACK(!!(d->vk.rs.cull_mode & VK_CULL_MODE_BACK_BIT)) |
                        S_028814_FACE(d->vk.rs.front_face) |
                        S_028814_POLY_OFFSET_FRONT_ENABLE(d->vk.rs.depth_bias.enable) |
                        S_028814_POLY_OFFSET_BACK_ENABLE(d->vk.rs.depth_bias.enable) |
                        S_028814_POLY_OFFSET_PARA_ENABLE(d->vk.rs.depth_bias.enable) |
                        S_028814_POLY_MODE(d->vk.rs.polygon_mode != V_028814_X_DRAW_TRIANGLES) |
                        S_028814_POLYMODE_FRONT_PTYPE(d->vk.rs.polygon_mode) |
                        S_028814_POLYMODE_BACK_PTYPE(d->vk.rs.polygon_mode) |
                        S_028814_PROVOKING_VTX_LAST(d->vk.rs.provoking_vertex ==
                                                    VK_PROVOKING_VERTEX_MODE_LAST_VERTEX_EXT);

   if (gfx_level >= GFX10) {
      /* Ensure that SC processes the primitive group in the same order as PA produced them.  Needed
       * when either POLY_MODE or PERPENDICULAR_ENDCAP_ENA is set.
       */
      pa_su_sc_mode_cntl |= S_028814_KEEP_TOGETHER_ENABLE(
         d->vk.rs.polygon_mode != V_028814_X_DRAW_TRIANGLES ||
         d->vk.rs.line.mode == VK_LINE_RASTERIZATION_MODE_RECTANGULAR_EXT);
   }

   return pa_su_sc_mode_cntl;
}

static void
radv_emit_culling(struct radv_cmd_buffer *cmd_buffer)
{
   unsigned pa_su_sc_mode_cntl = radv_get_pa_su_sc_mode_cntl(cmd_buffer);

   radeon_set_context_reg(cmd_buffer->cs, R_028814_PA_SU_SC_MODE_CNTL, pa_su_sc_mode_cntl);
}

static void
radv_emit_provoking_vertex_mode(struct radv_cmd_buffer *cmd_buffer)
{
   const struct radv_graphics_pipeline *pipeline = cmd_buffer->state.graphics_pipeline;
   const unsigned stage = pipeline->last_vgt_api_stage;
   const struct radv_dynamic_state *d = &cmd_buffer->state.dynamic;
   const struct radv_userdata_info *loc = &pipeline->last_vgt_api_stage_locs[AC_UD_NGG_PROVOKING_VTX];
   unsigned provoking_vtx = 0;
   uint32_t base_reg;

   if (loc->sgpr_idx == -1)
      return;

   if (d->vk.rs.provoking_vertex == VK_PROVOKING_VERTEX_MODE_LAST_VERTEX_EXT) {
      if (stage == MESA_SHADER_VERTEX) {
         provoking_vtx = si_conv_prim_to_gs_out(d->vk.ia.primitive_topology);
      } else {
         assert(stage == MESA_SHADER_GEOMETRY);
         struct radv_shader *gs = pipeline->base.shaders[stage];
         provoking_vtx = gs->info.gs.vertices_in - 1;
      }
   }

   base_reg = pipeline->base.user_data_0[stage];
   radeon_set_sh_reg(cmd_buffer->cs, base_reg + loc->sgpr_idx * 4, provoking_vtx);
}

static void
radv_emit_primitive_topology(struct radv_cmd_buffer *cmd_buffer)
{
   const struct radv_graphics_pipeline *pipeline = cmd_buffer->state.graphics_pipeline;
   const struct radv_userdata_info *loc =
      &pipeline->last_vgt_api_stage_locs[AC_UD_NUM_VERTS_PER_PRIM];
   const struct radv_dynamic_state *d = &cmd_buffer->state.dynamic;
   const unsigned stage = pipeline->last_vgt_api_stage;
   uint32_t base_reg;

   assert(!cmd_buffer->state.mesh_shading);

   if (cmd_buffer->device->physical_device->rad_info.gfx_level >= GFX7) {
      radeon_set_uconfig_reg_idx(cmd_buffer->device->physical_device, cmd_buffer->cs,
                                 R_030908_VGT_PRIMITIVE_TYPE, 1, d->vk.ia.primitive_topology);
   } else {
      radeon_set_config_reg(cmd_buffer->cs, R_008958_VGT_PRIMITIVE_TYPE,
                            d->vk.ia.primitive_topology);
   }

   if (loc->sgpr_idx == -1)
      return;

   base_reg = pipeline->base.user_data_0[stage];
   radeon_set_sh_reg(cmd_buffer->cs, base_reg + loc->sgpr_idx * 4,
                     si_conv_prim_to_gs_out(d->vk.ia.primitive_topology) + 1);
}

static void
radv_emit_depth_control(struct radv_cmd_buffer *cmd_buffer)
{
   struct radv_dynamic_state *d = &cmd_buffer->state.dynamic;

   radeon_set_context_reg(
      cmd_buffer->cs, R_028800_DB_DEPTH_CONTROL,
      S_028800_Z_ENABLE(d->vk.ds.depth.test_enable ? 1 : 0) |
         S_028800_Z_WRITE_ENABLE(d->vk.ds.depth.write_enable ? 1 : 0) |
         S_028800_ZFUNC(d->vk.ds.depth.compare_op) |
         S_028800_DEPTH_BOUNDS_ENABLE(d->vk.ds.depth.bounds_test.enable ? 1 : 0) |
         S_028800_STENCIL_ENABLE(d->vk.ds.stencil.test_enable ? 1 : 0) |
         S_028800_BACKFACE_ENABLE(d->vk.ds.stencil.test_enable ? 1 : 0) |
         S_028800_STENCILFUNC(d->vk.ds.stencil.front.op.compare) |
         S_028800_STENCILFUNC_BF(d->vk.ds.stencil.back.op.compare));
}

static void
radv_emit_stencil_control(struct radv_cmd_buffer *cmd_buffer)
{
   const struct radv_dynamic_state *d = &cmd_buffer->state.dynamic;

   radeon_set_context_reg(
      cmd_buffer->cs, R_02842C_DB_STENCIL_CONTROL,
      S_02842C_STENCILFAIL(si_translate_stencil_op(d->vk.ds.stencil.front.op.fail)) |
         S_02842C_STENCILZPASS(si_translate_stencil_op(d->vk.ds.stencil.front.op.pass)) |
         S_02842C_STENCILZFAIL(si_translate_stencil_op(d->vk.ds.stencil.front.op.depth_fail)) |
         S_02842C_STENCILFAIL_BF(si_translate_stencil_op(d->vk.ds.stencil.back.op.fail)) |
         S_02842C_STENCILZPASS_BF(si_translate_stencil_op(d->vk.ds.stencil.back.op.pass)) |
         S_02842C_STENCILZFAIL_BF(si_translate_stencil_op(d->vk.ds.stencil.back.op.depth_fail)));
}

static void
radv_emit_fragment_shading_rate(struct radv_cmd_buffer *cmd_buffer)
{
   const struct radv_graphics_pipeline *pipeline = cmd_buffer->state.graphics_pipeline;
   const struct radv_dynamic_state *d = &cmd_buffer->state.dynamic;
   uint32_t rate_x = MIN2(2, d->vk.fsr.fragment_size.width) - 1;
   uint32_t rate_y = MIN2(2, d->vk.fsr.fragment_size.height) - 1;
   uint32_t pa_cl_vrs_cntl = pipeline->vrs.pa_cl_vrs_cntl;
   uint32_t pipeline_comb_mode = d->vk.fsr.combiner_ops[0];
   uint32_t htile_comb_mode = d->vk.fsr.combiner_ops[1];

   assert(cmd_buffer->device->physical_device->rad_info.gfx_level >= GFX10_3);

   if (!cmd_buffer->state.render.vrs_att.iview) {
      /* When the current subpass has no VRS attachment, the VRS rates are expected to be 1x1, so we
       * can cheat by tweaking the different combiner modes.
       */
      switch (htile_comb_mode) {
      case VK_FRAGMENT_SHADING_RATE_COMBINER_OP_MIN_KHR:
         /* The result of min(A, 1x1) is always 1x1. */
         FALLTHROUGH;
      case VK_FRAGMENT_SHADING_RATE_COMBINER_OP_REPLACE_KHR:
         /* Force the per-draw VRS rate to 1x1. */
         rate_x = rate_y = 0;

         /* As the result of min(A, 1x1) or replace(A, 1x1) are always 1x1, set the vertex rate
          * combiner mode as passthrough.
          */
         pipeline_comb_mode = V_028848_SC_VRS_COMB_MODE_PASSTHRU;
         break;
      case VK_FRAGMENT_SHADING_RATE_COMBINER_OP_MAX_KHR:
         /* The result of max(A, 1x1) is always A. */
         FALLTHROUGH;
      case VK_FRAGMENT_SHADING_RATE_COMBINER_OP_KEEP_KHR:
         /* Nothing to do here because the SAMPLE_ITER combiner mode should already be passthrough. */
         break;
      default:
         break;
      }
   }

   /* Emit per-draw VRS rate which is the first combiner. */
   radeon_set_uconfig_reg(cmd_buffer->cs, R_03098C_GE_VRS_RATE,
                          S_03098C_RATE_X(rate_x) | S_03098C_RATE_Y(rate_y));

   /* VERTEX_RATE_COMBINER_MODE controls the combiner mode between the
    * draw rate and the vertex rate.
    */
   if (cmd_buffer->state.mesh_shading) {
      pa_cl_vrs_cntl |= S_028848_VERTEX_RATE_COMBINER_MODE(V_028848_SC_VRS_COMB_MODE_PASSTHRU) |
                        S_028848_PRIMITIVE_RATE_COMBINER_MODE(pipeline_comb_mode);
   } else {
      pa_cl_vrs_cntl |= S_028848_VERTEX_RATE_COMBINER_MODE(pipeline_comb_mode) |
                        S_028848_PRIMITIVE_RATE_COMBINER_MODE(V_028848_SC_VRS_COMB_MODE_PASSTHRU);
   }

   /* HTILE_RATE_COMBINER_MODE controls the combiner mode between the primitive rate and the HTILE
    * rate.
    */
   pa_cl_vrs_cntl |= S_028848_HTILE_RATE_COMBINER_MODE(htile_comb_mode);

   radeon_set_context_reg(cmd_buffer->cs, R_028848_PA_CL_VRS_CNTL, pa_cl_vrs_cntl);
}

static void
radv_emit_primitive_restart_enable(struct radv_cmd_buffer *cmd_buffer)
{
   const struct radv_dynamic_state *d = &cmd_buffer->state.dynamic;

   if (cmd_buffer->device->physical_device->rad_info.gfx_level >= GFX11) {
      radeon_set_uconfig_reg(cmd_buffer->cs, R_03092C_GE_MULTI_PRIM_IB_RESET_EN,
                             d->vk.ia.primitive_restart_enable);
   } else if (cmd_buffer->device->physical_device->rad_info.gfx_level >= GFX9) {
      radeon_set_uconfig_reg(cmd_buffer->cs, R_03092C_VGT_MULTI_PRIM_IB_RESET_EN,
                             d->vk.ia.primitive_restart_enable);
   } else {
      radeon_set_context_reg(cmd_buffer->cs, R_028A94_VGT_MULTI_PRIM_IB_RESET_EN,
                             d->vk.ia.primitive_restart_enable);
   }
}

static void
radv_emit_clipping(struct radv_cmd_buffer *cmd_buffer)
{
   const struct radv_dynamic_state *d = &cmd_buffer->state.dynamic;

   radeon_set_context_reg(cmd_buffer->cs, R_028810_PA_CL_CLIP_CNTL,
                          S_028810_DX_RASTERIZATION_KILL(d->vk.rs.rasterizer_discard_enable) |
                             S_028810_ZCLIP_NEAR_DISABLE(!d->vk.rs.depth_clip_enable) |
                             S_028810_ZCLIP_FAR_DISABLE(!d->vk.rs.depth_clip_enable) |
                             S_028810_DX_CLIP_SPACE_DEF(!d->vk.vp.depth_clip_negative_one_to_one) |
                             S_028810_DX_LINEAR_ATTR_CLIP_ENA(1));
}

static bool
radv_is_mrt0_dual_src(struct radv_cmd_buffer *cmd_buffer)
{
   const struct radv_dynamic_state *d = &cmd_buffer->state.dynamic;

   if (!d->vk.cb.attachments[0].write_mask || !d->vk.cb.attachments[0].blend_enable)
      return false;

   const struct vk_color_blend_attachment_state att = {
      .color_blend_op = d->vk.cb.attachments[0].color_blend_op,
      .src_color_blend_factor = d->vk.cb.attachments[0].src_color_blend_factor,
      .dst_color_blend_factor = d->vk.cb.attachments[0].dst_color_blend_factor,
      .alpha_blend_op = d->vk.cb.attachments[0].alpha_blend_op,
      .src_alpha_blend_factor = d->vk.cb.attachments[0].src_alpha_blend_factor,
      .dst_alpha_blend_factor = d->vk.cb.attachments[0].dst_alpha_blend_factor,
   };

   return radv_can_enable_dual_src(&att);
}

static void
radv_emit_logic_op(struct radv_cmd_buffer *cmd_buffer)
{
   const struct radv_graphics_pipeline *pipeline = cmd_buffer->state.graphics_pipeline;
   const struct radv_dynamic_state *d = &cmd_buffer->state.dynamic;
   unsigned cb_color_control = 0;

   if (d->vk.cb.logic_op_enable) {
      cb_color_control |= S_028808_ROP3(d->vk.cb.logic_op);
   } else {
      cb_color_control |= S_028808_ROP3(V_028808_ROP3_COPY);
   }

   if (cmd_buffer->device->physical_device->rad_info.has_rbplus) {
      /* RB+ doesn't work with dual source blending, logic op and CB_RESOLVE. */
      bool mrt0_is_dual_src = radv_is_mrt0_dual_src(cmd_buffer);

      cb_color_control |=
         S_028808_DISABLE_DUAL_QUAD(mrt0_is_dual_src || d->vk.cb.logic_op_enable ||
                                    pipeline->custom_blend_mode == V_028808_CB_RESOLVE);
   }

   if (pipeline->custom_blend_mode) {
      cb_color_control |= S_028808_MODE(pipeline->custom_blend_mode);
   } else {
      bool color_write_enabled = false;

      for (unsigned i = 0; i < MAX_RTS; i++) {
         if (d->vk.cb.attachments[i].write_mask) {
            color_write_enabled = true;
            break;
         }
      }

      if (color_write_enabled) {
         cb_color_control |= S_028808_MODE(V_028808_CB_NORMAL);
      } else {
         cb_color_control |= S_028808_MODE(V_028808_CB_DISABLE);
      }
   }

   radeon_set_context_reg(cmd_buffer->cs, R_028808_CB_COLOR_CONTROL, cb_color_control);
}

static void
radv_emit_color_write(struct radv_cmd_buffer *cmd_buffer)
{
   const struct radv_device *device = cmd_buffer->device;
   const struct radv_binning_settings *settings = &device->physical_device->binning_settings;
   const struct radv_dynamic_state *d = &cmd_buffer->state.dynamic;
   uint32_t color_write_enable = 0, color_write_mask = 0;

   u_foreach_bit(i, d->vk.cb.color_write_enables) {
      color_write_enable |= 0xfu << (i * 4);
   }

   for (unsigned i = 0; i < MAX_RTS; i++) {
      color_write_mask |= d->vk.cb.attachments[i].write_mask << (4 * i);
   }

   if (device->pbb_allowed && settings->context_states_per_bin > 1) {
      /* Flush DFSM on CB_TARGET_MASK changes. */
      radeon_emit(cmd_buffer->cs, PKT3(PKT3_EVENT_WRITE, 0, 0));
      radeon_emit(cmd_buffer->cs, EVENT_TYPE(V_028A90_BREAK_BATCH) | EVENT_INDEX(0));
   }

   radeon_set_context_reg(cmd_buffer->cs, R_028238_CB_TARGET_MASK,
                          color_write_mask & color_write_enable);
}

static void
radv_emit_patch_control_points(struct radv_cmd_buffer *cmd_buffer)
{
   const struct radv_physical_device *pdevice = cmd_buffer->device->physical_device;
   const struct radv_graphics_pipeline *pipeline = cmd_buffer->state.graphics_pipeline;
   const struct radv_shader *tcs = pipeline->base.shaders[MESA_SHADER_TESS_CTRL];
   const struct radv_dynamic_state *d = &cmd_buffer->state.dynamic;
   unsigned ls_hs_config, base_reg;

   ls_hs_config = S_028B58_NUM_PATCHES(cmd_buffer->state.tess_num_patches) |
                  S_028B58_HS_NUM_INPUT_CP(d->vk.ts.patch_control_points) |
                  S_028B58_HS_NUM_OUTPUT_CP(tcs->info.tcs.tcs_vertices_out);

   if (pdevice->rad_info.gfx_level >= GFX7) {
      radeon_set_context_reg_idx(cmd_buffer->cs, R_028B58_VGT_LS_HS_CONFIG, 2, ls_hs_config);
   } else {
      radeon_set_context_reg(cmd_buffer->cs, R_028B58_VGT_LS_HS_CONFIG, ls_hs_config);
   }

   if (pdevice->rad_info.gfx_level >= GFX9) {
      unsigned hs_rsrc2 = tcs->config.rsrc2;

      if (pdevice->rad_info.gfx_level >= GFX10) {
         hs_rsrc2 |= S_00B42C_LDS_SIZE_GFX10(cmd_buffer->state.tess_lds_size);
      } else {
         hs_rsrc2 |= S_00B42C_LDS_SIZE_GFX9(cmd_buffer->state.tess_lds_size);
      }

      radeon_set_sh_reg(cmd_buffer->cs, R_00B42C_SPI_SHADER_PGM_RSRC2_HS, hs_rsrc2);
   } else {
      struct radv_shader *vs = pipeline->base.shaders[MESA_SHADER_VERTEX];
      unsigned ls_rsrc2 = vs->config.rsrc2 | S_00B52C_LDS_SIZE(cmd_buffer->state.tess_lds_size);

      radeon_set_sh_reg(cmd_buffer->cs, R_00B52C_SPI_SHADER_PGM_RSRC2_LS, ls_rsrc2);
   }

   /* Emit user SGPRs for dynamic patch control points. */
   const struct radv_userdata_info *offchip =
      radv_get_user_sgpr(pipeline->base.shaders[MESA_SHADER_TESS_CTRL], AC_UD_TCS_OFFCHIP_LAYOUT);
   if (offchip->sgpr_idx == -1)
      return;
   assert(offchip->num_sgprs == 1);

   base_reg = pipeline->base.user_data_0[MESA_SHADER_TESS_CTRL];
   radeon_set_sh_reg(cmd_buffer->cs, base_reg + offchip->sgpr_idx * 4,
                     (cmd_buffer->state.tess_num_patches << 6) | d->vk.ts.patch_control_points);

   const struct radv_userdata_info *num_patches = radv_get_user_sgpr(
      radv_get_shader(&pipeline->base, MESA_SHADER_TESS_EVAL), AC_UD_TES_NUM_PATCHES);
   assert(num_patches->sgpr_idx != -1 && num_patches->num_sgprs == 1);

   base_reg = pipeline->base.user_data_0[MESA_SHADER_TESS_EVAL];
   radeon_set_sh_reg(cmd_buffer->cs, base_reg + num_patches->sgpr_idx * 4,
                     cmd_buffer->state.tess_num_patches);
}

static void
radv_emit_conservative_rast_mode(struct radv_cmd_buffer *cmd_buffer)
{
   const struct radv_graphics_pipeline *pipeline = cmd_buffer->state.graphics_pipeline;
   const struct radv_physical_device *pdevice = cmd_buffer->device->physical_device;
   const struct radv_dynamic_state *d = &cmd_buffer->state.dynamic;

   if (pdevice->rad_info.gfx_level >= GFX9) {
      uint32_t pa_sc_conservative_rast;

      if (d->vk.rs.conservative_mode != VK_CONSERVATIVE_RASTERIZATION_MODE_DISABLED_EXT) {
         pa_sc_conservative_rast = S_028C4C_PREZ_AA_MASK_ENABLE(1) | S_028C4C_POSTZ_AA_MASK_ENABLE(1) |
                                   S_028C4C_CENTROID_SAMPLE_OVERRIDE(1);

         /* Inner coverage requires underestimate conservative rasterization. */
         if (d->vk.rs.conservative_mode == VK_CONSERVATIVE_RASTERIZATION_MODE_OVERESTIMATE_EXT &&
             !pipeline->uses_inner_coverage) {
            pa_sc_conservative_rast |= S_028C4C_OVER_RAST_ENABLE(1) |
                                       S_028C4C_UNDER_RAST_SAMPLE_SELECT(1) |
                                       S_028C4C_PBB_UNCERTAINTY_REGION_ENABLE(1);
         } else {
            pa_sc_conservative_rast |=
               S_028C4C_OVER_RAST_SAMPLE_SELECT(1) | S_028C4C_UNDER_RAST_ENABLE(1);
         }
      } else {
         pa_sc_conservative_rast = S_028C4C_NULL_SQUAD_AA_MASK_ENABLE(1);
      }

      radeon_set_context_reg(cmd_buffer->cs, R_028C4C_PA_SC_CONSERVATIVE_RASTERIZATION_CNTL,
                             pa_sc_conservative_rast);
   }
}

static void
radv_emit_depth_clamp_enable(struct radv_cmd_buffer *cmd_buffer)
{
   enum radv_depth_clamp_mode mode = radv_get_depth_clamp_mode(cmd_buffer);

   radeon_set_context_reg(cmd_buffer->cs, R_02800C_DB_RENDER_OVERRIDE,
                          S_02800C_FORCE_HIS_ENABLE0(V_02800C_FORCE_DISABLE) |
                          S_02800C_FORCE_HIS_ENABLE1(V_02800C_FORCE_DISABLE) |
                          S_02800C_DISABLE_VIEWPORT_CLAMP(mode == RADV_DEPTH_CLAMP_MODE_DISABLED));
}

static void
radv_emit_rasterization_samples(struct radv_cmd_buffer *cmd_buffer)
{
   const struct radv_graphics_pipeline *pipeline = cmd_buffer->state.graphics_pipeline;
   const struct radv_physical_device *pdevice = cmd_buffer->device->physical_device;
   unsigned rasterization_samples = radv_get_rasterization_samples(cmd_buffer);
   const struct radv_rendering_state *render = &cmd_buffer->state.render;
   unsigned pa_sc_mode_cntl_1 = pipeline->pa_sc_mode_cntl_1;
   const struct radv_dynamic_state *d = &cmd_buffer->state.dynamic;
   unsigned spi_baryc_cntl = S_0286E0_FRONT_FACE_ALL_BITS(1);
   unsigned db_render_control = pipeline->db_render_control;

   if (!d->sample_location.count)
      radv_emit_default_sample_locations(cmd_buffer->cs, rasterization_samples);

   if (rasterization_samples > 1) {
      unsigned ps_iter_samples = radv_get_ps_iter_samples(cmd_buffer);

      if (ps_iter_samples > 1) {
         spi_baryc_cntl |= S_0286E0_POS_FLOAT_LOCATION(2);
         pa_sc_mode_cntl_1 |= S_028A4C_PS_ITER_SAMPLE(1);
      }
   }

   if (pdevice->rad_info.gfx_level >= GFX11) {
      unsigned num_samples = render->max_samples;
      unsigned max_allowed_tiles_in_wave = 0;

      if (pdevice->rad_info.has_dedicated_vram) {
         if (num_samples == 8)
            max_allowed_tiles_in_wave = 7;
         else if (num_samples == 4)
            max_allowed_tiles_in_wave = 14;
      } else {
         if (num_samples == 8)
            max_allowed_tiles_in_wave = 8;
      }

      /* TODO: We may want to disable this workaround for future chips. */
      if (num_samples >= 4) {
         if (max_allowed_tiles_in_wave)
            max_allowed_tiles_in_wave--;
         else
            max_allowed_tiles_in_wave = 15;
      }

      db_render_control |= S_028000_OREO_MODE(V_028000_OMODE_O_THEN_B) |
                           S_028000_MAX_ALLOWED_TILES_IN_WAVE(max_allowed_tiles_in_wave);
   }

   radeon_set_context_reg(cmd_buffer->cs, R_028000_DB_RENDER_CONTROL, db_render_control);
   radeon_set_context_reg(cmd_buffer->cs, R_0286E0_SPI_BARYC_CNTL, spi_baryc_cntl);
   radeon_set_context_reg(cmd_buffer->cs, R_028A4C_PA_SC_MODE_CNTL_1, pa_sc_mode_cntl_1);

   /* Pass the number of samples to the fragment shader because it might be needed. */
   const struct radv_userdata_info *loc =
      radv_get_user_sgpr(pipeline->base.shaders[MESA_SHADER_FRAGMENT], AC_UD_PS_NUM_SAMPLES);
   if (loc->sgpr_idx != -1) {
      uint32_t base_reg = pipeline->base.user_data_0[MESA_SHADER_FRAGMENT];
      radeon_set_sh_reg(cmd_buffer->cs, base_reg + loc->sgpr_idx * 4, rasterization_samples);
   }
}

static void
radv_emit_fb_color_state(struct radv_cmd_buffer *cmd_buffer, int index,
                         struct radv_color_buffer_info *cb, struct radv_image_view *iview,
                         VkImageLayout layout)
{
   bool is_vi = cmd_buffer->device->physical_device->rad_info.gfx_level >= GFX8;
   uint32_t cb_fdcc_control = cb->cb_dcc_control;
   uint32_t cb_color_info = cb->cb_color_info;
   struct radv_image *image = iview->image;

   if (!radv_layout_dcc_compressed(
          cmd_buffer->device, image, iview->vk.base_mip_level, layout,
          radv_image_queue_family_mask(image, cmd_buffer->qf,
                                       cmd_buffer->qf))) {
      if (cmd_buffer->device->physical_device->rad_info.gfx_level >= GFX11) {
         cb_fdcc_control &= C_028C78_FDCC_ENABLE;
      } else {
         cb_color_info &= C_028C70_DCC_ENABLE;
      }
   }

   if (!radv_layout_fmask_compressed(
          cmd_buffer->device, image, layout,
          radv_image_queue_family_mask(image, cmd_buffer->qf,
                                       cmd_buffer->qf))) {
      cb_color_info &= C_028C70_COMPRESSION;
   }

   if (radv_image_is_tc_compat_cmask(image) && (radv_is_fmask_decompress_pipeline(cmd_buffer) ||
                                                radv_is_dcc_decompress_pipeline(cmd_buffer))) {
      /* If this bit is set, the FMASK decompression operation
       * doesn't occur (DCC_COMPRESS also implies FMASK_DECOMPRESS).
       */
      cb_color_info &= C_028C70_FMASK_COMPRESS_1FRAG_ONLY;
   }

   if (cmd_buffer->device->physical_device->rad_info.gfx_level >= GFX11) {
      radeon_set_context_reg_seq(cmd_buffer->cs, R_028C6C_CB_COLOR0_VIEW + index * 0x3c, 4);
      radeon_emit(cmd_buffer->cs, cb->cb_color_view);                      /* CB_COLOR0_VIEW */
      radeon_emit(cmd_buffer->cs, cb->cb_color_info);                      /* CB_COLOR0_INFO */
      radeon_emit(cmd_buffer->cs, cb->cb_color_attrib);                    /* CB_COLOR0_ATTRIB */
      radeon_emit(cmd_buffer->cs, cb_fdcc_control);                        /* CB_COLOR0_FDCC_CONTROL */

      radeon_set_context_reg(cmd_buffer->cs, R_028C60_CB_COLOR0_BASE + index * 0x3c, cb->cb_color_base);
      radeon_set_context_reg(cmd_buffer->cs, R_028E40_CB_COLOR0_BASE_EXT + index * 4, cb->cb_color_base >> 32);
      radeon_set_context_reg(cmd_buffer->cs, R_028C94_CB_COLOR0_DCC_BASE + index * 0x3c, cb->cb_dcc_base);
      radeon_set_context_reg(cmd_buffer->cs, R_028EA0_CB_COLOR0_DCC_BASE_EXT + index * 4, cb->cb_dcc_base >> 32);
      radeon_set_context_reg(cmd_buffer->cs, R_028EC0_CB_COLOR0_ATTRIB2 + index * 4, cb->cb_color_attrib2);
      radeon_set_context_reg(cmd_buffer->cs, R_028EE0_CB_COLOR0_ATTRIB3 + index * 4, cb->cb_color_attrib3);
   } else if (cmd_buffer->device->physical_device->rad_info.gfx_level >= GFX10) {
      radeon_set_context_reg_seq(cmd_buffer->cs, R_028C60_CB_COLOR0_BASE + index * 0x3c, 11);
      radeon_emit(cmd_buffer->cs, cb->cb_color_base);
      radeon_emit(cmd_buffer->cs, 0);
      radeon_emit(cmd_buffer->cs, 0);
      radeon_emit(cmd_buffer->cs, cb->cb_color_view);
      radeon_emit(cmd_buffer->cs, cb_color_info);
      radeon_emit(cmd_buffer->cs, cb->cb_color_attrib);
      radeon_emit(cmd_buffer->cs, cb->cb_dcc_control);
      radeon_emit(cmd_buffer->cs, cb->cb_color_cmask);
      radeon_emit(cmd_buffer->cs, 0);
      radeon_emit(cmd_buffer->cs, cb->cb_color_fmask);
      radeon_emit(cmd_buffer->cs, 0);

      radeon_set_context_reg(cmd_buffer->cs, R_028C94_CB_COLOR0_DCC_BASE + index * 0x3c, cb->cb_dcc_base);

      radeon_set_context_reg(cmd_buffer->cs, R_028E40_CB_COLOR0_BASE_EXT + index * 4,
                             cb->cb_color_base >> 32);
      radeon_set_context_reg(cmd_buffer->cs, R_028E60_CB_COLOR0_CMASK_BASE_EXT + index * 4,
                             cb->cb_color_cmask >> 32);
      radeon_set_context_reg(cmd_buffer->cs, R_028E80_CB_COLOR0_FMASK_BASE_EXT + index * 4,
                             cb->cb_color_fmask >> 32);
      radeon_set_context_reg(cmd_buffer->cs, R_028EA0_CB_COLOR0_DCC_BASE_EXT + index * 4,
                             cb->cb_dcc_base >> 32);
      radeon_set_context_reg(cmd_buffer->cs, R_028EC0_CB_COLOR0_ATTRIB2 + index * 4,
                             cb->cb_color_attrib2);
      radeon_set_context_reg(cmd_buffer->cs, R_028EE0_CB_COLOR0_ATTRIB3 + index * 4,
                             cb->cb_color_attrib3);
   } else if (cmd_buffer->device->physical_device->rad_info.gfx_level == GFX9) {
      radeon_set_context_reg_seq(cmd_buffer->cs, R_028C60_CB_COLOR0_BASE + index * 0x3c, 11);
      radeon_emit(cmd_buffer->cs, cb->cb_color_base);
      radeon_emit(cmd_buffer->cs, S_028C64_BASE_256B(cb->cb_color_base >> 32));
      radeon_emit(cmd_buffer->cs, cb->cb_color_attrib2);
      radeon_emit(cmd_buffer->cs, cb->cb_color_view);
      radeon_emit(cmd_buffer->cs, cb_color_info);
      radeon_emit(cmd_buffer->cs, cb->cb_color_attrib);
      radeon_emit(cmd_buffer->cs, cb->cb_dcc_control);
      radeon_emit(cmd_buffer->cs, cb->cb_color_cmask);
      radeon_emit(cmd_buffer->cs, S_028C80_BASE_256B(cb->cb_color_cmask >> 32));
      radeon_emit(cmd_buffer->cs, cb->cb_color_fmask);
      radeon_emit(cmd_buffer->cs, S_028C88_BASE_256B(cb->cb_color_fmask >> 32));

      radeon_set_context_reg_seq(cmd_buffer->cs, R_028C94_CB_COLOR0_DCC_BASE + index * 0x3c, 2);
      radeon_emit(cmd_buffer->cs, cb->cb_dcc_base);
      radeon_emit(cmd_buffer->cs, S_028C98_BASE_256B(cb->cb_dcc_base >> 32));

      radeon_set_context_reg(cmd_buffer->cs, R_0287A0_CB_MRT0_EPITCH + index * 4,
                             cb->cb_mrt_epitch);
   } else {
      radeon_set_context_reg_seq(cmd_buffer->cs, R_028C60_CB_COLOR0_BASE + index * 0x3c, 11);
      radeon_emit(cmd_buffer->cs, cb->cb_color_base);
      radeon_emit(cmd_buffer->cs, cb->cb_color_pitch);
      radeon_emit(cmd_buffer->cs, cb->cb_color_slice);
      radeon_emit(cmd_buffer->cs, cb->cb_color_view);
      radeon_emit(cmd_buffer->cs, cb_color_info);
      radeon_emit(cmd_buffer->cs, cb->cb_color_attrib);
      radeon_emit(cmd_buffer->cs, cb->cb_dcc_control);
      radeon_emit(cmd_buffer->cs, cb->cb_color_cmask);
      radeon_emit(cmd_buffer->cs, cb->cb_color_cmask_slice);
      radeon_emit(cmd_buffer->cs, cb->cb_color_fmask);
      radeon_emit(cmd_buffer->cs, cb->cb_color_fmask_slice);

      if (is_vi) { /* DCC BASE */
         radeon_set_context_reg(cmd_buffer->cs, R_028C94_CB_COLOR0_DCC_BASE + index * 0x3c,
                                cb->cb_dcc_base);
      }
   }

   if (cmd_buffer->device->physical_device->rad_info.gfx_level >= GFX11
          ? G_028C78_FDCC_ENABLE(cb_fdcc_control)
          : G_028C70_DCC_ENABLE(cb_color_info)) {
      /* Drawing with DCC enabled also compresses colorbuffers. */
      VkImageSubresourceRange range = {
         .aspectMask = iview->vk.aspects,
         .baseMipLevel = iview->vk.base_mip_level,
         .levelCount = iview->vk.level_count,
         .baseArrayLayer = iview->vk.base_array_layer,
         .layerCount = iview->vk.layer_count,
      };

      radv_update_dcc_metadata(cmd_buffer, image, &range, true);
   }
}

static void
radv_update_zrange_precision(struct radv_cmd_buffer *cmd_buffer, struct radv_ds_buffer_info *ds,
                             const struct radv_image_view *iview, VkImageLayout layout,
                             bool requires_cond_exec)
{
   const struct radv_image *image = iview->image;
   uint32_t db_z_info = ds->db_z_info;
   uint32_t db_z_info_reg;

   if (!cmd_buffer->device->physical_device->rad_info.has_tc_compat_zrange_bug ||
       !radv_image_is_tc_compat_htile(image))
      return;

   if (!radv_layout_is_htile_compressed(
          cmd_buffer->device, image, layout,
          radv_image_queue_family_mask(image, cmd_buffer->qf,
                                       cmd_buffer->qf))) {
      db_z_info &= C_028040_TILE_SURFACE_ENABLE;
   }

   db_z_info &= C_028040_ZRANGE_PRECISION;

   if (cmd_buffer->device->physical_device->rad_info.gfx_level == GFX9) {
      db_z_info_reg = R_028038_DB_Z_INFO;
   } else {
      db_z_info_reg = R_028040_DB_Z_INFO;
   }

   /* When we don't know the last fast clear value we need to emit a
    * conditional packet that will eventually skip the following
    * SET_CONTEXT_REG packet.
    */
   if (requires_cond_exec) {
      uint64_t va = radv_get_tc_compat_zrange_va(image, iview->vk.base_mip_level);

      radeon_emit(cmd_buffer->cs, PKT3(PKT3_COND_EXEC, 3, 0));
      radeon_emit(cmd_buffer->cs, va);
      radeon_emit(cmd_buffer->cs, va >> 32);
      radeon_emit(cmd_buffer->cs, 0);
      radeon_emit(cmd_buffer->cs, 3); /* SET_CONTEXT_REG size */
   }

   radeon_set_context_reg(cmd_buffer->cs, db_z_info_reg, db_z_info);
}

static void
radv_emit_fb_ds_state(struct radv_cmd_buffer *cmd_buffer, struct radv_ds_buffer_info *ds,
                      struct radv_image_view *iview, VkImageLayout layout)
{
   const struct radv_image *image = iview->image;
   uint32_t db_z_info = ds->db_z_info;
   uint32_t db_stencil_info = ds->db_stencil_info;
   uint32_t db_htile_surface = ds->db_htile_surface;

   if (!radv_layout_is_htile_compressed(
          cmd_buffer->device, image, layout,
          radv_image_queue_family_mask(image, cmd_buffer->qf,
                                       cmd_buffer->qf))) {
      db_z_info &= C_028040_TILE_SURFACE_ENABLE;
      db_stencil_info |= S_028044_TILE_STENCIL_DISABLE(1);
   }

   if (cmd_buffer->device->physical_device->rad_info.gfx_level == GFX10_3 &&
       !cmd_buffer->state.render.vrs_att.iview) {
      db_htile_surface &= C_028ABC_VRS_HTILE_ENCODING;
   }

   radeon_set_context_reg(cmd_buffer->cs, R_028008_DB_DEPTH_VIEW, ds->db_depth_view);
   radeon_set_context_reg(cmd_buffer->cs, R_028010_DB_RENDER_OVERRIDE2, ds->db_render_override2);
   radeon_set_context_reg(cmd_buffer->cs, R_028ABC_DB_HTILE_SURFACE, db_htile_surface);

   if (cmd_buffer->device->physical_device->rad_info.gfx_level >= GFX10) {
      radeon_set_context_reg(cmd_buffer->cs, R_028014_DB_HTILE_DATA_BASE, ds->db_htile_data_base);
      radeon_set_context_reg(cmd_buffer->cs, R_02801C_DB_DEPTH_SIZE_XY, ds->db_depth_size);

      if (cmd_buffer->device->physical_device->rad_info.gfx_level >= GFX11) {
         radeon_set_context_reg_seq(cmd_buffer->cs, R_028040_DB_Z_INFO, 6);
      } else {
         radeon_set_context_reg_seq(cmd_buffer->cs, R_02803C_DB_DEPTH_INFO, 7);
         radeon_emit(cmd_buffer->cs, S_02803C_RESOURCE_LEVEL(1));
      }
      radeon_emit(cmd_buffer->cs, db_z_info);
      radeon_emit(cmd_buffer->cs, db_stencil_info);
      radeon_emit(cmd_buffer->cs, ds->db_z_read_base);
      radeon_emit(cmd_buffer->cs, ds->db_stencil_read_base);
      radeon_emit(cmd_buffer->cs, ds->db_z_read_base);
      radeon_emit(cmd_buffer->cs, ds->db_stencil_read_base);

      radeon_set_context_reg_seq(cmd_buffer->cs, R_028068_DB_Z_READ_BASE_HI, 5);
      radeon_emit(cmd_buffer->cs, ds->db_z_read_base >> 32);
      radeon_emit(cmd_buffer->cs, ds->db_stencil_read_base >> 32);
      radeon_emit(cmd_buffer->cs, ds->db_z_read_base >> 32);
      radeon_emit(cmd_buffer->cs, ds->db_stencil_read_base >> 32);
      radeon_emit(cmd_buffer->cs, ds->db_htile_data_base >> 32);
   } else if (cmd_buffer->device->physical_device->rad_info.gfx_level == GFX9) {
      radeon_set_context_reg_seq(cmd_buffer->cs, R_028014_DB_HTILE_DATA_BASE, 3);
      radeon_emit(cmd_buffer->cs, ds->db_htile_data_base);
      radeon_emit(cmd_buffer->cs, S_028018_BASE_HI(ds->db_htile_data_base >> 32));
      radeon_emit(cmd_buffer->cs, ds->db_depth_size);

      radeon_set_context_reg_seq(cmd_buffer->cs, R_028038_DB_Z_INFO, 10);
      radeon_emit(cmd_buffer->cs, db_z_info);          /* DB_Z_INFO */
      radeon_emit(cmd_buffer->cs, db_stencil_info);    /* DB_STENCIL_INFO */
      radeon_emit(cmd_buffer->cs, ds->db_z_read_base); /* DB_Z_READ_BASE */
      radeon_emit(cmd_buffer->cs,
                  S_028044_BASE_HI(ds->db_z_read_base >> 32)); /* DB_Z_READ_BASE_HI */
      radeon_emit(cmd_buffer->cs, ds->db_stencil_read_base);   /* DB_STENCIL_READ_BASE */
      radeon_emit(cmd_buffer->cs,
                  S_02804C_BASE_HI(ds->db_stencil_read_base >> 32)); /* DB_STENCIL_READ_BASE_HI */
      radeon_emit(cmd_buffer->cs, ds->db_z_write_base);              /* DB_Z_WRITE_BASE */
      radeon_emit(cmd_buffer->cs,
                  S_028054_BASE_HI(ds->db_z_write_base >> 32)); /* DB_Z_WRITE_BASE_HI */
      radeon_emit(cmd_buffer->cs, ds->db_stencil_write_base);   /* DB_STENCIL_WRITE_BASE */
      radeon_emit(cmd_buffer->cs,
                  S_02805C_BASE_HI(ds->db_stencil_write_base >> 32)); /* DB_STENCIL_WRITE_BASE_HI */

      radeon_set_context_reg_seq(cmd_buffer->cs, R_028068_DB_Z_INFO2, 2);
      radeon_emit(cmd_buffer->cs, ds->db_z_info2);
      radeon_emit(cmd_buffer->cs, ds->db_stencil_info2);
   } else {
      radeon_set_context_reg(cmd_buffer->cs, R_028014_DB_HTILE_DATA_BASE, ds->db_htile_data_base);

      radeon_set_context_reg_seq(cmd_buffer->cs, R_02803C_DB_DEPTH_INFO, 9);
      radeon_emit(cmd_buffer->cs, ds->db_depth_info);         /* R_02803C_DB_DEPTH_INFO */
      radeon_emit(cmd_buffer->cs, db_z_info);                 /* R_028040_DB_Z_INFO */
      radeon_emit(cmd_buffer->cs, db_stencil_info);           /* R_028044_DB_STENCIL_INFO */
      radeon_emit(cmd_buffer->cs, ds->db_z_read_base);        /* R_028048_DB_Z_READ_BASE */
      radeon_emit(cmd_buffer->cs, ds->db_stencil_read_base);  /* R_02804C_DB_STENCIL_READ_BASE */
      radeon_emit(cmd_buffer->cs, ds->db_z_write_base);       /* R_028050_DB_Z_WRITE_BASE */
      radeon_emit(cmd_buffer->cs, ds->db_stencil_write_base); /* R_028054_DB_STENCIL_WRITE_BASE */
      radeon_emit(cmd_buffer->cs, ds->db_depth_size);         /* R_028058_DB_DEPTH_SIZE */
      radeon_emit(cmd_buffer->cs, ds->db_depth_slice);        /* R_02805C_DB_DEPTH_SLICE */
   }

   /* Update the ZRANGE_PRECISION value for the TC-compat bug. */
   radv_update_zrange_precision(cmd_buffer, ds, iview, layout, true);

   radeon_set_context_reg(cmd_buffer->cs, R_028B78_PA_SU_POLY_OFFSET_DB_FMT_CNTL,
                          ds->pa_su_poly_offset_db_fmt_cntl);
}

/**
 * Update the fast clear depth/stencil values if the image is bound as a
 * depth/stencil buffer.
 */
static void
radv_update_bound_fast_clear_ds(struct radv_cmd_buffer *cmd_buffer,
                                const struct radv_image_view *iview,
                                VkClearDepthStencilValue ds_clear_value, VkImageAspectFlags aspects)
{
   const struct radv_image *image = iview->image;
   struct radeon_cmdbuf *cs = cmd_buffer->cs;

   if (cmd_buffer->state.render.ds_att.iview == NULL ||
       cmd_buffer->state.render.ds_att.iview->image != image)
      return;

   if (aspects == (VK_IMAGE_ASPECT_DEPTH_BIT | VK_IMAGE_ASPECT_STENCIL_BIT)) {
      radeon_set_context_reg_seq(cs, R_028028_DB_STENCIL_CLEAR, 2);
      radeon_emit(cs, ds_clear_value.stencil);
      radeon_emit(cs, fui(ds_clear_value.depth));
   } else if (aspects == VK_IMAGE_ASPECT_DEPTH_BIT) {
      radeon_set_context_reg(cs, R_02802C_DB_DEPTH_CLEAR, fui(ds_clear_value.depth));
   } else {
      assert(aspects == VK_IMAGE_ASPECT_STENCIL_BIT);
      radeon_set_context_reg(cs, R_028028_DB_STENCIL_CLEAR, ds_clear_value.stencil);
   }

   /* Update the ZRANGE_PRECISION value for the TC-compat bug. This is
    * only needed when clearing Z to 0.0.
    */
   if ((aspects & VK_IMAGE_ASPECT_DEPTH_BIT) && ds_clear_value.depth == 0.0) {
      radv_update_zrange_precision(cmd_buffer, &cmd_buffer->state.render.ds_att.ds, iview,
                                   cmd_buffer->state.render.ds_att.layout, false);
   }

   cmd_buffer->state.context_roll_without_scissor_emitted = true;
}

/**
 * Set the clear depth/stencil values to the image's metadata.
 */
static void
radv_set_ds_clear_metadata(struct radv_cmd_buffer *cmd_buffer, struct radv_image *image,
                           const VkImageSubresourceRange *range,
                           VkClearDepthStencilValue ds_clear_value, VkImageAspectFlags aspects)
{
   struct radeon_cmdbuf *cs = cmd_buffer->cs;
   uint32_t level_count = radv_get_levelCount(image, range);

   if (aspects == (VK_IMAGE_ASPECT_DEPTH_BIT | VK_IMAGE_ASPECT_STENCIL_BIT)) {
      uint64_t va = radv_get_ds_clear_value_va(image, range->baseMipLevel);

      /* Use the fastest way when both aspects are used. */
      radeon_emit(cs, PKT3(PKT3_WRITE_DATA, 2 + 2 * level_count, cmd_buffer->state.predicating));
      radeon_emit(cs, S_370_DST_SEL(V_370_MEM) | S_370_WR_CONFIRM(1) | S_370_ENGINE_SEL(V_370_PFP));
      radeon_emit(cs, va);
      radeon_emit(cs, va >> 32);

      for (uint32_t l = 0; l < level_count; l++) {
         radeon_emit(cs, ds_clear_value.stencil);
         radeon_emit(cs, fui(ds_clear_value.depth));
      }
   } else {
      /* Otherwise we need one WRITE_DATA packet per level. */
      for (uint32_t l = 0; l < level_count; l++) {
         uint64_t va = radv_get_ds_clear_value_va(image, range->baseMipLevel + l);
         unsigned value;

         if (aspects == VK_IMAGE_ASPECT_DEPTH_BIT) {
            value = fui(ds_clear_value.depth);
            va += 4;
         } else {
            assert(aspects == VK_IMAGE_ASPECT_STENCIL_BIT);
            value = ds_clear_value.stencil;
         }

         radeon_emit(cs, PKT3(PKT3_WRITE_DATA, 3, cmd_buffer->state.predicating));
         radeon_emit(cs,
                     S_370_DST_SEL(V_370_MEM) | S_370_WR_CONFIRM(1) | S_370_ENGINE_SEL(V_370_PFP));
         radeon_emit(cs, va);
         radeon_emit(cs, va >> 32);
         radeon_emit(cs, value);
      }
   }
}

/**
 * Update the TC-compat metadata value for this image.
 */
static void
radv_set_tc_compat_zrange_metadata(struct radv_cmd_buffer *cmd_buffer, struct radv_image *image,
                                   const VkImageSubresourceRange *range, uint32_t value)
{
   struct radeon_cmdbuf *cs = cmd_buffer->cs;

   if (!cmd_buffer->device->physical_device->rad_info.has_tc_compat_zrange_bug)
      return;

   uint64_t va = radv_get_tc_compat_zrange_va(image, range->baseMipLevel);
   uint32_t level_count = radv_get_levelCount(image, range);

   radeon_emit(cs, PKT3(PKT3_WRITE_DATA, 2 + level_count, cmd_buffer->state.predicating));
   radeon_emit(cs, S_370_DST_SEL(V_370_MEM) | S_370_WR_CONFIRM(1) | S_370_ENGINE_SEL(V_370_PFP));
   radeon_emit(cs, va);
   radeon_emit(cs, va >> 32);

   for (uint32_t l = 0; l < level_count; l++)
      radeon_emit(cs, value);
}

static void
radv_update_tc_compat_zrange_metadata(struct radv_cmd_buffer *cmd_buffer,
                                      const struct radv_image_view *iview,
                                      VkClearDepthStencilValue ds_clear_value)
{
   VkImageSubresourceRange range = {
      .aspectMask = iview->vk.aspects,
      .baseMipLevel = iview->vk.base_mip_level,
      .levelCount = iview->vk.level_count,
      .baseArrayLayer = iview->vk.base_array_layer,
      .layerCount = iview->vk.layer_count,
   };
   uint32_t cond_val;

   /* Conditionally set DB_Z_INFO.ZRANGE_PRECISION to 0 when the last
    * depth clear value is 0.0f.
    */
   cond_val = ds_clear_value.depth == 0.0f ? UINT_MAX : 0;

   radv_set_tc_compat_zrange_metadata(cmd_buffer, iview->image, &range, cond_val);
}

/**
 * Update the clear depth/stencil values for this image.
 */
void
radv_update_ds_clear_metadata(struct radv_cmd_buffer *cmd_buffer,
                              const struct radv_image_view *iview,
                              VkClearDepthStencilValue ds_clear_value, VkImageAspectFlags aspects)
{
   VkImageSubresourceRange range = {
      .aspectMask = iview->vk.aspects,
      .baseMipLevel = iview->vk.base_mip_level,
      .levelCount = iview->vk.level_count,
      .baseArrayLayer = iview->vk.base_array_layer,
      .layerCount = iview->vk.layer_count,
   };
   struct radv_image *image = iview->image;

   assert(radv_htile_enabled(image, range.baseMipLevel));

   radv_set_ds_clear_metadata(cmd_buffer, iview->image, &range, ds_clear_value, aspects);

   if (radv_image_is_tc_compat_htile(image) && (aspects & VK_IMAGE_ASPECT_DEPTH_BIT)) {
      radv_update_tc_compat_zrange_metadata(cmd_buffer, iview, ds_clear_value);
   }

   radv_update_bound_fast_clear_ds(cmd_buffer, iview, ds_clear_value, aspects);
}

/**
 * Load the clear depth/stencil values from the image's metadata.
 */
static void
radv_load_ds_clear_metadata(struct radv_cmd_buffer *cmd_buffer, const struct radv_image_view *iview)
{
   struct radeon_cmdbuf *cs = cmd_buffer->cs;
   const struct radv_image *image = iview->image;
   VkImageAspectFlags aspects = vk_format_aspects(image->vk.format);
   uint64_t va = radv_get_ds_clear_value_va(image, iview->vk.base_mip_level);
   unsigned reg_offset = 0, reg_count = 0;

   assert(radv_image_has_htile(image));

   if (aspects & VK_IMAGE_ASPECT_STENCIL_BIT) {
      ++reg_count;
   } else {
      ++reg_offset;
      va += 4;
   }
   if (aspects & VK_IMAGE_ASPECT_DEPTH_BIT)
      ++reg_count;

   uint32_t reg = R_028028_DB_STENCIL_CLEAR + 4 * reg_offset;

   if (cmd_buffer->device->physical_device->rad_info.has_load_ctx_reg_pkt) {
      radeon_emit(cs, PKT3(PKT3_LOAD_CONTEXT_REG_INDEX, 3, 0));
      radeon_emit(cs, va);
      radeon_emit(cs, va >> 32);
      radeon_emit(cs, (reg - SI_CONTEXT_REG_OFFSET) >> 2);
      radeon_emit(cs, reg_count);
   } else {
      radeon_emit(cs, PKT3(PKT3_COPY_DATA, 4, 0));
      radeon_emit(cs, COPY_DATA_SRC_SEL(COPY_DATA_SRC_MEM) | COPY_DATA_DST_SEL(COPY_DATA_REG) |
                         (reg_count == 2 ? COPY_DATA_COUNT_SEL : 0));
      radeon_emit(cs, va);
      radeon_emit(cs, va >> 32);
      radeon_emit(cs, reg >> 2);
      radeon_emit(cs, 0);

      radeon_emit(cs, PKT3(PKT3_PFP_SYNC_ME, 0, 0));
      radeon_emit(cs, 0);
   }
}

/*
 * With DCC some colors don't require CMASK elimination before being
 * used as a texture. This sets a predicate value to determine if the
 * cmask eliminate is required.
 */
void
radv_update_fce_metadata(struct radv_cmd_buffer *cmd_buffer, struct radv_image *image,
                         const VkImageSubresourceRange *range, bool value)
{
   if (!image->fce_pred_offset)
      return;

   uint64_t pred_val = value;
   uint64_t va = radv_image_get_fce_pred_va(image, range->baseMipLevel);
   uint32_t level_count = radv_get_levelCount(image, range);
   uint32_t count = 2 * level_count;

   radeon_emit(cmd_buffer->cs, PKT3(PKT3_WRITE_DATA, 2 + count, 0));
   radeon_emit(cmd_buffer->cs,
               S_370_DST_SEL(V_370_MEM) | S_370_WR_CONFIRM(1) | S_370_ENGINE_SEL(V_370_PFP));
   radeon_emit(cmd_buffer->cs, va);
   radeon_emit(cmd_buffer->cs, va >> 32);

   for (uint32_t l = 0; l < level_count; l++) {
      radeon_emit(cmd_buffer->cs, pred_val);
      radeon_emit(cmd_buffer->cs, pred_val >> 32);
   }
}

/**
 * Update the DCC predicate to reflect the compression state.
 */
void
radv_update_dcc_metadata(struct radv_cmd_buffer *cmd_buffer, struct radv_image *image,
                         const VkImageSubresourceRange *range, bool value)
{
   if (image->dcc_pred_offset == 0)
      return;

   uint64_t pred_val = value;
   uint64_t va = radv_image_get_dcc_pred_va(image, range->baseMipLevel);
   uint32_t level_count = radv_get_levelCount(image, range);
   uint32_t count = 2 * level_count;

   assert(radv_dcc_enabled(image, range->baseMipLevel));

   radeon_emit(cmd_buffer->cs, PKT3(PKT3_WRITE_DATA, 2 + count, 0));
   radeon_emit(cmd_buffer->cs,
               S_370_DST_SEL(V_370_MEM) | S_370_WR_CONFIRM(1) | S_370_ENGINE_SEL(V_370_PFP));
   radeon_emit(cmd_buffer->cs, va);
   radeon_emit(cmd_buffer->cs, va >> 32);

   for (uint32_t l = 0; l < level_count; l++) {
      radeon_emit(cmd_buffer->cs, pred_val);
      radeon_emit(cmd_buffer->cs, pred_val >> 32);
   }
}

/**
 * Update the fast clear color values if the image is bound as a color buffer.
 */
static void
radv_update_bound_fast_clear_color(struct radv_cmd_buffer *cmd_buffer, struct radv_image *image,
                                   int cb_idx, uint32_t color_values[2])
{
   struct radeon_cmdbuf *cs = cmd_buffer->cs;

   if (cb_idx >= cmd_buffer->state.render.color_att_count ||
       cmd_buffer->state.render.color_att[cb_idx].iview == NULL ||
       cmd_buffer->state.render.color_att[cb_idx].iview->image != image)
      return;

   radeon_set_context_reg_seq(cs, R_028C8C_CB_COLOR0_CLEAR_WORD0 + cb_idx * 0x3c, 2);
   radeon_emit(cs, color_values[0]);
   radeon_emit(cs, color_values[1]);

   cmd_buffer->state.context_roll_without_scissor_emitted = true;
}

/**
 * Set the clear color values to the image's metadata.
 */
static void
radv_set_color_clear_metadata(struct radv_cmd_buffer *cmd_buffer, struct radv_image *image,
                              const VkImageSubresourceRange *range, uint32_t color_values[2])
{
   struct radeon_cmdbuf *cs = cmd_buffer->cs;
   uint32_t level_count = radv_get_levelCount(image, range);
   uint32_t count = 2 * level_count;

   assert(radv_image_has_cmask(image) || radv_dcc_enabled(image, range->baseMipLevel));

   if (radv_image_has_clear_value(image)) {
      uint64_t va = radv_image_get_fast_clear_va(image, range->baseMipLevel);

      radeon_emit(cs, PKT3(PKT3_WRITE_DATA, 2 + count, cmd_buffer->state.predicating));
      radeon_emit(cs, S_370_DST_SEL(V_370_MEM) | S_370_WR_CONFIRM(1) | S_370_ENGINE_SEL(V_370_PFP));
      radeon_emit(cs, va);
      radeon_emit(cs, va >> 32);

      for (uint32_t l = 0; l < level_count; l++) {
         radeon_emit(cs, color_values[0]);
         radeon_emit(cs, color_values[1]);
      }
   } else {
      /* Some default value we can set in the update. */
      assert(color_values[0] == 0 && color_values[1] == 0);
   }
}

/**
 * Update the clear color values for this image.
 */
void
radv_update_color_clear_metadata(struct radv_cmd_buffer *cmd_buffer,
                                 const struct radv_image_view *iview, int cb_idx,
                                 uint32_t color_values[2])
{
   struct radv_image *image = iview->image;
   VkImageSubresourceRange range = {
      .aspectMask = iview->vk.aspects,
      .baseMipLevel = iview->vk.base_mip_level,
      .levelCount = iview->vk.level_count,
      .baseArrayLayer = iview->vk.base_array_layer,
      .layerCount = iview->vk.layer_count,
   };

   assert(radv_image_has_cmask(image) || radv_dcc_enabled(image, iview->vk.base_mip_level));

   /* Do not need to update the clear value for images that are fast cleared with the comp-to-single
    * mode because the hardware gets the value from the image directly.
    */
   if (iview->image->support_comp_to_single)
      return;

   radv_set_color_clear_metadata(cmd_buffer, image, &range, color_values);

   radv_update_bound_fast_clear_color(cmd_buffer, image, cb_idx, color_values);
}

/**
 * Load the clear color values from the image's metadata.
 */
static void
radv_load_color_clear_metadata(struct radv_cmd_buffer *cmd_buffer, struct radv_image_view *iview,
                               int cb_idx)
{
   struct radeon_cmdbuf *cs = cmd_buffer->cs;
   struct radv_image *image = iview->image;

   if (!radv_image_has_cmask(image) && !radv_dcc_enabled(image, iview->vk.base_mip_level))
      return;

   if (iview->image->support_comp_to_single)
      return;

   if (!radv_image_has_clear_value(image)) {
      uint32_t color_values[2] = {0, 0};
      radv_update_bound_fast_clear_color(cmd_buffer, image, cb_idx, color_values);
      return;
   }

   uint64_t va = radv_image_get_fast_clear_va(image, iview->vk.base_mip_level);
   uint32_t reg = R_028C8C_CB_COLOR0_CLEAR_WORD0 + cb_idx * 0x3c;

   if (cmd_buffer->device->physical_device->rad_info.has_load_ctx_reg_pkt) {
      radeon_emit(cs, PKT3(PKT3_LOAD_CONTEXT_REG_INDEX, 3, cmd_buffer->state.predicating));
      radeon_emit(cs, va);
      radeon_emit(cs, va >> 32);
      radeon_emit(cs, (reg - SI_CONTEXT_REG_OFFSET) >> 2);
      radeon_emit(cs, 2);
   } else {
      radeon_emit(cs, PKT3(PKT3_COPY_DATA, 4, cmd_buffer->state.predicating));
      radeon_emit(cs, COPY_DATA_SRC_SEL(COPY_DATA_SRC_MEM) | COPY_DATA_DST_SEL(COPY_DATA_REG) |
                         COPY_DATA_COUNT_SEL);
      radeon_emit(cs, va);
      radeon_emit(cs, va >> 32);
      radeon_emit(cs, reg >> 2);
      radeon_emit(cs, 0);

      radeon_emit(cs, PKT3(PKT3_PFP_SYNC_ME, 0, cmd_buffer->state.predicating));
      radeon_emit(cs, 0);
   }
}

/* GFX9+ metadata cache flushing workaround. metadata cache coherency is
 * broken if the CB caches data of multiple mips of the same image at the
 * same time.
 *
 * Insert some flushes to avoid this.
 */
static void
radv_emit_fb_mip_change_flush(struct radv_cmd_buffer *cmd_buffer)
{
   struct radv_rendering_state *render = &cmd_buffer->state.render;
   bool color_mip_changed = false;

   /* Entire workaround is not applicable before GFX9 */
   if (cmd_buffer->device->physical_device->rad_info.gfx_level < GFX9)
      return;

   for (int i = 0; i < render->color_att_count; ++i) {
      struct radv_image_view *iview = render->color_att[i].iview;
      if (!iview)
         continue;

      if ((radv_image_has_CB_metadata(iview->image) ||
           radv_dcc_enabled(iview->image, iview->vk.base_mip_level) ||
           radv_dcc_enabled(iview->image, cmd_buffer->state.cb_mip[i])) &&
          cmd_buffer->state.cb_mip[i] != iview->vk.base_mip_level)
         color_mip_changed = true;

      cmd_buffer->state.cb_mip[i] = iview->vk.base_mip_level;
   }

   if (color_mip_changed) {
      cmd_buffer->state.flush_bits |=
         RADV_CMD_FLAG_FLUSH_AND_INV_CB | RADV_CMD_FLAG_FLUSH_AND_INV_CB_META;
   }
}

/* This function does the flushes for mip changes if the levels are not zero for
 * all render targets. This way we can assume at the start of the next cmd_buffer
 * that rendering to mip 0 doesn't need any flushes. As that is the most common
 * case that saves some flushes. */
static void
radv_emit_mip_change_flush_default(struct radv_cmd_buffer *cmd_buffer)
{
   /* Entire workaround is not applicable before GFX9 */
   if (cmd_buffer->device->physical_device->rad_info.gfx_level < GFX9)
      return;

   bool need_color_mip_flush = false;
   for (unsigned i = 0; i < 8; ++i) {
      if (cmd_buffer->state.cb_mip[i]) {
         need_color_mip_flush = true;
         break;
      }
   }

   if (need_color_mip_flush) {
      cmd_buffer->state.flush_bits |=
         RADV_CMD_FLAG_FLUSH_AND_INV_CB | RADV_CMD_FLAG_FLUSH_AND_INV_CB_META;
   }

   memset(cmd_buffer->state.cb_mip, 0, sizeof(cmd_buffer->state.cb_mip));
}

static struct radv_image *
radv_cmd_buffer_get_vrs_image(struct radv_cmd_buffer *cmd_buffer)
{
   struct radv_device *device = cmd_buffer->device;

   if (!device->vrs.image) {
      VkResult result;

      /* The global VRS state is initialized on-demand to avoid wasting VRAM. */
      result = radv_device_init_vrs_state(device);
      if (result != VK_SUCCESS) {
         vk_command_buffer_set_error(&cmd_buffer->vk, result);
         return NULL;
      }
   }

   return device->vrs.image;
}

static void
radv_emit_framebuffer_state(struct radv_cmd_buffer *cmd_buffer)
{
   struct radv_rendering_state *render = &cmd_buffer->state.render;
   int i;
   bool disable_constant_encode_ac01 = false;
   unsigned color_invalid = cmd_buffer->device->physical_device->rad_info.gfx_level >= GFX11
                            ? S_028C70_FORMAT_GFX11(V_028C70_COLOR_INVALID)
                            : S_028C70_FORMAT_GFX6(V_028C70_COLOR_INVALID);

   for (i = 0; i < render->color_att_count; ++i) {
      struct radv_image_view *iview = render->color_att[i].iview;
      if (!iview) {
         radeon_set_context_reg(cmd_buffer->cs, R_028C70_CB_COLOR0_INFO + i * 0x3C, color_invalid);
         continue;
      }

      VkImageLayout layout = render->color_att[i].layout;

      radv_cs_add_buffer(cmd_buffer->device->ws, cmd_buffer->cs, iview->image->bindings[0].bo);

      assert(iview->vk.aspects & (VK_IMAGE_ASPECT_COLOR_BIT | VK_IMAGE_ASPECT_PLANE_0_BIT |
                                   VK_IMAGE_ASPECT_PLANE_1_BIT | VK_IMAGE_ASPECT_PLANE_2_BIT));

      if (iview->image->disjoint && iview->vk.aspects == VK_IMAGE_ASPECT_COLOR_BIT) {
         for (uint32_t plane_id = 0; plane_id < iview->image->plane_count; plane_id++) {
            radv_cs_add_buffer(cmd_buffer->device->ws, cmd_buffer->cs,
                  iview->image->bindings[plane_id].bo);
         }
      } else {
         uint32_t plane_id = iview->image->disjoint ? iview->plane_id : 0;
         radv_cs_add_buffer(cmd_buffer->device->ws, cmd_buffer->cs,
               iview->image->bindings[plane_id].bo);
      }

      radv_emit_fb_color_state(cmd_buffer, i, &render->color_att[i].cb, iview, layout);

      radv_load_color_clear_metadata(cmd_buffer, iview, i);

      if (cmd_buffer->device->physical_device->rad_info.gfx_level >= GFX9 &&
          iview->image->dcc_sign_reinterpret) {
         /* Disable constant encoding with the clear value of "1" with different DCC signedness
          * because the hardware will fill "1" instead of the clear value.
          */
         disable_constant_encode_ac01 = true;
      }
   }
   for (; i < cmd_buffer->state.last_subpass_color_count; i++) {
      radeon_set_context_reg(cmd_buffer->cs, R_028C70_CB_COLOR0_INFO + i * 0x3C, color_invalid);
   }
   cmd_buffer->state.last_subpass_color_count = render->color_att_count;

   if (render->ds_att.iview) {
      VkImageLayout layout = render->ds_att.layout;
      struct radv_image_view *iview = render->ds_att.iview;
      radv_cs_add_buffer(cmd_buffer->device->ws, cmd_buffer->cs, iview->image->bindings[0].bo);

      radv_emit_fb_ds_state(cmd_buffer, &render->ds_att.ds, iview, layout);

      if (radv_layout_is_htile_compressed(
             cmd_buffer->device, iview->image, layout,
             radv_image_queue_family_mask(iview->image, cmd_buffer->qf,
                                          cmd_buffer->qf))) {
         /* Only load the depth/stencil fast clear values when
          * compressed rendering is enabled.
          */
         radv_load_ds_clear_metadata(cmd_buffer, iview);
      }
   } else if (cmd_buffer->device->physical_device->rad_info.gfx_level == GFX10_3 &&
              render->vrs_att.iview && radv_cmd_buffer_get_vrs_image(cmd_buffer)) {
      /* When a subpass uses a VRS attachment without binding a depth/stencil attachment, we have to
       * bind our internal depth buffer that contains the VRS data as part of HTILE.
       */
      VkImageLayout layout = VK_IMAGE_LAYOUT_DEPTH_STENCIL_ATTACHMENT_OPTIMAL;
      struct radv_buffer *htile_buffer = cmd_buffer->device->vrs.buffer;
      struct radv_image *image = cmd_buffer->device->vrs.image;
      struct radv_ds_buffer_info ds;
      struct radv_image_view iview;

      radv_image_view_init(&iview, cmd_buffer->device,
                           &(VkImageViewCreateInfo){
                              .sType = VK_STRUCTURE_TYPE_IMAGE_VIEW_CREATE_INFO,
                              .image = radv_image_to_handle(image),
                              .viewType = radv_meta_get_view_type(image),
                              .format = image->vk.format,
                              .subresourceRange =
                                 {
                                    .aspectMask = VK_IMAGE_ASPECT_DEPTH_BIT,
                                    .baseMipLevel = 0,
                                    .levelCount = 1,
                                    .baseArrayLayer = 0,
                                    .layerCount = 1,
                                 },
                           },
                           0, NULL);

      radv_initialise_vrs_surface(image, htile_buffer, &ds);

      radv_cs_add_buffer(cmd_buffer->device->ws, cmd_buffer->cs, htile_buffer->bo);

      radv_emit_fb_ds_state(cmd_buffer, &ds, &iview, layout);

      radv_image_view_finish(&iview);
   } else {
      unsigned num_samples = 0;

      /* On GFX11, DB_Z_INFO.NUM_SAMPLES should always match the framebuffer samples. It affects
       * VRS and occlusion queries if depth and stencil are not bound.
       */
      if (cmd_buffer->device->physical_device->rad_info.gfx_level == GFX11)
         num_samples = util_logbase2(render->max_samples);

      if (cmd_buffer->device->physical_device->rad_info.gfx_level == GFX9)
         radeon_set_context_reg_seq(cmd_buffer->cs, R_028038_DB_Z_INFO, 2);
      else
         radeon_set_context_reg_seq(cmd_buffer->cs, R_028040_DB_Z_INFO, 2);

      radeon_emit(cmd_buffer->cs, S_028040_FORMAT(V_028040_Z_INVALID) |       /* DB_Z_INFO */
                                  S_028040_NUM_SAMPLES(num_samples));
      radeon_emit(cmd_buffer->cs, S_028044_FORMAT(V_028044_STENCIL_INVALID)); /* DB_STENCIL_INFO */
   }

   if (cmd_buffer->device->physical_device->rad_info.gfx_level >= GFX11) {
      bool vrs_surface_enable = render->vrs_att.iview != NULL;
      unsigned xmax = 0, ymax = 0;
      uint64_t va = 0;

      if (vrs_surface_enable) {
         struct radv_image *vrs_image = render->vrs_att.iview->image;

         va = radv_buffer_get_va(vrs_image->bindings[0].bo) + vrs_image->bindings[0].offset;
         va |= vrs_image->planes[0].surface.tile_swizzle << 8;

         xmax = vrs_image->info.width - 1;
         ymax = vrs_image->info.height - 1;
      }

      radeon_set_context_reg_seq(cmd_buffer->cs, R_0283F0_PA_SC_VRS_RATE_BASE, 3);
      radeon_emit(cmd_buffer->cs, va >> 8);
      radeon_emit(cmd_buffer->cs, S_0283F4_BASE_256B(va >> 40));
      radeon_emit(cmd_buffer->cs, S_0283F8_X_MAX(xmax) | S_0283F8_Y_MAX(ymax));

      radeon_set_context_reg(cmd_buffer->cs, R_0283D0_PA_SC_VRS_OVERRIDE_CNTL,
                             S_0283D0_VRS_SURFACE_ENABLE(vrs_surface_enable));
   }

   if (cmd_buffer->device->physical_device->rad_info.gfx_level >= GFX8) {
      bool disable_constant_encode =
         cmd_buffer->device->physical_device->rad_info.has_dcc_constant_encode;
      enum amd_gfx_level gfx_level = cmd_buffer->device->physical_device->rad_info.gfx_level;

      if (cmd_buffer->device->physical_device->rad_info.gfx_level >= GFX11) {
         radeon_set_context_reg(cmd_buffer->cs, R_028424_CB_FDCC_CONTROL,
                                S_028424_SAMPLE_MASK_TRACKER_WATERMARK(0));
      } else {
        uint8_t watermark = gfx_level >= GFX10 ? 6 : 4;

         radeon_set_context_reg(cmd_buffer->cs, R_028424_CB_DCC_CONTROL,
                                S_028424_OVERWRITE_COMBINER_MRT_SHARING_DISABLE(gfx_level <= GFX9) |
                                S_028424_OVERWRITE_COMBINER_WATERMARK(watermark) |
                                S_028424_DISABLE_CONSTANT_ENCODE_AC01(disable_constant_encode_ac01) |
                                S_028424_DISABLE_CONSTANT_ENCODE_REG(disable_constant_encode));
      }
   }

   cmd_buffer->state.dirty &= ~RADV_CMD_DIRTY_FRAMEBUFFER;
}

static void
radv_emit_guardband_state(struct radv_cmd_buffer *cmd_buffer)
{
   struct radv_graphics_pipeline *pipeline = cmd_buffer->state.graphics_pipeline;
   const struct radv_dynamic_state *d = &cmd_buffer->state.dynamic;
   unsigned rast_prim;

   if (!(pipeline->dynamic_states & RADV_DYNAMIC_PRIMITIVE_TOPOLOGY) ||
       (pipeline->active_stages & (VK_SHADER_STAGE_TESSELLATION_CONTROL_BIT |
                                   VK_SHADER_STAGE_TESSELLATION_EVALUATION_BIT |
                                   VK_SHADER_STAGE_GEOMETRY_BIT |
                                   VK_SHADER_STAGE_MESH_BIT_EXT))) {
      /* Ignore dynamic primitive topology for TES/GS/MS stages. */
      rast_prim = pipeline->rast_prim;
   } else {
      rast_prim = si_conv_prim_to_gs_out(d->vk.ia.primitive_topology);
   }

   si_write_guardband(cmd_buffer->cs, d->vk.vp.viewport_count, d->vk.vp.viewports, rast_prim,
                      d->vk.rs.polygon_mode, d->vk.rs.line.width);

   cmd_buffer->state.dirty &= ~RADV_CMD_DIRTY_GUARDBAND;
}

static void
radv_emit_index_buffer(struct radv_cmd_buffer *cmd_buffer, bool indirect)
{
   struct radeon_cmdbuf *cs = cmd_buffer->cs;
   struct radv_cmd_state *state = &cmd_buffer->state;

   /* With indirect generated commands the index buffer bind may be part of the
    * indirect command buffer, in which case the app may not have bound any yet. */
   if (state->index_type < 0)
      return;

   /* For the direct indexed draws we use DRAW_INDEX_2, which includes
    * the index_va and max_index_count already. */
   if (!indirect)
      return;

   if (state->max_index_count ||
       !cmd_buffer->device->physical_device->rad_info.has_zero_index_buffer_bug) {
      radeon_emit(cs, PKT3(PKT3_INDEX_BASE, 1, 0));
      radeon_emit(cs, state->index_va);
      radeon_emit(cs, state->index_va >> 32);

      radeon_emit(cs, PKT3(PKT3_INDEX_BUFFER_SIZE, 0, 0));
      radeon_emit(cs, state->max_index_count);
   }

   cmd_buffer->state.dirty &= ~RADV_CMD_DIRTY_INDEX_BUFFER;
}

void
radv_set_db_count_control(struct radv_cmd_buffer *cmd_buffer, bool enable_occlusion_queries)
{
   uint32_t db_count_control;

   if (!enable_occlusion_queries) {
      db_count_control =
         S_028004_ZPASS_INCREMENT_DISABLE(cmd_buffer->device->physical_device->rad_info.gfx_level < GFX11);
   } else {
      uint32_t sample_rate = util_logbase2(cmd_buffer->state.render.max_samples);
      bool gfx10_perfect =
         cmd_buffer->device->physical_device->rad_info.gfx_level >= GFX10 &&
         cmd_buffer->state.perfect_occlusion_queries_enabled;

      if (cmd_buffer->device->physical_device->rad_info.gfx_level >= GFX7) {
         /* Always enable PERFECT_ZPASS_COUNTS due to issues with partially
          * covered tiles, discards, and early depth testing. For more details,
          * see https://gitlab.freedesktop.org/mesa/mesa/-/issues/3218 */
         db_count_control = S_028004_PERFECT_ZPASS_COUNTS(1) |
                            S_028004_DISABLE_CONSERVATIVE_ZPASS_COUNTS(gfx10_perfect) |
                            S_028004_SAMPLE_RATE(sample_rate) | S_028004_ZPASS_ENABLE(1) |
                            S_028004_SLICE_EVEN_ENABLE(1) | S_028004_SLICE_ODD_ENABLE(1);
      } else {
         db_count_control = S_028004_PERFECT_ZPASS_COUNTS(1) | S_028004_SAMPLE_RATE(sample_rate);
      }
   }

   radeon_set_context_reg(cmd_buffer->cs, R_028004_DB_COUNT_CONTROL, db_count_control);

   cmd_buffer->state.context_roll_without_scissor_emitted = true;
}

unsigned
radv_instance_rate_prolog_index(unsigned num_attributes, uint32_t instance_rate_inputs)
{
   /* instance_rate_vs_prologs is a flattened array of array of arrays of different sizes, or a
    * single array sorted in ascending order using:
    * - total number of attributes
    * - number of instanced attributes
    * - index of first instanced attribute
    */

   /* From total number of attributes to offset. */
   static const uint16_t total_to_offset[16] = {0,   1,   4,   10,  20,  35,  56,  84,
                                                120, 165, 220, 286, 364, 455, 560, 680};
   unsigned start_index = total_to_offset[num_attributes - 1];

   /* From number of instanced attributes to offset. This would require a different LUT depending on
    * the total number of attributes, but we can exploit a pattern to use just the LUT for 16 total
    * attributes.
    */
   static const uint8_t count_to_offset_total16[16] = {0,   16,  31,  45,  58,  70,  81,  91,
                                                       100, 108, 115, 121, 126, 130, 133, 135};
   unsigned count = util_bitcount(instance_rate_inputs);
   unsigned offset_from_start_index =
      count_to_offset_total16[count - 1] - ((16 - num_attributes) * (count - 1));

   unsigned first = ffs(instance_rate_inputs) - 1;
   return start_index + offset_from_start_index + first;
}

union vs_prolog_key_header {
   struct {
      uint32_t key_size : 8;
      uint32_t num_attributes : 6;
      uint32_t as_ls : 1;
      uint32_t is_ngg : 1;
      uint32_t wave32 : 1;
      uint32_t next_stage : 3;
      uint32_t instance_rate_inputs : 1;
      uint32_t alpha_adjust_lo : 1;
      uint32_t alpha_adjust_hi : 1;
      uint32_t misaligned_mask : 1;
      uint32_t post_shuffle : 1;
      uint32_t nontrivial_divisors : 1;
      uint32_t zero_divisors : 1;
      /* We need this to ensure the padding is zero. It's useful even if it's unused. */
      uint32_t padding0 : 5;
   };
   uint32_t v;
};

uint32_t
radv_hash_vs_prolog(const void *key_)
{
   const uint32_t *key = key_;
   union vs_prolog_key_header header;
   header.v = key[0];
   return _mesa_hash_data(key, header.key_size);
}

bool
radv_cmp_vs_prolog(const void *a_, const void *b_)
{
   const uint32_t *a = a_;
   const uint32_t *b = b_;
   if (a[0] != b[0])
      return false;

   union vs_prolog_key_header header;
   header.v = a[0];
   return memcmp(a, b, header.key_size) == 0;
}

static struct radv_shader_part *
lookup_vs_prolog(struct radv_cmd_buffer *cmd_buffer, const struct radv_shader *vs_shader,
                 uint32_t *nontrivial_divisors)
{
   STATIC_ASSERT(sizeof(union vs_prolog_key_header) == 4);
   assert(vs_shader->info.vs.dynamic_inputs);

   const struct radv_vs_input_state *state = &cmd_buffer->state.dynamic_vs_input;
   struct radv_graphics_pipeline *pipeline = cmd_buffer->state.graphics_pipeline;
   struct radv_device *device = cmd_buffer->device;

   unsigned num_attributes = pipeline->last_vertex_attrib_bit;
   uint32_t attribute_mask = BITFIELD_MASK(num_attributes);

   uint32_t instance_rate_inputs = state->instance_rate_inputs & attribute_mask;
   uint32_t zero_divisors = state->zero_divisors & attribute_mask;
   *nontrivial_divisors = state->nontrivial_divisors & attribute_mask;
   uint32_t misaligned_mask = cmd_buffer->state.vbo_misaligned_mask;
   if (cmd_buffer->state.vbo_misaligned_mask_invalid) {
      assert(device->physical_device->rad_info.gfx_level == GFX6 ||
             device->physical_device->rad_info.gfx_level >= GFX10);

      u_foreach_bit (index, cmd_buffer->state.vbo_misaligned_mask_invalid & attribute_mask) {
         uint8_t binding = state->bindings[index];
         if (!(cmd_buffer->state.vbo_bound_mask & BITFIELD_BIT(binding)))
            continue;
         uint8_t req = state->format_align_req_minus_1[index];
         struct radv_vertex_binding *vb = &cmd_buffer->vertex_bindings[binding];
         VkDeviceSize offset = vb->offset + state->offsets[index];
         if ((offset & req) || (vb->stride & req))
            misaligned_mask |= BITFIELD_BIT(index);
      }
      cmd_buffer->state.vbo_misaligned_mask = misaligned_mask;
      cmd_buffer->state.vbo_misaligned_mask_invalid &= ~attribute_mask;
   }
   misaligned_mask |= state->nontrivial_formats;

   /* try to use a pre-compiled prolog first */
   struct radv_shader_part *prolog = NULL;
   if (pipeline->can_use_simple_input &&
       (!vs_shader->info.vs.as_ls || !instance_rate_inputs) &&
       !misaligned_mask && !state->alpha_adjust_lo && !state->alpha_adjust_hi) {
      if (!instance_rate_inputs) {
         prolog = device->simple_vs_prologs[num_attributes - 1];
      } else if (num_attributes <= 16 && !*nontrivial_divisors && !zero_divisors &&
                 util_bitcount(instance_rate_inputs) ==
                    (util_last_bit(instance_rate_inputs) - ffs(instance_rate_inputs) + 1)) {
         unsigned index = radv_instance_rate_prolog_index(num_attributes, instance_rate_inputs);
         prolog = device->instance_rate_vs_prologs[index];
      }
   }
   if (prolog)
      return prolog;

   /* if we couldn't use a pre-compiled prolog, find one in the cache or create one */
   uint32_t key_words[17];
   unsigned key_size = 1;

   struct radv_vs_prolog_key key;
   key.state = state;
   key.num_attributes = num_attributes;
   key.misaligned_mask = misaligned_mask;
   /* The instance ID input VGPR is placed differently when as_ls=true. */
   key.as_ls = vs_shader->info.vs.as_ls && instance_rate_inputs;
   key.is_ngg = vs_shader->info.is_ngg;
   key.wave32 = vs_shader->info.wave_size == 32;
   key.next_stage = pipeline->next_vertex_stage;

   union vs_prolog_key_header header;
   header.v = 0;
   header.num_attributes = num_attributes;
   header.as_ls = key.as_ls;
   header.is_ngg = key.is_ngg;
   header.wave32 = key.wave32;
   header.next_stage = key.next_stage;

   if (instance_rate_inputs & ~*nontrivial_divisors) {
      header.instance_rate_inputs = true;
      key_words[key_size++] = instance_rate_inputs;
   }
   if (*nontrivial_divisors) {
      header.nontrivial_divisors = true;
      key_words[key_size++] = *nontrivial_divisors;
   }
   if (zero_divisors) {
      header.zero_divisors = true;
      key_words[key_size++] = zero_divisors;
   }
   if (misaligned_mask) {
      header.misaligned_mask = true;
      key_words[key_size++] = misaligned_mask;

      uint8_t *formats = (uint8_t *)&key_words[key_size];
      unsigned num_formats = 0;
      u_foreach_bit(index, misaligned_mask) formats[num_formats++] = state->formats[index];
      while (num_formats & 0x3)
         formats[num_formats++] = 0;
      key_size += num_formats / 4u;

      if (state->post_shuffle & attribute_mask) {
         header.post_shuffle = true;
         key_words[key_size++] = state->post_shuffle & attribute_mask;
      }
   }
   if (state->alpha_adjust_lo & attribute_mask) {
      header.alpha_adjust_lo = true;
      key_words[key_size++] = state->alpha_adjust_lo & attribute_mask;
   }
   if (state->alpha_adjust_hi & attribute_mask) {
      header.alpha_adjust_hi = true;
      key_words[key_size++] = state->alpha_adjust_hi & attribute_mask;
   }

   header.key_size = key_size * sizeof(key_words[0]);
   key_words[0] = header.v;

   uint32_t hash = radv_hash_vs_prolog(key_words);

   if (cmd_buffer->state.emitted_vs_prolog &&
       cmd_buffer->state.emitted_vs_prolog_key_hash == hash &&
       radv_cmp_vs_prolog(key_words, cmd_buffer->state.emitted_vs_prolog_key))
      return cmd_buffer->state.emitted_vs_prolog;

   u_rwlock_rdlock(&device->vs_prologs_lock);
   struct hash_entry *prolog_entry =
      _mesa_hash_table_search_pre_hashed(device->vs_prologs, hash, key_words);
   u_rwlock_rdunlock(&device->vs_prologs_lock);

   if (!prolog_entry) {
      u_rwlock_wrlock(&device->vs_prologs_lock);
      prolog_entry = _mesa_hash_table_search_pre_hashed(device->vs_prologs, hash, key_words);
      if (prolog_entry) {
         u_rwlock_wrunlock(&device->vs_prologs_lock);
         return prolog_entry->data;
      }

      prolog = radv_create_vs_prolog(device, &key);
      uint32_t *key2 = malloc(key_size * 4);
      if (!prolog || !key2) {
         radv_shader_part_unref(device, prolog);
         free(key2);
         u_rwlock_wrunlock(&device->vs_prologs_lock);
         return NULL;
      }
      memcpy(key2, key_words, key_size * 4);
      _mesa_hash_table_insert_pre_hashed(device->vs_prologs, hash, key2, prolog);

      u_rwlock_wrunlock(&device->vs_prologs_lock);
      return prolog;
   }

   return prolog_entry->data;
}

static void
emit_prolog_regs(struct radv_cmd_buffer *cmd_buffer, const struct radv_shader *vs_shader,
                 const struct radv_shader_part *prolog, bool pipeline_is_dirty)
{
   /* no need to re-emit anything in this case */
   if (cmd_buffer->state.emitted_vs_prolog == prolog && !pipeline_is_dirty)
      return;

   enum amd_gfx_level chip = cmd_buffer->device->physical_device->rad_info.gfx_level;
   struct radv_graphics_pipeline *pipeline = cmd_buffer->state.graphics_pipeline;

   assert(cmd_buffer->state.emitted_graphics_pipeline == cmd_buffer->state.graphics_pipeline);

   uint32_t rsrc1 = vs_shader->config.rsrc1;
   if (chip < GFX10 && G_00B228_SGPRS(prolog->rsrc1) > G_00B228_SGPRS(vs_shader->config.rsrc1))
      rsrc1 = (rsrc1 & C_00B228_SGPRS) | (prolog->rsrc1 & ~C_00B228_SGPRS);

   /* The main shader must not use less VGPRs than the prolog, otherwise shared vgprs might not
    * work.
    */
   assert(G_00B848_VGPRS(vs_shader->config.rsrc1) >= G_00B848_VGPRS(prolog->rsrc1));

   unsigned pgm_lo_reg = R_00B120_SPI_SHADER_PGM_LO_VS;
   unsigned rsrc1_reg = R_00B128_SPI_SHADER_PGM_RSRC1_VS;
   if (vs_shader->info.is_ngg || pipeline->base.shaders[MESA_SHADER_GEOMETRY] == vs_shader) {
      pgm_lo_reg = chip >= GFX10 ? R_00B320_SPI_SHADER_PGM_LO_ES : R_00B210_SPI_SHADER_PGM_LO_ES;
      rsrc1_reg = R_00B228_SPI_SHADER_PGM_RSRC1_GS;
   } else if (pipeline->base.shaders[MESA_SHADER_TESS_CTRL] == vs_shader) {
      pgm_lo_reg = chip >= GFX10 ? R_00B520_SPI_SHADER_PGM_LO_LS : R_00B410_SPI_SHADER_PGM_LO_LS;
      rsrc1_reg = R_00B428_SPI_SHADER_PGM_RSRC1_HS;
   } else if (vs_shader->info.vs.as_ls) {
      pgm_lo_reg = R_00B520_SPI_SHADER_PGM_LO_LS;
      rsrc1_reg = R_00B528_SPI_SHADER_PGM_RSRC1_LS;
   } else if (vs_shader->info.vs.as_es) {
      pgm_lo_reg = R_00B320_SPI_SHADER_PGM_LO_ES;
      rsrc1_reg = R_00B328_SPI_SHADER_PGM_RSRC1_ES;
   }

   radeon_set_sh_reg(cmd_buffer->cs, pgm_lo_reg, prolog->va >> 8);

   if (chip < GFX10)
      radeon_set_sh_reg(cmd_buffer->cs, rsrc1_reg, rsrc1);
   else
      assert(rsrc1 == vs_shader->config.rsrc1);

   radv_cs_add_buffer(cmd_buffer->device->ws, cmd_buffer->cs, prolog->bo);
}

static void
emit_prolog_inputs(struct radv_cmd_buffer *cmd_buffer, const struct radv_shader *vs_shader,
                   uint32_t nontrivial_divisors, bool pipeline_is_dirty)
{
   /* no need to re-emit anything in this case */
   if (!nontrivial_divisors && !pipeline_is_dirty && cmd_buffer->state.emitted_vs_prolog &&
       !cmd_buffer->state.emitted_vs_prolog->nontrivial_divisors)
      return;

   const struct radv_vs_input_state *state = &cmd_buffer->state.dynamic_vs_input;
   uint64_t input_va = radv_shader_get_va(vs_shader);

   if (nontrivial_divisors) {
      unsigned inputs_offset;
      uint32_t *inputs;
      unsigned size = 8 + util_bitcount(nontrivial_divisors) * 8;
      if (!radv_cmd_buffer_upload_alloc(cmd_buffer, size, &inputs_offset, (void **)&inputs))
         return;

      *(inputs++) = input_va;
      *(inputs++) = input_va >> 32;

      u_foreach_bit(index, nontrivial_divisors)
      {
         uint32_t div = state->divisors[index];
         if (div == 0) {
            *(inputs++) = 0;
            *(inputs++) = 1;
         } else if (util_is_power_of_two_or_zero(div)) {
            *(inputs++) = util_logbase2(div) | (1 << 8);
            *(inputs++) = 0xffffffffu;
         } else {
            struct util_fast_udiv_info info = util_compute_fast_udiv_info(div, 32, 32);
            *(inputs++) = info.pre_shift | (info.increment << 8) | (info.post_shift << 16);
            *(inputs++) = info.multiplier;
         }
      }

      input_va = radv_buffer_get_va(cmd_buffer->upload.upload_bo) + inputs_offset;
   }

   const struct radv_userdata_info *loc =
      &vs_shader->info.user_sgprs_locs.shader_data[AC_UD_VS_PROLOG_INPUTS];
   uint32_t base_reg = cmd_buffer->state.graphics_pipeline->base.user_data_0[MESA_SHADER_VERTEX];
   assert(loc->sgpr_idx != -1);
   assert(loc->num_sgprs == 2);
   radv_emit_shader_pointer(cmd_buffer->device, cmd_buffer->cs, base_reg + loc->sgpr_idx * 4,
                            input_va, true);
}

static void
radv_emit_vertex_input(struct radv_cmd_buffer *cmd_buffer, bool pipeline_is_dirty)
{
   const struct radv_graphics_pipeline *pipeline = cmd_buffer->state.graphics_pipeline;
   const struct radv_shader *vs_shader = radv_get_shader(&pipeline->base, MESA_SHADER_VERTEX);

   assert(!cmd_buffer->state.mesh_shading);

   if (!vs_shader->info.vs.has_prolog)
      return;

   uint32_t nontrivial_divisors;
   struct radv_shader_part *prolog =
      lookup_vs_prolog(cmd_buffer, vs_shader, &nontrivial_divisors);
   if (!prolog) {
      vk_command_buffer_set_error(&cmd_buffer->vk, VK_ERROR_OUT_OF_HOST_MEMORY);
      return;
   }
   emit_prolog_regs(cmd_buffer, vs_shader, prolog, pipeline_is_dirty);
   emit_prolog_inputs(cmd_buffer, vs_shader, nontrivial_divisors, pipeline_is_dirty);

   cmd_buffer->shader_upload_seq = MAX2(cmd_buffer->shader_upload_seq, prolog->upload_seq);

   cmd_buffer->state.emitted_vs_prolog = prolog;

   if (unlikely(cmd_buffer->device->trace_bo))
      radv_save_vs_prolog(cmd_buffer, prolog);
}

static void
radv_emit_tess_domain_origin(struct radv_cmd_buffer *cmd_buffer)
{
   const struct radv_physical_device *pdevice = cmd_buffer->device->physical_device;
   const struct radv_graphics_pipeline *pipeline = cmd_buffer->state.graphics_pipeline;
   const struct radv_shader *tes = radv_get_shader(&pipeline->base, MESA_SHADER_TESS_EVAL);
   const struct radv_dynamic_state *d = &cmd_buffer->state.dynamic;
   unsigned type = 0, partitioning = 0, distribution_mode = 0;
   unsigned topology;

   switch (tes->info.tes._primitive_mode) {
   case TESS_PRIMITIVE_TRIANGLES:
      type = V_028B6C_TESS_TRIANGLE;
      break;
   case TESS_PRIMITIVE_QUADS:
      type = V_028B6C_TESS_QUAD;
      break;
   case TESS_PRIMITIVE_ISOLINES:
      type = V_028B6C_TESS_ISOLINE;
      break;
   default:
      unreachable("Invalid tess primitive type");
   }

   switch (tes->info.tes.spacing) {
   case TESS_SPACING_EQUAL:
      partitioning = V_028B6C_PART_INTEGER;
      break;
   case TESS_SPACING_FRACTIONAL_ODD:
      partitioning = V_028B6C_PART_FRAC_ODD;
      break;
   case TESS_SPACING_FRACTIONAL_EVEN:
      partitioning = V_028B6C_PART_FRAC_EVEN;
      break;
   default:
      unreachable("Invalid tess spacing type");
   }

   if (pdevice->rad_info.has_distributed_tess) {
      if (pdevice->rad_info.family == CHIP_FIJI || pdevice->rad_info.family >= CHIP_POLARIS10)
         distribution_mode = V_028B6C_TRAPEZOIDS;
      else
         distribution_mode = V_028B6C_DONUTS;
   } else {
      distribution_mode = V_028B6C_NO_DIST;
   }

   if (tes->info.tes.point_mode) {
      topology = V_028B6C_OUTPUT_POINT;
   } else if (tes->info.tes._primitive_mode == TESS_PRIMITIVE_ISOLINES) {
      topology = V_028B6C_OUTPUT_LINE;
   } else {
      bool ccw = tes->info.tes.ccw;

      if (d->vk.ts.domain_origin != VK_TESSELLATION_DOMAIN_ORIGIN_UPPER_LEFT) {
         ccw = !ccw;
      }

      topology = ccw ? V_028B6C_OUTPUT_TRIANGLE_CCW : V_028B6C_OUTPUT_TRIANGLE_CW;
   }

   radeon_set_context_reg(cmd_buffer->cs, R_028B6C_VGT_TF_PARAM,
                          S_028B6C_TYPE(type) | S_028B6C_PARTITIONING(partitioning) |
                             S_028B6C_TOPOLOGY(topology) |
                             S_028B6C_DISTRIBUTION_MODE(distribution_mode));
}

static void
radv_emit_alpha_to_coverage_enable(struct radv_cmd_buffer *cmd_buffer)
{
   const struct radv_dynamic_state *d = &cmd_buffer->state.dynamic;
   unsigned db_alpha_to_mask = 0;

   if (cmd_buffer->device->instance->debug_flags & RADV_DEBUG_NO_ATOC_DITHERING) {
      db_alpha_to_mask = S_028B70_ALPHA_TO_MASK_OFFSET0(2) | S_028B70_ALPHA_TO_MASK_OFFSET1(2) |
                         S_028B70_ALPHA_TO_MASK_OFFSET2(2) | S_028B70_ALPHA_TO_MASK_OFFSET3(2) |
                         S_028B70_OFFSET_ROUND(0);
   } else {
      db_alpha_to_mask = S_028B70_ALPHA_TO_MASK_OFFSET0(3) | S_028B70_ALPHA_TO_MASK_OFFSET1(1) |
                         S_028B70_ALPHA_TO_MASK_OFFSET2(0) | S_028B70_ALPHA_TO_MASK_OFFSET3(2) |
                         S_028B70_OFFSET_ROUND(1);
   }

   db_alpha_to_mask |= S_028B70_ALPHA_TO_MASK_ENABLE(d->vk.ms.alpha_to_coverage_enable);

   radeon_set_context_reg(cmd_buffer->cs, R_028B70_DB_ALPHA_TO_MASK, db_alpha_to_mask);
}

static void
radv_emit_sample_mask(struct radv_cmd_buffer *cmd_buffer)
{
   const struct radv_dynamic_state *d = &cmd_buffer->state.dynamic;

   radeon_set_context_reg_seq(cmd_buffer->cs, R_028C38_PA_SC_AA_MASK_X0Y0_X1Y0, 2);
   radeon_emit(cmd_buffer->cs, d->vk.ms.sample_mask | ((uint32_t)d->vk.ms.sample_mask << 16));
   radeon_emit(cmd_buffer->cs, d->vk.ms.sample_mask | ((uint32_t)d->vk.ms.sample_mask << 16));
}

static void
radv_emit_color_blend(struct radv_cmd_buffer *cmd_buffer)
{
   const struct radv_physical_device *pdevice = cmd_buffer->device->physical_device;
   const enum amd_gfx_level gfx_level = pdevice->rad_info.gfx_level;
   const struct radv_dynamic_state *d = &cmd_buffer->state.dynamic;
   unsigned cb_blend_control[MAX_RTS], sx_mrt_blend_opt[MAX_RTS];
   bool mrt0_is_dual_src = radv_is_mrt0_dual_src(cmd_buffer);

   for (unsigned i = 0; i < MAX_RTS; i++) {
      VkBlendOp eqRGB = d->vk.cb.attachments[i].color_blend_op;
      VkBlendFactor srcRGB = d->vk.cb.attachments[i].src_color_blend_factor;
      VkBlendFactor dstRGB = d->vk.cb.attachments[i].dst_color_blend_factor;
      VkBlendOp eqA = d->vk.cb.attachments[i].alpha_blend_op;
      VkBlendFactor srcA = d->vk.cb.attachments[i].src_alpha_blend_factor;
      VkBlendFactor dstA = d->vk.cb.attachments[i].dst_alpha_blend_factor;
      unsigned srcRGB_opt, dstRGB_opt, srcA_opt, dstA_opt;
      unsigned blend_cntl = 0;

      cb_blend_control[i] = sx_mrt_blend_opt[i] = 0;

      /* Ignore other blend targets if dual-source blending is enabled to prevent wrong behaviour.
       */
      if (i > 0 && mrt0_is_dual_src)
         continue;

      if (!d->vk.cb.attachments[i].blend_enable) {
         sx_mrt_blend_opt[i] |= S_028760_COLOR_COMB_FCN(V_028760_OPT_COMB_BLEND_DISABLED) |
                                S_028760_ALPHA_COMB_FCN(V_028760_OPT_COMB_BLEND_DISABLED);
         continue;
      }

      radv_normalize_blend_factor(eqRGB, &srcRGB, &dstRGB);
      radv_normalize_blend_factor(eqA, &srcA, &dstA);

      /* Blending optimizations for RB+.
       * These transformations don't change the behavior.
       *
       * First, get rid of DST in the blend factors:
       *    func(src * DST, dst * 0) ---> func(src * 0, dst * SRC)
       */
      si_blend_remove_dst(&eqRGB, &srcRGB, &dstRGB, VK_BLEND_FACTOR_DST_COLOR,
                          VK_BLEND_FACTOR_SRC_COLOR);

      si_blend_remove_dst(&eqA, &srcA, &dstA, VK_BLEND_FACTOR_DST_COLOR,
                          VK_BLEND_FACTOR_SRC_COLOR);

      si_blend_remove_dst(&eqA, &srcA, &dstA, VK_BLEND_FACTOR_DST_ALPHA,
                          VK_BLEND_FACTOR_SRC_ALPHA);

      /* Look up the ideal settings from tables. */
      srcRGB_opt = si_translate_blend_opt_factor(srcRGB, false);
      dstRGB_opt = si_translate_blend_opt_factor(dstRGB, false);
      srcA_opt = si_translate_blend_opt_factor(srcA, true);
      dstA_opt = si_translate_blend_opt_factor(dstA, true);

      /* Handle interdependencies. */
      if (si_blend_factor_uses_dst(srcRGB))
         dstRGB_opt = V_028760_BLEND_OPT_PRESERVE_NONE_IGNORE_NONE;
      if (si_blend_factor_uses_dst(srcA))
         dstA_opt = V_028760_BLEND_OPT_PRESERVE_NONE_IGNORE_NONE;

      if (srcRGB == VK_BLEND_FACTOR_SRC_ALPHA_SATURATE &&
          (dstRGB == VK_BLEND_FACTOR_ZERO || dstRGB == VK_BLEND_FACTOR_SRC_ALPHA ||
           dstRGB == VK_BLEND_FACTOR_SRC_ALPHA_SATURATE))
         dstRGB_opt = V_028760_BLEND_OPT_PRESERVE_NONE_IGNORE_A0;

      /* Set the final value. */
      sx_mrt_blend_opt[i] =
         S_028760_COLOR_SRC_OPT(srcRGB_opt) | S_028760_COLOR_DST_OPT(dstRGB_opt) |
         S_028760_COLOR_COMB_FCN(si_translate_blend_opt_function(eqRGB)) |
         S_028760_ALPHA_SRC_OPT(srcA_opt) | S_028760_ALPHA_DST_OPT(dstA_opt) |
         S_028760_ALPHA_COMB_FCN(si_translate_blend_opt_function(eqA));

      blend_cntl |= S_028780_ENABLE(1);
      blend_cntl |= S_028780_COLOR_COMB_FCN(si_translate_blend_function(eqRGB));
      blend_cntl |= S_028780_COLOR_SRCBLEND(si_translate_blend_factor(gfx_level, srcRGB));
      blend_cntl |= S_028780_COLOR_DESTBLEND(si_translate_blend_factor(gfx_level, dstRGB));
      if (srcA != srcRGB || dstA != dstRGB || eqA != eqRGB) {
         blend_cntl |= S_028780_SEPARATE_ALPHA_BLEND(1);
         blend_cntl |= S_028780_ALPHA_COMB_FCN(si_translate_blend_function(eqA));
         blend_cntl |= S_028780_ALPHA_SRCBLEND(si_translate_blend_factor(gfx_level, srcA));
         blend_cntl |= S_028780_ALPHA_DESTBLEND(si_translate_blend_factor(gfx_level, dstA));
      }
      cb_blend_control[i] = blend_cntl;
   }

   if (pdevice->rad_info.has_rbplus) {
      /* Disable RB+ blend optimizations for dual source blending. */
      if (mrt0_is_dual_src) {
         for (unsigned i = 0; i < MAX_RTS; i++) {
            sx_mrt_blend_opt[i] = S_028760_COLOR_COMB_FCN(V_028760_OPT_COMB_NONE) |
                                  S_028760_ALPHA_COMB_FCN(V_028760_OPT_COMB_NONE);
         }
      }
   }

   radeon_set_context_reg_seq(cmd_buffer->cs, R_028780_CB_BLEND0_CONTROL, MAX_RTS);
   radeon_emit_array(cmd_buffer->cs, cb_blend_control, MAX_RTS);

   if (pdevice->rad_info.has_rbplus) {
      radeon_set_context_reg_seq(cmd_buffer->cs, R_028760_SX_MRT0_BLEND_OPT, MAX_RTS);
      radeon_emit_array(cmd_buffer->cs, sx_mrt_blend_opt, MAX_RTS);
   }
}

uint32_t
radv_hash_ps_epilog(const void *key_)
{
   const struct radv_ps_epilog_key *key = key_;
   return _mesa_hash_data(key, sizeof(*key));
}

bool
radv_cmp_ps_epilog(const void *a_, const void *b_)
{
   const struct radv_ps_epilog_key *a = a_;
   const struct radv_ps_epilog_key *b = b_;
   return memcmp(a, b, sizeof(*a)) == 0;
}

static struct radv_shader_part *
lookup_ps_epilog(struct radv_cmd_buffer *cmd_buffer)
{
   const struct radv_graphics_pipeline *pipeline = cmd_buffer->state.graphics_pipeline;
   const struct radv_rendering_state *render = &cmd_buffer->state.render;
   const struct radv_dynamic_state *d = &cmd_buffer->state.dynamic;
   struct radv_device *device = cmd_buffer->device;
   struct radv_shader_part *epilog = NULL;
   struct radv_ps_epilog_state state = {0};

   state.color_attachment_count = render->color_att_count;
   for (unsigned i = 0; i < render->color_att_count; ++i) {
      state.color_attachment_formats[i] = render->color_att[i].format;
   }

   for (unsigned i = 0; i < MAX_RTS; i++) {
      VkBlendOp eqRGB = d->vk.cb.attachments[i].color_blend_op;
      VkBlendFactor srcRGB = d->vk.cb.attachments[i].src_color_blend_factor;
      VkBlendFactor dstRGB = d->vk.cb.attachments[i].dst_color_blend_factor;

      state.color_write_mask |= d->vk.cb.attachments[i].write_mask << (4 * i);
      state.color_blend_enable |= d->vk.cb.attachments[i].blend_enable << (4 * i);

      radv_normalize_blend_factor(eqRGB, &srcRGB, &dstRGB);

      if (srcRGB == VK_BLEND_FACTOR_SRC_ALPHA || dstRGB == VK_BLEND_FACTOR_SRC_ALPHA ||
          srcRGB == VK_BLEND_FACTOR_SRC_ALPHA_SATURATE ||
          dstRGB == VK_BLEND_FACTOR_SRC_ALPHA_SATURATE ||
          srcRGB == VK_BLEND_FACTOR_ONE_MINUS_SRC_ALPHA ||
          dstRGB == VK_BLEND_FACTOR_ONE_MINUS_SRC_ALPHA)
         state.need_src_alpha |= 1 << i;
   }

   state.mrt0_is_dual_src = radv_is_mrt0_dual_src(cmd_buffer);

   if (d->vk.ms.alpha_to_coverage_enable) {
      /* Select a color export format with alpha when alpha to coverage is enabled. */
      state.need_src_alpha |= 0x1;
   }

   struct radv_ps_epilog_key key = radv_generate_ps_epilog_key(device, pipeline, &state, true);
   uint32_t hash = radv_hash_ps_epilog(&key);

   u_rwlock_rdlock(&device->ps_epilogs_lock);
   struct hash_entry *epilog_entry =
      _mesa_hash_table_search_pre_hashed(device->ps_epilogs, hash, &key);
   u_rwlock_rdunlock(&device->ps_epilogs_lock);

   if (!epilog_entry) {
      u_rwlock_wrlock(&device->ps_epilogs_lock);
      epilog_entry = _mesa_hash_table_search_pre_hashed(device->ps_epilogs, hash, &key);
      if (epilog_entry) {
         u_rwlock_wrunlock(&device->ps_epilogs_lock);
         return epilog_entry->data;
      }

      epilog = radv_create_ps_epilog(device, &key, NULL);
      struct radv_ps_epilog_key *key2 = malloc(sizeof(*key2));
      if (!epilog || !key2) {
         radv_shader_part_unref(device, epilog);
         free(key2);
         u_rwlock_wrunlock(&device->ps_epilogs_lock);
         return NULL;
      }
      memcpy(key2, &key, sizeof(*key2));
      _mesa_hash_table_insert_pre_hashed(device->ps_epilogs, hash, key2, epilog);

      u_rwlock_wrunlock(&device->ps_epilogs_lock);
      return epilog;
   }

   return epilog_entry->data;
}

static void
radv_emit_msaa_state(struct radv_cmd_buffer *cmd_buffer)
{
   const struct radv_graphics_pipeline *pipeline = cmd_buffer->state.graphics_pipeline;
   const struct radv_physical_device *pdevice = cmd_buffer->device->physical_device;
   unsigned rasterization_samples = radv_get_rasterization_samples(cmd_buffer);
   const struct radv_rendering_state *render = &cmd_buffer->state.render;
   const struct radv_dynamic_state *d = &cmd_buffer->state.dynamic;
   unsigned log_samples = util_logbase2(rasterization_samples);
   unsigned pa_sc_aa_config = 0;
   unsigned max_sample_dist = 0;
   unsigned db_eqaa;

   db_eqaa = S_028804_HIGH_QUALITY_INTERSECTIONS(1) | S_028804_INCOHERENT_EQAA_READS(1) |
             S_028804_STATIC_ANCHOR_ASSOCIATIONS(1);

   if (pdevice->rad_info.gfx_level >= GFX9 &&
       d->vk.rs.conservative_mode != VK_CONSERVATIVE_RASTERIZATION_MODE_DISABLED_EXT) {
      /* Adjust MSAA state if conservative rasterization is enabled. */
      db_eqaa |= S_028804_OVERRASTERIZATION_AMOUNT(4);
      pa_sc_aa_config |= S_028BE0_AA_MASK_CENTROID_DTMN(1);
   }

   if (!d->sample_location.count) {
      max_sample_dist = radv_get_default_max_sample_dist(log_samples);
   } else {
      uint32_t num_samples = (uint32_t)d->sample_location.per_pixel;
      VkOffset2D sample_locs[4][8]; /* 8 is the max. sample count supported */

      /* Convert the user sample locations to hardware sample locations. */
      radv_convert_user_sample_locs(&d->sample_location, 0, 0, sample_locs[0]);
      radv_convert_user_sample_locs(&d->sample_location, 1, 0, sample_locs[1]);
      radv_convert_user_sample_locs(&d->sample_location, 0, 1, sample_locs[2]);
      radv_convert_user_sample_locs(&d->sample_location, 1, 1, sample_locs[3]);

      /* Compute the maximum sample distance from the specified locations. */
      for (unsigned i = 0; i < 4; ++i) {
         for (uint32_t j = 0; j < num_samples; j++) {
            VkOffset2D offset = sample_locs[i][j];
            max_sample_dist = MAX2(max_sample_dist, MAX2(abs(offset.x), abs(offset.y)));
         }
      }
   }

   if (rasterization_samples > 1) {
      unsigned z_samples = MAX2(render->ds_samples, rasterization_samples);
      unsigned ps_iter_samples = radv_get_ps_iter_samples(cmd_buffer);
      unsigned log_z_samples = util_logbase2(z_samples);
      unsigned log_ps_iter_samples = util_logbase2(ps_iter_samples);
      bool uses_underestimate =
         d->vk.rs.conservative_mode == VK_CONSERVATIVE_RASTERIZATION_MODE_UNDERESTIMATE_EXT;

      db_eqaa |= S_028804_MAX_ANCHOR_SAMPLES(log_z_samples) |
                 S_028804_PS_ITER_SAMPLES(log_ps_iter_samples) |
                 S_028804_MASK_EXPORT_NUM_SAMPLES(log_samples) |
                 S_028804_ALPHA_TO_MASK_NUM_SAMPLES(log_samples);

      pa_sc_aa_config |= S_028BE0_MSAA_NUM_SAMPLES(uses_underestimate ? 0 : log_samples) |
                         S_028BE0_MAX_SAMPLE_DIST(max_sample_dist) |
                         S_028BE0_MSAA_EXPOSED_SAMPLES(log_samples) |
                         S_028BE0_COVERED_CENTROID_IS_CENTER(pdevice->rad_info.gfx_level >= GFX10_3);
   }

   pa_sc_aa_config |= S_028BE0_COVERAGE_TO_SHADER_SELECT(pipeline->uses_inner_coverage);

   radeon_set_context_reg(cmd_buffer->cs, R_028804_DB_EQAA, db_eqaa);
   radeon_set_context_reg(cmd_buffer->cs, R_028BE0_PA_SC_AA_CONFIG, pa_sc_aa_config);
   radeon_set_context_reg(cmd_buffer->cs, R_028A48_PA_SC_MODE_CNTL_0,
                          S_028A48_ALTERNATE_RBS_PER_TILE(pdevice->rad_info.gfx_level >= GFX9) |
                             S_028A48_VPORT_SCISSOR_ENABLE(1) |
                             S_028A48_LINE_STIPPLE_ENABLE(d->vk.rs.line.stipple.enable) |
                             S_028A48_MSAA_ENABLE(rasterization_samples > 1));
}

static void
radv_emit_line_rasterization_mode(struct radv_cmd_buffer *cmd_buffer)
{
   const struct radv_dynamic_state *d = &cmd_buffer->state.dynamic;

   /* The DX10 diamond test is unnecessary with Vulkan and it decreases line rasterization
    * performance.
    */
   radeon_set_context_reg(cmd_buffer->cs, R_028BDC_PA_SC_LINE_CNTL,
                          S_028BDC_PERPENDICULAR_ENDCAP_ENA(
                             d->vk.rs.line.mode == VK_LINE_RASTERIZATION_MODE_RECTANGULAR_EXT));
}

static void
radv_cmd_buffer_flush_dynamic_state(struct radv_cmd_buffer *cmd_buffer, bool pipeline_is_dirty)
{
   const uint64_t states =
      cmd_buffer->state.dirty & cmd_buffer->state.emitted_graphics_pipeline->needed_dynamic_state;

   if (!states)
      return;

   if (states & (RADV_CMD_DIRTY_DYNAMIC_VIEWPORT |
                 RADV_CMD_DIRTY_DYNAMIC_DEPTH_CLIP_ENABLE |
                 RADV_CMD_DIRTY_DYNAMIC_DEPTH_CLIP_NEGATIVE_ONE_TO_ONE |
                 RADV_CMD_DIRTY_DYNAMIC_DEPTH_CLAMP_ENABLE))
      radv_emit_viewport(cmd_buffer);

   if (states & (RADV_CMD_DIRTY_DYNAMIC_SCISSOR | RADV_CMD_DIRTY_DYNAMIC_VIEWPORT) &&
       !cmd_buffer->device->physical_device->rad_info.has_gfx9_scissor_bug)
      radv_emit_scissor(cmd_buffer);

   if (states & RADV_CMD_DIRTY_DYNAMIC_LINE_WIDTH)
      radv_emit_line_width(cmd_buffer);

   if (states & RADV_CMD_DIRTY_DYNAMIC_BLEND_CONSTANTS)
      radv_emit_blend_constants(cmd_buffer);

   if (states &
       (RADV_CMD_DIRTY_DYNAMIC_STENCIL_REFERENCE | RADV_CMD_DIRTY_DYNAMIC_STENCIL_WRITE_MASK |
        RADV_CMD_DIRTY_DYNAMIC_STENCIL_COMPARE_MASK))
      radv_emit_stencil(cmd_buffer);

   if (states & RADV_CMD_DIRTY_DYNAMIC_DEPTH_BOUNDS)
      radv_emit_depth_bounds(cmd_buffer);

   if (states & RADV_CMD_DIRTY_DYNAMIC_DEPTH_BIAS)
      radv_emit_depth_bias(cmd_buffer);

   if (states & RADV_CMD_DIRTY_DYNAMIC_DISCARD_RECTANGLE)
      radv_emit_discard_rectangle(cmd_buffer);

   if (states & RADV_CMD_DIRTY_DYNAMIC_CONSERVATIVE_RAST_MODE)
      radv_emit_conservative_rast_mode(cmd_buffer);

   if (states & RADV_CMD_DIRTY_DYNAMIC_SAMPLE_LOCATIONS)
      radv_emit_sample_locations(cmd_buffer);

   if (states & RADV_CMD_DIRTY_DYNAMIC_LINE_STIPPLE)
      radv_emit_line_stipple(cmd_buffer);

   if (states & (RADV_CMD_DIRTY_DYNAMIC_CULL_MODE | RADV_CMD_DIRTY_DYNAMIC_FRONT_FACE |
                 RADV_CMD_DIRTY_DYNAMIC_DEPTH_BIAS_ENABLE | RADV_CMD_DIRTY_DYNAMIC_POLYGON_MODE |
                 RADV_CMD_DIRTY_DYNAMIC_PROVOKING_VERTEX_MODE |
                 RADV_CMD_DIRTY_DYNAMIC_LINE_RASTERIZATION_MODE))
      radv_emit_culling(cmd_buffer);

   if (states & (RADV_CMD_DIRTY_DYNAMIC_PROVOKING_VERTEX_MODE |
                 RADV_CMD_DIRTY_DYNAMIC_PRIMITIVE_TOPOLOGY))
      radv_emit_provoking_vertex_mode(cmd_buffer);

   if (states & RADV_CMD_DIRTY_DYNAMIC_PRIMITIVE_TOPOLOGY)
      radv_emit_primitive_topology(cmd_buffer);

   if (states &
       (RADV_CMD_DIRTY_DYNAMIC_DEPTH_TEST_ENABLE | RADV_CMD_DIRTY_DYNAMIC_DEPTH_WRITE_ENABLE |
        RADV_CMD_DIRTY_DYNAMIC_DEPTH_COMPARE_OP | RADV_CMD_DIRTY_DYNAMIC_DEPTH_BOUNDS_TEST_ENABLE |
        RADV_CMD_DIRTY_DYNAMIC_STENCIL_TEST_ENABLE | RADV_CMD_DIRTY_DYNAMIC_STENCIL_OP))
      radv_emit_depth_control(cmd_buffer);

   if (states & RADV_CMD_DIRTY_DYNAMIC_STENCIL_OP)
      radv_emit_stencil_control(cmd_buffer);

   if (states & RADV_CMD_DIRTY_DYNAMIC_FRAGMENT_SHADING_RATE)
      radv_emit_fragment_shading_rate(cmd_buffer);

   if (states & RADV_CMD_DIRTY_DYNAMIC_PRIMITIVE_RESTART_ENABLE)
      radv_emit_primitive_restart_enable(cmd_buffer);

   if (states & (RADV_CMD_DIRTY_DYNAMIC_RASTERIZER_DISCARD_ENABLE |
                 RADV_CMD_DIRTY_DYNAMIC_DEPTH_CLIP_ENABLE |
                 RADV_CMD_DIRTY_DYNAMIC_DEPTH_CLIP_NEGATIVE_ONE_TO_ONE))
      radv_emit_clipping(cmd_buffer);

   if (states & (RADV_CMD_DIRTY_DYNAMIC_LOGIC_OP | RADV_CMD_DIRTY_DYNAMIC_LOGIC_OP_ENABLE |
                 RADV_CMD_DIRTY_DYNAMIC_COLOR_WRITE_MASK |
                 RADV_CMD_DIRTY_DYNAMIC_COLOR_BLEND_ENABLE |
                 RADV_CMD_DIRTY_DYNAMIC_COLOR_BLEND_EQUATION))
      radv_emit_logic_op(cmd_buffer);

   if (states & (RADV_CMD_DIRTY_DYNAMIC_COLOR_WRITE_ENABLE |
                 RADV_CMD_DIRTY_DYNAMIC_COLOR_WRITE_MASK))
      radv_emit_color_write(cmd_buffer);

   if (states & RADV_CMD_DIRTY_DYNAMIC_VERTEX_INPUT)
      radv_emit_vertex_input(cmd_buffer, pipeline_is_dirty);

   if (states & RADV_CMD_DIRTY_DYNAMIC_PATCH_CONTROL_POINTS)
      radv_emit_patch_control_points(cmd_buffer);

   if (states & RADV_CMD_DIRTY_DYNAMIC_TESS_DOMAIN_ORIGIN)
      radv_emit_tess_domain_origin(cmd_buffer);

   if (states & RADV_CMD_DIRTY_DYNAMIC_ALPHA_TO_COVERAGE_ENABLE)
      radv_emit_alpha_to_coverage_enable(cmd_buffer);

   if (states & RADV_CMD_DIRTY_DYNAMIC_SAMPLE_MASK)
      radv_emit_sample_mask(cmd_buffer);

   if (states & (RADV_CMD_DIRTY_DYNAMIC_DEPTH_CLAMP_ENABLE |
                 RADV_CMD_DIRTY_DYNAMIC_DEPTH_CLIP_ENABLE))
      radv_emit_depth_clamp_enable(cmd_buffer);

   if (states & (RADV_CMD_DIRTY_DYNAMIC_COLOR_BLEND_ENABLE |
                 RADV_CMD_DIRTY_DYNAMIC_COLOR_WRITE_MASK |
                 RADV_CMD_DIRTY_DYNAMIC_COLOR_BLEND_EQUATION))
      radv_emit_color_blend(cmd_buffer);

   if (states & RADV_CMD_DIRTY_DYNAMIC_LINE_RASTERIZATION_MODE)
      radv_emit_line_rasterization_mode(cmd_buffer);

   if (states & (RADV_CMD_DIRTY_DYNAMIC_RASTERIZATION_SAMPLES |
                 RADV_CMD_DIRTY_DYNAMIC_LINE_RASTERIZATION_MODE))
      radv_emit_rasterization_samples(cmd_buffer);

   if (states & (RADV_CMD_DIRTY_DYNAMIC_LINE_STIPPLE_ENABLE |
                 RADV_CMD_DIRTY_DYNAMIC_CONSERVATIVE_RAST_MODE |
                 RADV_CMD_DIRTY_DYNAMIC_SAMPLE_LOCATIONS |
                 RADV_CMD_DIRTY_DYNAMIC_RASTERIZATION_SAMPLES |
                 RADV_CMD_DIRTY_DYNAMIC_LINE_RASTERIZATION_MODE))
      radv_emit_msaa_state(cmd_buffer);

   cmd_buffer->state.dirty &= ~states;
}

static void
radv_flush_push_descriptors(struct radv_cmd_buffer *cmd_buffer,
                            struct radv_descriptor_state *descriptors_state)
{
   struct radv_descriptor_set *set = (struct radv_descriptor_set *)&descriptors_state->push_set.set;
   unsigned bo_offset;

   if (!radv_cmd_buffer_upload_data(cmd_buffer, set->header.size, set->header.mapped_ptr,
                                    &bo_offset))
      return;

   set->header.va = radv_buffer_get_va(cmd_buffer->upload.upload_bo);
   set->header.va += bo_offset;
}

static void
radv_flush_indirect_descriptor_sets(struct radv_cmd_buffer *cmd_buffer,
                                    struct radv_pipeline *pipeline, VkPipelineBindPoint bind_point)
{
   struct radv_descriptor_state *descriptors_state =
      radv_get_descriptors_state(cmd_buffer, bind_point);
   uint32_t size = MAX_SETS * 4;
   uint32_t offset;
   void *ptr;

   if (!radv_cmd_buffer_upload_alloc(cmd_buffer, size, &offset, &ptr))
      return;

   for (unsigned i = 0; i < MAX_SETS; i++) {
      uint32_t *uptr = ((uint32_t *)ptr) + i;
      uint64_t set_va = 0;
      if (descriptors_state->valid & (1u << i))
         set_va = radv_descriptor_get_va(descriptors_state, i);

      uptr[0] = set_va & 0xffffffff;
   }

   struct radeon_cmdbuf *cs = cmd_buffer->cs;
   struct radv_device *device = cmd_buffer->device;
   uint64_t va = radv_buffer_get_va(cmd_buffer->upload.upload_bo);
   va += offset;

   if (bind_point == VK_PIPELINE_BIND_POINT_GRAPHICS) {
      struct radv_graphics_pipeline *graphics_pipeline = radv_pipeline_to_graphics(pipeline);

      for (unsigned s = MESA_SHADER_VERTEX; s <= MESA_SHADER_FRAGMENT; s++)
         if (radv_pipeline_has_stage(graphics_pipeline, s))
            radv_emit_userdata_address(device, cs, pipeline->shaders[s], pipeline->user_data_0[s],
                                       AC_UD_INDIRECT_DESCRIPTOR_SETS, va);

      if (radv_pipeline_has_stage(graphics_pipeline, MESA_SHADER_MESH))
         radv_emit_userdata_address(device, cs, pipeline->shaders[MESA_SHADER_MESH],
                                    pipeline->user_data_0[MESA_SHADER_MESH],
                                    AC_UD_INDIRECT_DESCRIPTOR_SETS, va);

      if (radv_pipeline_has_stage(graphics_pipeline, MESA_SHADER_TASK))
         radv_emit_userdata_address(device, cmd_buffer->ace_internal.cs,
                                    pipeline->shaders[MESA_SHADER_TASK],
                                    pipeline->user_data_0[MESA_SHADER_TASK],
                                    AC_UD_INDIRECT_DESCRIPTOR_SETS, va);
   } else {
      radv_emit_userdata_address(device, cs, pipeline->shaders[MESA_SHADER_COMPUTE],
                                 pipeline->user_data_0[MESA_SHADER_COMPUTE],
                                 AC_UD_INDIRECT_DESCRIPTOR_SETS, va);
   }
}

ALWAYS_INLINE static void
radv_flush_descriptors(struct radv_cmd_buffer *cmd_buffer, VkShaderStageFlags stages,
                       struct radv_pipeline *pipeline, VkPipelineBindPoint bind_point)
{
   struct radv_descriptor_state *descriptors_state =
      radv_get_descriptors_state(cmd_buffer, bind_point);
   struct radv_device *device = cmd_buffer->device;
   struct radeon_cmdbuf *cs = cmd_buffer->cs;
   bool flush_indirect_descriptors;

   if (!descriptors_state->dirty)
      return;

   flush_indirect_descriptors = pipeline->need_indirect_descriptor_sets;

   if (flush_indirect_descriptors)
      radv_flush_indirect_descriptor_sets(cmd_buffer, pipeline, bind_point);

   ASSERTED unsigned cdw_max =
      radeon_check_space(device->ws, cs, MAX_SETS * MESA_VULKAN_SHADER_STAGES * 4);

   if (stages & VK_SHADER_STAGE_COMPUTE_BIT) {
      radv_emit_descriptor_pointers(device, cs, pipeline->shaders[MESA_SHADER_COMPUTE],
                                    pipeline->user_data_0[MESA_SHADER_COMPUTE], descriptors_state);
   } else {
      radv_foreach_stage(stage, stages & ~VK_SHADER_STAGE_TASK_BIT_EXT)
      {
         if (!cmd_buffer->state.graphics_pipeline->base.shaders[stage])
            continue;

         radv_emit_descriptor_pointers(device, cs, pipeline->shaders[stage],
                                       pipeline->user_data_0[stage], descriptors_state);
      }

      if (stages & VK_SHADER_STAGE_TASK_BIT_EXT) {
         radv_emit_descriptor_pointers(device, cmd_buffer->ace_internal.cs,
                                       pipeline->shaders[MESA_SHADER_TASK],
                                       pipeline->user_data_0[MESA_SHADER_TASK],
                                       descriptors_state);
      }
   }

   descriptors_state->dirty = 0;

   assert(cmd_buffer->cs->cdw <= cdw_max);

   if (unlikely(cmd_buffer->device->trace_bo))
      radv_save_descriptors(cmd_buffer, bind_point);
}

static void
radv_emit_all_inline_push_consts(struct radv_device *device, struct radeon_cmdbuf *cs,
                                 struct radv_shader *shader, uint32_t base_reg,
                                 uint32_t *values, bool *need_push_constants)
{
   if (radv_get_user_sgpr(shader, AC_UD_PUSH_CONSTANTS)->sgpr_idx != -1)
      *need_push_constants |= true;

   const uint64_t mask = shader->info.inline_push_constant_mask;
   if (!mask)
      return;

   const uint8_t base = ffs(mask) - 1;
   if (mask == u_bit_consecutive64(base, util_last_bit64(mask) - base)) {
      /* consecutive inline push constants */
      radv_emit_inline_push_consts(device, cs, shader, base_reg, AC_UD_INLINE_PUSH_CONSTANTS,
                                   values + base);
   } else {
      /* sparse inline push constants */
      uint32_t consts[AC_MAX_INLINE_PUSH_CONSTS];
      unsigned num_consts = 0;
      u_foreach_bit64 (idx, mask)
         consts[num_consts++] = values[idx];
      radv_emit_inline_push_consts(device, cs, shader, base_reg, AC_UD_INLINE_PUSH_CONSTANTS,
                                   consts);
   }
}

ALWAYS_INLINE static VkShaderStageFlags
radv_must_flush_constants(const struct radv_cmd_buffer *cmd_buffer,
                          const struct radv_pipeline *pipeline, VkShaderStageFlags stages)
{
   if (pipeline->push_constant_size || pipeline->dynamic_offset_count)
      return stages & cmd_buffer->push_constant_stages;

   return 0;
}

static void
radv_flush_constants(struct radv_cmd_buffer *cmd_buffer, VkShaderStageFlags stages,
                     struct radv_pipeline *pipeline, VkPipelineBindPoint bind_point)
{
   struct radv_device *device = cmd_buffer->device;
   struct radeon_cmdbuf *cs = cmd_buffer->cs;
   struct radv_descriptor_state *descriptors_state =
      radv_get_descriptors_state(cmd_buffer, bind_point);
   struct radv_shader *shader, *prev_shader;
   bool need_push_constants = false;
   unsigned offset;
   void *ptr;
   uint64_t va;
   uint32_t internal_stages = stages;
   uint32_t dirty_stages = 0;

   switch (bind_point) {
   case VK_PIPELINE_BIND_POINT_GRAPHICS:
      break;
   case VK_PIPELINE_BIND_POINT_COMPUTE:
      dirty_stages = RADV_RT_STAGE_BITS;
      break;
   case VK_PIPELINE_BIND_POINT_RAY_TRACING_KHR:
      internal_stages = VK_SHADER_STAGE_COMPUTE_BIT;
      dirty_stages = VK_SHADER_STAGE_COMPUTE_BIT;
      break;
   default:
      unreachable("Unhandled bind point");
   }

   if (internal_stages & VK_SHADER_STAGE_COMPUTE_BIT) {
      radv_emit_all_inline_push_consts(device, cs, pipeline->shaders[MESA_SHADER_COMPUTE],
                                       pipeline->user_data_0[MESA_SHADER_COMPUTE],
                                       (uint32_t *)cmd_buffer->push_constants, &need_push_constants);

   } else {
      radv_foreach_stage(stage, internal_stages & ~VK_SHADER_STAGE_TASK_BIT_EXT) {
         shader = radv_get_shader(pipeline, stage);

         if (!shader)
            continue;

         radv_emit_all_inline_push_consts(device, cs, shader, pipeline->user_data_0[stage],
                                          (uint32_t *)cmd_buffer->push_constants,
                                          &need_push_constants);
      }

      if (internal_stages & VK_SHADER_STAGE_TASK_BIT_EXT) {
         radv_emit_all_inline_push_consts(device, cmd_buffer->ace_internal.cs,
                                          pipeline->shaders[MESA_SHADER_TASK],
                                          pipeline->user_data_0[MESA_SHADER_TASK],
                                          (uint32_t *)cmd_buffer->push_constants,
                                          &need_push_constants);
      }
   }

   if (need_push_constants) {
      if (!radv_cmd_buffer_upload_alloc(
             cmd_buffer, pipeline->push_constant_size + 16 * pipeline->dynamic_offset_count, &offset,
             &ptr))
         return;

      memcpy(ptr, cmd_buffer->push_constants, pipeline->push_constant_size);
      memcpy((char *)ptr + pipeline->push_constant_size, descriptors_state->dynamic_buffers,
             16 * pipeline->dynamic_offset_count);

      va = radv_buffer_get_va(cmd_buffer->upload.upload_bo);
      va += offset;

      ASSERTED unsigned cdw_max =
         radeon_check_space(cmd_buffer->device->ws, cmd_buffer->cs, MESA_VULKAN_SHADER_STAGES * 4);

      if (internal_stages & VK_SHADER_STAGE_COMPUTE_BIT) {
         radv_emit_userdata_address(device, cs, pipeline->shaders[MESA_SHADER_COMPUTE],
                                    pipeline->user_data_0[MESA_SHADER_COMPUTE],
                                    AC_UD_PUSH_CONSTANTS, va);
      } else {
         prev_shader = NULL;
         radv_foreach_stage(stage, internal_stages & ~VK_SHADER_STAGE_TASK_BIT_EXT)
         {
            shader = radv_get_shader(pipeline, stage);

            /* Avoid redundantly emitting the address for merged stages. */
            if (shader && shader != prev_shader) {
               radv_emit_userdata_address(device, cs, shader, pipeline->user_data_0[stage],
                                          AC_UD_PUSH_CONSTANTS, va);

               prev_shader = shader;
            }
         }

         if (internal_stages & VK_SHADER_STAGE_TASK_BIT_EXT) {
            radv_emit_userdata_address(device, cmd_buffer->ace_internal.cs,
                                       pipeline->shaders[MESA_SHADER_TASK],
                                       pipeline->user_data_0[MESA_SHADER_TASK],
                                       AC_UD_PUSH_CONSTANTS, va);
         }
      }

      assert(cmd_buffer->cs->cdw <= cdw_max);
   }

   cmd_buffer->push_constant_stages &= ~stages;
   cmd_buffer->push_constant_stages |= dirty_stages;
}

void
radv_write_vertex_descriptors(const struct radv_cmd_buffer *cmd_buffer,
                              const struct radv_graphics_pipeline *pipeline,
                              bool full_null_descriptors, void *vb_ptr)
{
   struct radv_shader *vs_shader = radv_get_shader(&pipeline->base, MESA_SHADER_VERTEX);
   enum amd_gfx_level chip = cmd_buffer->device->physical_device->rad_info.gfx_level;
   enum radeon_family family = cmd_buffer->device->physical_device->rad_info.family;
   unsigned desc_index = 0;
   uint32_t mask = pipeline->vb_desc_usage_mask;
   uint64_t va;
   const struct radv_vs_input_state *vs_state =
      vs_shader->info.vs.dynamic_inputs ? &cmd_buffer->state.dynamic_vs_input : NULL;
   assert(!vs_state || pipeline->use_per_attribute_vb_descs);

   const struct ac_vtx_format_info *vtx_info_table =
      vs_state ? ac_get_vtx_format_info_table(chip, family) : NULL;

   while (mask) {
      unsigned i = u_bit_scan(&mask);
      uint32_t *desc = &((uint32_t *)vb_ptr)[desc_index++ * 4];
      uint32_t offset, rsrc_word3;

      if (vs_state && !(vs_state->attribute_mask & BITFIELD_BIT(i))) {
         /* No vertex attribute description given: assume that the shader doesn't use this
          * location (vb_desc_usage_mask can be larger than attribute usage) and use a null
          * descriptor to avoid hangs (prologs load all attributes, even if there are holes).
          */
         memset(desc, 0, 4 * 4);
         continue;
      }

      unsigned binding =
         vs_state ? cmd_buffer->state.dynamic_vs_input.bindings[i]
                  : (pipeline->use_per_attribute_vb_descs ? pipeline->attrib_bindings[i] : i);
      struct radv_buffer *buffer = cmd_buffer->vertex_binding_buffers[binding];
      unsigned num_records;
      unsigned stride;

      if (vs_state && !(vs_state->nontrivial_formats & BITFIELD_BIT(i))) {
         const struct ac_vtx_format_info *vtx_info = &vtx_info_table[vs_state->formats[i]];
         unsigned hw_format = vtx_info->hw_format[vtx_info->num_channels - 1];

         if (chip >= GFX10) {
            rsrc_word3 = vtx_info->dst_sel | S_008F0C_FORMAT(hw_format);
         } else {
            rsrc_word3 = vtx_info->dst_sel | S_008F0C_NUM_FORMAT((hw_format >> 4) & 0x7) |
                         S_008F0C_DATA_FORMAT(hw_format & 0xf);
         }
      } else {
         rsrc_word3 = S_008F0C_DST_SEL_X(V_008F0C_SQ_SEL_X) |
                      S_008F0C_DST_SEL_Y(V_008F0C_SQ_SEL_Y) |
                      S_008F0C_DST_SEL_Z(V_008F0C_SQ_SEL_Z) | S_008F0C_DST_SEL_W(V_008F0C_SQ_SEL_W);
         if (chip >= GFX10)
            rsrc_word3 |= S_008F0C_FORMAT(V_008F0C_GFX10_FORMAT_32_UINT);
         else
            rsrc_word3 |= S_008F0C_NUM_FORMAT(V_008F0C_BUF_NUM_FORMAT_UINT) |
                          S_008F0C_DATA_FORMAT(V_008F0C_BUF_DATA_FORMAT_32);
      }

      if (pipeline->dynamic_states & (RADV_DYNAMIC_VERTEX_INPUT_BINDING_STRIDE |
                                      RADV_DYNAMIC_VERTEX_INPUT)) {
         stride = cmd_buffer->vertex_bindings[binding].stride;
      } else {
         stride = pipeline->binding_stride[binding];
      }

      if (!buffer) {
         if (full_null_descriptors) {
            /* Put all the info in for the DGC generation shader in case the VBO gets overridden. */
            desc[0] = 0;
            desc[1] = S_008F04_STRIDE(stride);
            desc[2] = 0;
            desc[3] = rsrc_word3;
         } else if (vs_state) {
            /* Stride needs to be non-zero on GFX9, or else bounds checking is disabled. We need
             * to include the format/word3 so that the alpha channel is 1 for formats without an
             * alpha channel.
             */
            desc[0] = 0;
            desc[1] = S_008F04_STRIDE(16);
            desc[2] = 0;
            desc[3] = rsrc_word3;
         } else {
            memset(desc, 0, 4 * 4);
         }

         continue;
      }

      va = radv_buffer_get_va(buffer->bo);

      offset = cmd_buffer->vertex_bindings[binding].offset;
      va += offset + buffer->offset;
      if (vs_state)
         va += vs_state->offsets[i];

      if (cmd_buffer->vertex_bindings[binding].size) {
         num_records = cmd_buffer->vertex_bindings[binding].size;
      } else {
         num_records = vk_buffer_range(&buffer->vk, offset, VK_WHOLE_SIZE);
      }

      if (pipeline->use_per_attribute_vb_descs) {
         uint32_t attrib_end =
            vs_state ? vs_state->offsets[i] + vs_state->format_sizes[i] : pipeline->attrib_ends[i];

         if (num_records < attrib_end) {
            num_records = 0; /* not enough space for one vertex */
         } else if (stride == 0) {
            num_records = 1; /* only one vertex */
         } else {
            num_records = (num_records - attrib_end) / stride + 1;
            /* If attrib_offset>stride, then the compiler will increase the vertex index by
             * attrib_offset/stride and decrease the offset by attrib_offset%stride. This is
             * only allowed with static strides.
             */
            num_records += pipeline->attrib_index_offset[i];
         }

         /* GFX10 uses OOB_SELECT_RAW if stride==0, so convert num_records from elements into
          * into bytes in that case. GFX8 always uses bytes.
          */
         if (num_records && (chip == GFX8 || (chip != GFX9 && !stride))) {
            num_records = (num_records - 1) * stride + attrib_end;
         } else if (!num_records) {
            /* On GFX9, it seems bounds checking is disabled if both
             * num_records and stride are zero. This doesn't seem necessary on GFX8, GFX10 and
             * GFX10.3 but it doesn't hurt.
             */
            if (full_null_descriptors) {
               /* Put all the info in for the DGC generation shader in case the VBO gets overridden.
                */
               desc[0] = 0;
               desc[1] = S_008F04_STRIDE(stride);
               desc[2] = 0;
               desc[3] = rsrc_word3;
            } else if (vs_state) {
               desc[0] = 0;
               desc[1] = S_008F04_STRIDE(16);
               desc[2] = 0;
               desc[3] = rsrc_word3;
            } else {
               memset(desc, 0, 16);
            }

            continue;
         }
      } else {
         if (chip != GFX8 && stride)
            num_records = DIV_ROUND_UP(num_records, stride);
      }

      if (chip >= GFX10) {
         /* OOB_SELECT chooses the out-of-bounds check:
          * - 1: index >= NUM_RECORDS (Structured)
          * - 3: offset >= NUM_RECORDS (Raw)
          */
         int oob_select = stride ? V_008F0C_OOB_SELECT_STRUCTURED : V_008F0C_OOB_SELECT_RAW;
         rsrc_word3 |= S_008F0C_OOB_SELECT(oob_select) | S_008F0C_RESOURCE_LEVEL(chip < GFX11);
      }

      desc[0] = va;
      desc[1] = S_008F04_BASE_ADDRESS_HI(va >> 32) | S_008F04_STRIDE(stride);
      desc[2] = num_records;
      desc[3] = rsrc_word3;
   }
}

static void
radv_flush_vertex_descriptors(struct radv_cmd_buffer *cmd_buffer)
{
   if (!cmd_buffer->state.graphics_pipeline->vb_desc_usage_mask)
      return;

   /* Mesh shaders don't have vertex descriptors. */
   assert(!cmd_buffer->state.mesh_shading);

   struct radv_graphics_pipeline *pipeline = cmd_buffer->state.graphics_pipeline;
   unsigned vb_offset;
   void *vb_ptr;
   uint64_t va;

   /* allocate some descriptor state for vertex buffers */
   if (!radv_cmd_buffer_upload_alloc(cmd_buffer, pipeline->vb_desc_alloc_size, &vb_offset,
                                     &vb_ptr))
      return;

   radv_write_vertex_descriptors(cmd_buffer, pipeline, false, vb_ptr);

   va = radv_buffer_get_va(cmd_buffer->upload.upload_bo);
   va += vb_offset;

   radv_emit_userdata_address(cmd_buffer->device, cmd_buffer->cs,
                              radv_get_shader(&pipeline->base, MESA_SHADER_VERTEX),
                              pipeline->base.user_data_0[MESA_SHADER_VERTEX],
                              AC_UD_VS_VERTEX_BUFFERS, va);

   cmd_buffer->state.vb_va = va;
   cmd_buffer->state.prefetch_L2_mask |= RADV_PREFETCH_VBO_DESCRIPTORS;

   if (unlikely(cmd_buffer->device->trace_bo))
      radv_save_vertex_descriptors(cmd_buffer, (uintptr_t)vb_ptr);

   cmd_buffer->state.dirty &= ~RADV_CMD_DIRTY_VERTEX_BUFFER;
}

static void
radv_emit_streamout_buffers(struct radv_cmd_buffer *cmd_buffer, uint64_t va)
{
   struct radv_graphics_pipeline *pipeline = cmd_buffer->state.graphics_pipeline;
   const struct radv_userdata_info *loc = &pipeline->last_vgt_api_stage_locs[AC_UD_STREAMOUT_BUFFERS];
   const unsigned stage = pipeline->last_vgt_api_stage;
   uint32_t base_reg;

   if (loc->sgpr_idx == -1)
      return;

   base_reg = pipeline->base.user_data_0[stage];

   radv_emit_shader_pointer(cmd_buffer->device, cmd_buffer->cs, base_reg + loc->sgpr_idx * 4, va,
                            false);

   if (radv_pipeline_has_gs_copy_shader(&pipeline->base)) {
      loc = &pipeline->base.gs_copy_shader->info.user_sgprs_locs.shader_data[AC_UD_STREAMOUT_BUFFERS];
      if (loc->sgpr_idx != -1) {
         base_reg = R_00B130_SPI_SHADER_USER_DATA_VS_0;

         radv_emit_shader_pointer(cmd_buffer->device, cmd_buffer->cs, base_reg + loc->sgpr_idx * 4,
                                  va, false);
      }
   }
}

static void
radv_flush_streamout_descriptors(struct radv_cmd_buffer *cmd_buffer)
{
   if (cmd_buffer->state.dirty & RADV_CMD_DIRTY_STREAMOUT_BUFFER) {
      struct radv_streamout_binding *sb = cmd_buffer->streamout_bindings;
      struct radv_streamout_state *so = &cmd_buffer->state.streamout;
      unsigned so_offset;
      uint64_t desc_va;
      void *so_ptr;

      /* Allocate some descriptor state for streamout buffers. */
      if (!radv_cmd_buffer_upload_alloc(cmd_buffer, MAX_SO_BUFFERS * 16, &so_offset, &so_ptr))
         return;

      for (uint32_t i = 0; i < MAX_SO_BUFFERS; i++) {
         struct radv_buffer *buffer = sb[i].buffer;
         uint32_t *desc = &((uint32_t *)so_ptr)[i * 4];
         uint32_t size = 0;
         uint64_t va = 0;

         if (so->enabled_mask & (1 << i)) {
            va = radv_buffer_get_va(buffer->bo) + buffer->offset;

            va += sb[i].offset;

            /* Set the descriptor.
             *
             * On GFX8, the format must be non-INVALID, otherwise
             * the buffer will be considered not bound and store
             * instructions will be no-ops.
             */
            size = 0xffffffff;

            if (cmd_buffer->device->physical_device->use_ngg_streamout) {
               /* With NGG streamout, the buffer size is used to determine the max emit per buffer
                * and also acts as a disable bit when it's 0.
                */
               size = radv_is_streamout_enabled(cmd_buffer) ? sb[i].size : 0;
            }
         }

         uint32_t rsrc_word3 =
            S_008F0C_DST_SEL_X(V_008F0C_SQ_SEL_X) | S_008F0C_DST_SEL_Y(V_008F0C_SQ_SEL_Y) |
            S_008F0C_DST_SEL_Z(V_008F0C_SQ_SEL_Z) | S_008F0C_DST_SEL_W(V_008F0C_SQ_SEL_W);

         if (cmd_buffer->device->physical_device->rad_info.gfx_level >= GFX11) {
            rsrc_word3 |= S_008F0C_FORMAT(V_008F0C_GFX11_FORMAT_32_FLOAT) |
                          S_008F0C_OOB_SELECT(V_008F0C_OOB_SELECT_RAW);
         } else if (cmd_buffer->device->physical_device->rad_info.gfx_level >= GFX10) {
            rsrc_word3 |= S_008F0C_FORMAT(V_008F0C_GFX10_FORMAT_32_FLOAT) |
                          S_008F0C_OOB_SELECT(V_008F0C_OOB_SELECT_RAW) | S_008F0C_RESOURCE_LEVEL(1);
         } else {
            rsrc_word3 |= S_008F0C_DATA_FORMAT(V_008F0C_BUF_DATA_FORMAT_32);
         }

         desc[0] = va;
         desc[1] = S_008F04_BASE_ADDRESS_HI(va >> 32);
         desc[2] = size;
         desc[3] = rsrc_word3;
      }

      desc_va = radv_buffer_get_va(cmd_buffer->upload.upload_bo);
      desc_va += so_offset;

      radv_emit_streamout_buffers(cmd_buffer, desc_va);
   }

   cmd_buffer->state.dirty &= ~RADV_CMD_DIRTY_STREAMOUT_BUFFER;
}

static void
radv_flush_ngg_query_state(struct radv_cmd_buffer *cmd_buffer)
{
   struct radv_graphics_pipeline *pipeline = cmd_buffer->state.graphics_pipeline;
   const unsigned stage = pipeline->last_vgt_api_stage;
   const struct radv_userdata_info *loc = &pipeline->last_vgt_api_stage_locs[AC_UD_NGG_QUERY_STATE];
   enum radv_ngg_query_state ngg_query_state = radv_ngg_query_none;
   uint32_t base_reg;

   if (loc->sgpr_idx == -1)
      return;

   assert(pipeline->is_ngg);

   /* By default NGG queries are disabled but they are enabled if the command buffer has active GDS
    * queries or if it's a secondary command buffer that inherits the number of generated
    * primitives.
    */
   if (cmd_buffer->state.active_pipeline_gds_queries ||
       (cmd_buffer->state.inherited_pipeline_statistics &
        VK_QUERY_PIPELINE_STATISTIC_GEOMETRY_SHADER_PRIMITIVES_BIT))
      ngg_query_state |= radv_ngg_query_pipeline_stat;

   if (cmd_buffer->state.active_prims_gen_gds_queries)
      ngg_query_state |= radv_ngg_query_prim_gen;

   if (cmd_buffer->state.active_prims_xfb_gds_queries && radv_is_streamout_enabled(cmd_buffer)) {
      ngg_query_state |= radv_ngg_query_prim_xfb | radv_ngg_query_prim_gen;
   }

   base_reg = pipeline->base.user_data_0[stage];
   assert(loc->sgpr_idx != -1);

   radeon_set_sh_reg(cmd_buffer->cs, base_reg + loc->sgpr_idx * 4, ngg_query_state);
}

static void
radv_flush_force_vrs_state(struct radv_cmd_buffer *cmd_buffer)
{
   struct radv_graphics_pipeline *pipeline = cmd_buffer->state.graphics_pipeline;

   if (!pipeline->force_vrs_per_vertex) {
      /* Un-set the SGPR index so we know to re-emit it later. */
      cmd_buffer->state.last_vrs_rates_sgpr_idx = -1;
      return;
   }

   struct radv_userdata_info *loc;
   uint32_t base_reg;

   if (radv_pipeline_has_gs_copy_shader(&pipeline->base)) {
      loc = &pipeline->base.gs_copy_shader->info.user_sgprs_locs.shader_data[AC_UD_FORCE_VRS_RATES];
      base_reg = R_00B130_SPI_SHADER_USER_DATA_VS_0;
   } else {
      loc = &pipeline->last_vgt_api_stage_locs[AC_UD_FORCE_VRS_RATES];
      base_reg = pipeline->base.user_data_0[pipeline->last_vgt_api_stage];
   }

   assert(loc->sgpr_idx != -1);

   enum amd_gfx_level gfx_level = cmd_buffer->device->physical_device->rad_info.gfx_level;
   uint32_t vrs_rates = 0;

   switch (cmd_buffer->device->force_vrs) {
   case RADV_FORCE_VRS_2x2:
      vrs_rates = gfx_level >= GFX11 ? V_0283D0_VRS_SHADING_RATE_2X2 : (1u << 2) | (1u << 4);
      break;
   case RADV_FORCE_VRS_2x1:
      vrs_rates = gfx_level >= GFX11 ? V_0283D0_VRS_SHADING_RATE_2X1 : (1u << 2) | (0u << 4);
      break;
   case RADV_FORCE_VRS_1x2:
      vrs_rates = gfx_level >= GFX11 ? V_0283D0_VRS_SHADING_RATE_1X2 : (0u << 2) | (1u << 4);
      break;
   default:
      break;
   }

   if (cmd_buffer->state.last_vrs_rates != vrs_rates ||
       cmd_buffer->state.last_vrs_rates_sgpr_idx != loc->sgpr_idx) {
      radeon_set_sh_reg(cmd_buffer->cs, base_reg + loc->sgpr_idx * 4, vrs_rates);
   }

   cmd_buffer->state.last_vrs_rates = vrs_rates;
   cmd_buffer->state.last_vrs_rates_sgpr_idx = loc->sgpr_idx;
}

static void
radv_upload_graphics_shader_descriptors(struct radv_cmd_buffer *cmd_buffer)
{
   struct radv_graphics_pipeline *pipeline = cmd_buffer->state.graphics_pipeline;

   if (cmd_buffer->state.dirty & RADV_CMD_DIRTY_VERTEX_BUFFER)
      radv_flush_vertex_descriptors(cmd_buffer);

   radv_flush_streamout_descriptors(cmd_buffer);

   VkShaderStageFlags stages = VK_SHADER_STAGE_ALL_GRAPHICS;
   radv_flush_descriptors(cmd_buffer, stages, &pipeline->base, VK_PIPELINE_BIND_POINT_GRAPHICS);

   const VkShaderStageFlags pc_stages =
      radv_must_flush_constants(cmd_buffer, &pipeline->base, stages);
   if (pc_stages)
      radv_flush_constants(cmd_buffer, pc_stages, &pipeline->base, VK_PIPELINE_BIND_POINT_GRAPHICS);

   radv_flush_force_vrs_state(cmd_buffer);
}

struct radv_draw_info {
   /**
    * Number of vertices.
    */
   uint32_t count;

   /**
    * First instance id.
    */
   uint32_t first_instance;

   /**
    * Number of instances.
    */
   uint32_t instance_count;

   /**
    * Whether it's an indexed draw.
    */
   bool indexed;

   /**
    * Indirect draw parameters resource.
    */
   struct radv_buffer *indirect;
   uint64_t indirect_offset;
   uint32_t stride;

   /**
    * Draw count parameters resource.
    */
   struct radv_buffer *count_buffer;
   uint64_t count_buffer_offset;

   /**
    * Stream output parameters resource.
    */
   struct radv_buffer *strmout_buffer;
   uint64_t strmout_buffer_offset;
};

static uint32_t
radv_get_primitive_reset_index(struct radv_cmd_buffer *cmd_buffer)
{
   uint32_t index_type = G_028A7C_INDEX_TYPE(cmd_buffer->state.index_type);
   switch (index_type) {
   case V_028A7C_VGT_INDEX_8:
      return 0xffu;
   case V_028A7C_VGT_INDEX_16:
      return 0xffffu;
   case V_028A7C_VGT_INDEX_32:
      return 0xffffffffu;
   default:
      unreachable("invalid index type");
   }
}

static void
si_emit_ia_multi_vgt_param(struct radv_cmd_buffer *cmd_buffer, bool instanced_draw,
                           bool indirect_draw, bool count_from_stream_output,
                           uint32_t draw_vertex_count)
{
   struct radeon_info *info = &cmd_buffer->device->physical_device->rad_info;
   struct radv_cmd_state *state = &cmd_buffer->state;
   unsigned patch_control_points = state->dynamic.vk.ts.patch_control_points;
   unsigned topology = state->dynamic.vk.ia.primitive_topology;
   bool prim_restart_enable = state->dynamic.vk.ia.primitive_restart_enable;
   struct radeon_cmdbuf *cs = cmd_buffer->cs;
   unsigned ia_multi_vgt_param;

   ia_multi_vgt_param =
      si_get_ia_multi_vgt_param(cmd_buffer, instanced_draw, indirect_draw, count_from_stream_output,
                                draw_vertex_count, topology, prim_restart_enable,
                                patch_control_points, state->tess_num_patches);

   if (state->last_ia_multi_vgt_param != ia_multi_vgt_param) {
      if (info->gfx_level == GFX9) {
         radeon_set_uconfig_reg_idx(cmd_buffer->device->physical_device, cs,
                                    R_030960_IA_MULTI_VGT_PARAM, 4, ia_multi_vgt_param);
      } else if (info->gfx_level >= GFX7) {
         radeon_set_context_reg_idx(cs, R_028AA8_IA_MULTI_VGT_PARAM, 1, ia_multi_vgt_param);
      } else {
         radeon_set_context_reg(cs, R_028AA8_IA_MULTI_VGT_PARAM, ia_multi_vgt_param);
      }
      state->last_ia_multi_vgt_param = ia_multi_vgt_param;
   }
}

static void
gfx10_emit_ge_cntl(struct radv_cmd_buffer *cmd_buffer)
{
   const struct radv_graphics_pipeline *pipeline = cmd_buffer->state.graphics_pipeline;
   struct radv_cmd_state *state = &cmd_buffer->state;
   bool break_wave_at_eoi = false;
   unsigned primgroup_size;
   unsigned ge_cntl;

   if (pipeline->is_ngg)
      return;

   if (radv_pipeline_has_stage(pipeline, MESA_SHADER_TESS_CTRL)) {
      primgroup_size = state->tess_num_patches;

      if (pipeline->base.shaders[MESA_SHADER_TESS_CTRL]->info.uses_prim_id ||
          radv_get_shader(&pipeline->base, MESA_SHADER_TESS_EVAL)->info.uses_prim_id) {
         break_wave_at_eoi = true;
      }
   } else if (radv_pipeline_has_stage(pipeline, MESA_SHADER_GEOMETRY)) {
      const struct gfx9_gs_info *gs_state =
         &pipeline->base.shaders[MESA_SHADER_GEOMETRY]->info.gs_ring_info;
      primgroup_size = G_028A44_GS_PRIMS_PER_SUBGRP(gs_state->vgt_gs_onchip_cntl);
   } else {
      primgroup_size = 128; /* recommended without a GS and tess */
   }

   ge_cntl = S_03096C_PRIM_GRP_SIZE_GFX10(primgroup_size) |
             S_03096C_VERT_GRP_SIZE(256) | /* disable vertex grouping */
             S_03096C_PACKET_TO_ONE_PA(0) /* this should only be set if LINE_STIPPLE_TEX_ENA == 1 */ |
             S_03096C_BREAK_WAVE_AT_EOI(break_wave_at_eoi);

   if (state->last_ge_cntl != ge_cntl) {
      radeon_set_uconfig_reg(cmd_buffer->cs, R_03096C_GE_CNTL, ge_cntl);
      state->last_ge_cntl = ge_cntl;
   }
}

static void
radv_emit_draw_registers(struct radv_cmd_buffer *cmd_buffer, const struct radv_draw_info *draw_info)
{
   struct radeon_info *info = &cmd_buffer->device->physical_device->rad_info;
   struct radv_cmd_state *state = &cmd_buffer->state;
   struct radeon_cmdbuf *cs = cmd_buffer->cs;
   uint32_t topology = state->dynamic.vk.ia.primitive_topology;
   bool disable_instance_packing = false;

   /* Draw state. */
   if (info->gfx_level >= GFX10) {
      gfx10_emit_ge_cntl(cmd_buffer);
   } else {
      si_emit_ia_multi_vgt_param(cmd_buffer, draw_info->instance_count > 1, draw_info->indirect,
                                 !!draw_info->strmout_buffer,
                                 draw_info->indirect ? 0 : draw_info->count);
   }

   if (state->dynamic.vk.ia.primitive_restart_enable) {
      uint32_t primitive_reset_index = radv_get_primitive_reset_index(cmd_buffer);

      if (primitive_reset_index != state->last_primitive_reset_index) {
         radeon_set_context_reg(cs, R_02840C_VGT_MULTI_PRIM_IB_RESET_INDX, primitive_reset_index);
         state->last_primitive_reset_index = primitive_reset_index;
      }
   }

   /* RDNA2 is affected by a hardware bug when instance packing is enabled for adjacent primitive
    * topologies and instance_count > 1, pipeline stats generated by GE are incorrect. It needs to
    * be applied for indexed and non-indexed draws.
    */
   if (info->gfx_level == GFX10_3 && state->active_pipeline_queries > 0 &&
       (draw_info->instance_count > 1 || draw_info->indirect) &&
       (topology == V_008958_DI_PT_LINELIST_ADJ || topology == V_008958_DI_PT_LINESTRIP_ADJ ||
        topology == V_008958_DI_PT_TRILIST_ADJ || topology == V_008958_DI_PT_TRISTRIP_ADJ)) {
      disable_instance_packing = true;
   }

   if ((draw_info->indexed &&
        (state->index_type != state->last_index_type || cmd_buffer->device->uses_shadow_regs)) ||
       (info->gfx_level == GFX10_3 &&
        (state->last_index_type == -1 ||
         disable_instance_packing != G_028A7C_DISABLE_INSTANCE_PACKING(state->last_index_type)))) {
      uint32_t index_type = state->index_type | S_028A7C_DISABLE_INSTANCE_PACKING(disable_instance_packing);

      if (cmd_buffer->device->physical_device->rad_info.gfx_level >= GFX9) {
         radeon_set_uconfig_reg_idx(cmd_buffer->device->physical_device, cs,
                                    R_03090C_VGT_INDEX_TYPE, 2, index_type);
      } else {
         radeon_emit(cs, PKT3(PKT3_INDEX_TYPE, 0, 0));
         radeon_emit(cs, index_type);
      }

      state->last_index_type = index_type;
   }
}

static void
radv_stage_flush(struct radv_cmd_buffer *cmd_buffer, VkPipelineStageFlags2 src_stage_mask)
{
   /* For simplicity, if the barrier wants to wait for the task shader,
    * just make it wait for the mesh shader too.
    */
   if (src_stage_mask & VK_PIPELINE_STAGE_2_TASK_SHADER_BIT_EXT)
      src_stage_mask |= VK_PIPELINE_STAGE_2_MESH_SHADER_BIT_EXT;

   if (src_stage_mask & (VK_PIPELINE_STAGE_2_COPY_BIT |
                         VK_PIPELINE_STAGE_2_RESOLVE_BIT |
                         VK_PIPELINE_STAGE_2_BLIT_BIT |
                         VK_PIPELINE_STAGE_2_CLEAR_BIT)) {
      /* Be conservative for now. */
      src_stage_mask |= VK_PIPELINE_STAGE_2_ALL_TRANSFER_BIT;
   }

   if (src_stage_mask &
       (VK_PIPELINE_STAGE_2_COMPUTE_SHADER_BIT | VK_PIPELINE_STAGE_2_ALL_TRANSFER_BIT |
        VK_PIPELINE_STAGE_2_ACCELERATION_STRUCTURE_BUILD_BIT_KHR |
        VK_PIPELINE_STAGE_2_ACCELERATION_STRUCTURE_COPY_BIT_KHR |
        VK_PIPELINE_STAGE_2_RAY_TRACING_SHADER_BIT_KHR | VK_PIPELINE_STAGE_2_BOTTOM_OF_PIPE_BIT |
        VK_PIPELINE_STAGE_2_ALL_COMMANDS_BIT)) {
      cmd_buffer->state.flush_bits |= RADV_CMD_FLAG_CS_PARTIAL_FLUSH;
   }

   if (src_stage_mask &
       (VK_PIPELINE_STAGE_2_FRAGMENT_SHADER_BIT | VK_PIPELINE_STAGE_2_EARLY_FRAGMENT_TESTS_BIT |
        VK_PIPELINE_STAGE_2_LATE_FRAGMENT_TESTS_BIT | VK_PIPELINE_STAGE_2_COLOR_ATTACHMENT_OUTPUT_BIT |
        VK_PIPELINE_STAGE_2_ALL_TRANSFER_BIT | VK_PIPELINE_STAGE_2_BOTTOM_OF_PIPE_BIT |
        VK_PIPELINE_STAGE_2_ALL_GRAPHICS_BIT | VK_PIPELINE_STAGE_2_ALL_COMMANDS_BIT)) {
      cmd_buffer->state.flush_bits |= RADV_CMD_FLAG_PS_PARTIAL_FLUSH;
   } else if (src_stage_mask &
              (VK_PIPELINE_STAGE_2_DRAW_INDIRECT_BIT | VK_PIPELINE_STAGE_2_VERTEX_INPUT_BIT |
               VK_PIPELINE_STAGE_2_VERTEX_SHADER_BIT |
               VK_PIPELINE_STAGE_2_TESSELLATION_CONTROL_SHADER_BIT |
               VK_PIPELINE_STAGE_2_TESSELLATION_EVALUATION_SHADER_BIT |
               VK_PIPELINE_STAGE_2_GEOMETRY_SHADER_BIT |
               VK_PIPELINE_STAGE_2_MESH_SHADER_BIT_EXT |
               VK_PIPELINE_STAGE_2_TRANSFORM_FEEDBACK_BIT_EXT |
               VK_PIPELINE_STAGE_2_PRE_RASTERIZATION_SHADERS_BIT)) {
      cmd_buffer->state.flush_bits |= RADV_CMD_FLAG_VS_PARTIAL_FLUSH;
   }
}

static bool
can_skip_buffer_l2_flushes(struct radv_device *device)
{
   return device->physical_device->rad_info.gfx_level == GFX9 ||
          (device->physical_device->rad_info.gfx_level >= GFX10 &&
           !device->physical_device->rad_info.tcc_rb_non_coherent);
}

/*
 * In vulkan barriers have two kinds of operations:
 *
 * - visibility (implemented with radv_src_access_flush)
 * - availability (implemented with radv_dst_access_flush)
 *
 * for a memory operation to observe the result of a previous memory operation
 * one needs to do a visibility operation from the source memory and then an
 * availability operation to the target memory.
 *
 * The complication is the availability and visibility operations do not need to
 * be in the same barrier.
 *
 * The cleanest way to implement this is to define the visibility operation to
 * bring the caches to a "state of rest", which none of the caches below that
 * level dirty.
 *
 * For GFX8 and earlier this would be VRAM/GTT with none of the caches dirty.
 *
 * For GFX9+ we can define the state at rest to be L2 instead of VRAM for all
 * buffers and for images marked as coherent, and VRAM/GTT for non-coherent
 * images. However, given the existence of memory barriers which do not specify
 * the image/buffer it often devolves to just VRAM/GTT anyway.
 *
 * To help reducing the invalidations for GPUs that have L2 coherency between the
 * RB and the shader caches, we always invalidate L2 on the src side, as we can
 * use our knowledge of past usage to optimize flushes away.
 */

enum radv_cmd_flush_bits
radv_src_access_flush(struct radv_cmd_buffer *cmd_buffer, VkAccessFlags2 src_flags,
                      const struct radv_image *image)
{
   bool has_CB_meta = true, has_DB_meta = true;
   bool image_is_coherent = image ? image->l2_coherent : false;
   enum radv_cmd_flush_bits flush_bits = 0;

   if (image) {
      if (!radv_image_has_CB_metadata(image))
         has_CB_meta = false;
      if (!radv_image_has_htile(image))
         has_DB_meta = false;
   }

   u_foreach_bit64(b, src_flags)
   {
      switch ((VkAccessFlags2)BITFIELD64_BIT(b)) {
      case VK_ACCESS_2_SHADER_WRITE_BIT:
      case VK_ACCESS_2_SHADER_STORAGE_WRITE_BIT:
         /* since the STORAGE bit isn't set we know that this is a meta operation.
          * on the dst flush side we skip CB/DB flushes without the STORAGE bit, so
          * set it here. */
         if (image && !(image->vk.usage & VK_IMAGE_USAGE_STORAGE_BIT)) {
            if (vk_format_is_depth_or_stencil(image->vk.format)) {
               flush_bits |= RADV_CMD_FLAG_FLUSH_AND_INV_DB;
            } else {
               flush_bits |= RADV_CMD_FLAG_FLUSH_AND_INV_CB;
            }
         }

         if (!image_is_coherent)
            flush_bits |= RADV_CMD_FLAG_INV_L2;
         break;
      case VK_ACCESS_2_ACCELERATION_STRUCTURE_WRITE_BIT_KHR:
      case VK_ACCESS_2_TRANSFORM_FEEDBACK_WRITE_BIT_EXT:
      case VK_ACCESS_2_TRANSFORM_FEEDBACK_COUNTER_WRITE_BIT_EXT:
         if (!image_is_coherent)
            flush_bits |= RADV_CMD_FLAG_WB_L2;
         break;
      case VK_ACCESS_2_COLOR_ATTACHMENT_WRITE_BIT:
         flush_bits |= RADV_CMD_FLAG_FLUSH_AND_INV_CB;
         if (has_CB_meta)
            flush_bits |= RADV_CMD_FLAG_FLUSH_AND_INV_CB_META;
         break;
      case VK_ACCESS_2_DEPTH_STENCIL_ATTACHMENT_WRITE_BIT:
         flush_bits |= RADV_CMD_FLAG_FLUSH_AND_INV_DB;
         if (has_DB_meta)
            flush_bits |= RADV_CMD_FLAG_FLUSH_AND_INV_DB_META;
         break;
      case VK_ACCESS_2_TRANSFER_WRITE_BIT:
         flush_bits |= RADV_CMD_FLAG_FLUSH_AND_INV_CB | RADV_CMD_FLAG_FLUSH_AND_INV_DB;

         if (!image_is_coherent)
            flush_bits |= RADV_CMD_FLAG_INV_L2;
         if (has_CB_meta)
            flush_bits |= RADV_CMD_FLAG_FLUSH_AND_INV_CB_META;
         if (has_DB_meta)
            flush_bits |= RADV_CMD_FLAG_FLUSH_AND_INV_DB_META;
         break;
      case VK_ACCESS_2_MEMORY_WRITE_BIT:
         flush_bits |= RADV_CMD_FLAG_FLUSH_AND_INV_CB | RADV_CMD_FLAG_FLUSH_AND_INV_DB;

         if (!image_is_coherent)
            flush_bits |= RADV_CMD_FLAG_INV_L2;
         if (has_CB_meta)
            flush_bits |= RADV_CMD_FLAG_FLUSH_AND_INV_CB_META;
         if (has_DB_meta)
            flush_bits |= RADV_CMD_FLAG_FLUSH_AND_INV_DB_META;
         break;
      default:
         break;
      }
   }
   return flush_bits;
}

enum radv_cmd_flush_bits
radv_dst_access_flush(struct radv_cmd_buffer *cmd_buffer, VkAccessFlags2 dst_flags,
                      const struct radv_image *image)
{
   bool has_CB_meta = true, has_DB_meta = true;
   enum radv_cmd_flush_bits flush_bits = 0;
   bool flush_CB = true, flush_DB = true;
   bool image_is_coherent = image ? image->l2_coherent : false;

   if (image) {
      if (!(image->vk.usage & VK_IMAGE_USAGE_STORAGE_BIT)) {
         flush_CB = false;
         flush_DB = false;
      }

      if (!radv_image_has_CB_metadata(image))
         has_CB_meta = false;
      if (!radv_image_has_htile(image))
         has_DB_meta = false;
   }

   /* All the L2 invalidations below are not the CB/DB. So if there are no incoherent images
    * in the L2 cache in CB/DB mode then they are already usable from all the other L2 clients. */
   image_is_coherent |=
      can_skip_buffer_l2_flushes(cmd_buffer->device) && !cmd_buffer->state.rb_noncoherent_dirty;

   u_foreach_bit64(b, dst_flags)
   {
      switch ((VkAccessFlags2)BITFIELD64_BIT(b)) {
      case VK_ACCESS_2_INDIRECT_COMMAND_READ_BIT:
         /* SMEM loads are used to read compute dispatch size in shaders */
         if (!cmd_buffer->device->load_grid_size_from_user_sgpr)
            flush_bits |= RADV_CMD_FLAG_INV_SCACHE;

         /* Ensure the DGC meta shader can read the commands. */
         if (cmd_buffer->device->uses_device_generated_commands) {
            flush_bits |= RADV_CMD_FLAG_INV_SCACHE | RADV_CMD_FLAG_INV_VCACHE;

            if (cmd_buffer->device->physical_device->rad_info.gfx_level < GFX9)
               flush_bits |= RADV_CMD_FLAG_INV_L2;
         }

         break;
      case VK_ACCESS_2_INDEX_READ_BIT:
      case VK_ACCESS_2_TRANSFORM_FEEDBACK_COUNTER_WRITE_BIT_EXT:
         break;
      case VK_ACCESS_2_UNIFORM_READ_BIT:
         flush_bits |= RADV_CMD_FLAG_INV_VCACHE | RADV_CMD_FLAG_INV_SCACHE;
         break;
      case VK_ACCESS_2_VERTEX_ATTRIBUTE_READ_BIT:
      case VK_ACCESS_2_INPUT_ATTACHMENT_READ_BIT:
      case VK_ACCESS_2_TRANSFER_READ_BIT:
      case VK_ACCESS_2_TRANSFER_WRITE_BIT:
         flush_bits |= RADV_CMD_FLAG_INV_VCACHE;

         if (has_CB_meta || has_DB_meta)
            flush_bits |= RADV_CMD_FLAG_INV_L2_METADATA;
         if (!image_is_coherent)
            flush_bits |= RADV_CMD_FLAG_INV_L2;
         break;
      case VK_ACCESS_2_DESCRIPTOR_BUFFER_READ_BIT_EXT:
         flush_bits |= RADV_CMD_FLAG_INV_SCACHE;
         break;
      case VK_ACCESS_2_SHADER_BINDING_TABLE_READ_BIT_KHR:
      case VK_ACCESS_2_SHADER_READ_BIT:
      case VK_ACCESS_2_SHADER_STORAGE_READ_BIT:
         /* Unlike LLVM, ACO uses SMEM for SSBOs and we have to
          * invalidate the scalar cache. */
         if (!cmd_buffer->device->physical_device->use_llvm && !image)
            flush_bits |= RADV_CMD_FLAG_INV_SCACHE;
         FALLTHROUGH;
      case VK_ACCESS_2_SHADER_SAMPLED_READ_BIT:
         flush_bits |= RADV_CMD_FLAG_INV_VCACHE;
         if (has_CB_meta || has_DB_meta)
            flush_bits |= RADV_CMD_FLAG_INV_L2_METADATA;
         if (!image_is_coherent)
            flush_bits |= RADV_CMD_FLAG_INV_L2;
         break;
      case VK_ACCESS_2_ACCELERATION_STRUCTURE_READ_BIT_KHR:
         flush_bits |= RADV_CMD_FLAG_INV_VCACHE;
         if (cmd_buffer->device->physical_device->rad_info.gfx_level < GFX9)
            flush_bits |= RADV_CMD_FLAG_INV_L2;
         break;
      case VK_ACCESS_2_SHADER_WRITE_BIT:
      case VK_ACCESS_2_SHADER_STORAGE_WRITE_BIT:
      case VK_ACCESS_2_ACCELERATION_STRUCTURE_WRITE_BIT_KHR:
         break;
      case VK_ACCESS_2_COLOR_ATTACHMENT_READ_BIT:
      case VK_ACCESS_2_COLOR_ATTACHMENT_WRITE_BIT:
         if (flush_CB)
            flush_bits |= RADV_CMD_FLAG_FLUSH_AND_INV_CB;
         if (has_CB_meta)
            flush_bits |= RADV_CMD_FLAG_FLUSH_AND_INV_CB_META;
         break;
      case VK_ACCESS_2_DEPTH_STENCIL_ATTACHMENT_READ_BIT:
      case VK_ACCESS_2_DEPTH_STENCIL_ATTACHMENT_WRITE_BIT:
         if (flush_DB)
            flush_bits |= RADV_CMD_FLAG_FLUSH_AND_INV_DB;
         if (has_DB_meta)
            flush_bits |= RADV_CMD_FLAG_FLUSH_AND_INV_DB_META;
         break;
      case VK_ACCESS_2_MEMORY_READ_BIT:
      case VK_ACCESS_2_MEMORY_WRITE_BIT:
         flush_bits |= RADV_CMD_FLAG_INV_VCACHE | RADV_CMD_FLAG_INV_SCACHE;
         if (!image_is_coherent)
            flush_bits |= RADV_CMD_FLAG_INV_L2;
         if (flush_CB)
            flush_bits |= RADV_CMD_FLAG_FLUSH_AND_INV_CB;
         if (has_CB_meta)
            flush_bits |= RADV_CMD_FLAG_FLUSH_AND_INV_CB_META;
         if (flush_DB)
            flush_bits |= RADV_CMD_FLAG_FLUSH_AND_INV_DB;
         if (has_DB_meta)
            flush_bits |= RADV_CMD_FLAG_FLUSH_AND_INV_DB_META;
         break;
      default:
         break;
      }
   }
   return flush_bits;
}

void
radv_emit_resolve_barrier(struct radv_cmd_buffer *cmd_buffer,
                          const struct radv_resolve_barrier *barrier)
{
   struct radv_rendering_state *render = &cmd_buffer->state.render;

   for (uint32_t i = 0; i < render->color_att_count; i++) {
      struct radv_image_view *iview = render->color_att[i].iview;
      if (!iview)
         continue;

      cmd_buffer->state.flush_bits |=
         radv_src_access_flush(cmd_buffer, barrier->src_access_mask, iview->image);
   }
   if (render->ds_att.iview) {
      cmd_buffer->state.flush_bits |=
         radv_src_access_flush(cmd_buffer, barrier->src_access_mask, render->ds_att.iview->image);
   }

   radv_stage_flush(cmd_buffer, barrier->src_stage_mask);

   for (uint32_t i = 0; i < render->color_att_count; i++) {
      struct radv_image_view *iview = render->color_att[i].iview;
      if (!iview)
         continue;

      cmd_buffer->state.flush_bits |=
         radv_dst_access_flush(cmd_buffer, barrier->dst_access_mask, iview->image);
   }
   if (render->ds_att.iview) {
      cmd_buffer->state.flush_bits |=
         radv_dst_access_flush(cmd_buffer, barrier->dst_access_mask, render->ds_att.iview->image);
   }

   radv_ace_internal_barrier(cmd_buffer, barrier->src_stage_mask, barrier->dst_stage_mask);
}

static void
radv_handle_image_transition_separate(struct radv_cmd_buffer *cmd_buffer, struct radv_image *image,
                                      VkImageLayout src_layout, VkImageLayout dst_layout,
                                      VkImageLayout src_stencil_layout,
                                      VkImageLayout dst_stencil_layout,
                                      uint32_t src_family_index, uint32_t dst_family_index,
                                      const VkImageSubresourceRange *range,
                                      struct radv_sample_locations_state *sample_locs)
{
   /* If we have a stencil layout that's different from depth, we need to
    * perform the stencil transition separately.
    */
   if ((range->aspectMask & VK_IMAGE_ASPECT_STENCIL_BIT) &&
       (src_layout != src_stencil_layout || dst_layout != dst_stencil_layout)) {
      VkImageSubresourceRange aspect_range = *range;
      /* Depth-only transitions. */
      if (range->aspectMask & VK_IMAGE_ASPECT_DEPTH_BIT) {
         aspect_range.aspectMask = VK_IMAGE_ASPECT_DEPTH_BIT;
         radv_handle_image_transition(cmd_buffer, image, src_layout, dst_layout,
                                      src_family_index, dst_family_index, &aspect_range, sample_locs);
      }

      /* Stencil-only transitions. */
      aspect_range.aspectMask = VK_IMAGE_ASPECT_STENCIL_BIT;
      radv_handle_image_transition(cmd_buffer, image, src_stencil_layout, dst_stencil_layout,
                                   src_family_index, dst_family_index, &aspect_range, sample_locs);
   } else {
      radv_handle_image_transition(cmd_buffer, image, src_layout, dst_layout,
                                   src_family_index, dst_family_index, range, sample_locs);
   }
}

static void
radv_handle_rendering_image_transition(struct radv_cmd_buffer *cmd_buffer,
                                       struct radv_image_view *view,
                                       uint32_t layer_count,
                                       uint32_t view_mask,
                                       VkImageLayout initial_layout,
                                       VkImageLayout initial_stencil_layout,
                                       VkImageLayout final_layout,
                                       VkImageLayout final_stencil_layout,
                                       struct radv_sample_locations_state *sample_locs)
{
   VkImageSubresourceRange range;
   range.aspectMask = view->image->vk.aspects;
   range.baseMipLevel = view->vk.base_mip_level;
   range.levelCount = 1;

   if (view_mask) {
      while (view_mask) {
         int start, count;
         u_bit_scan_consecutive_range(&view_mask, &start, &count);

         range.baseArrayLayer = view->vk.base_array_layer + start;
         range.layerCount = count;

         radv_handle_image_transition_separate(cmd_buffer, view->image, initial_layout, final_layout,
                                               initial_stencil_layout, final_stencil_layout,
                                               0, 0, &range, sample_locs);
      }
   } else {
      range.baseArrayLayer = view->vk.base_array_layer;
      range.layerCount = layer_count;
      radv_handle_image_transition_separate(cmd_buffer, view->image, initial_layout, final_layout,
                                            initial_stencil_layout, final_stencil_layout,
                                            0, 0, &range, sample_locs);
   }
}

VKAPI_ATTR VkResult VKAPI_CALL
radv_BeginCommandBuffer(VkCommandBuffer commandBuffer, const VkCommandBufferBeginInfo *pBeginInfo)
{
   RADV_FROM_HANDLE(radv_cmd_buffer, cmd_buffer, commandBuffer);
   VkResult result = VK_SUCCESS;

   vk_command_buffer_begin(&cmd_buffer->vk, pBeginInfo);

   memset(&cmd_buffer->state, 0, sizeof(cmd_buffer->state));
   cmd_buffer->state.last_index_type = -1;
   cmd_buffer->state.last_num_instances = -1;
   cmd_buffer->state.last_vertex_offset = -1;
   cmd_buffer->state.last_first_instance = -1;
   cmd_buffer->state.last_drawid = -1;
   cmd_buffer->state.last_subpass_color_count = MAX_RTS;
   cmd_buffer->state.predication_type = -1;
   cmd_buffer->state.last_sx_ps_downconvert = -1;
   cmd_buffer->state.last_sx_blend_opt_epsilon = -1;
   cmd_buffer->state.last_sx_blend_opt_control = -1;
   cmd_buffer->state.mesh_shading = false;
   cmd_buffer->state.last_vrs_rates = -1;
   cmd_buffer->state.last_vrs_rates_sgpr_idx = -1;
   cmd_buffer->state.last_pa_sc_binner_cntl_0 = -1;
   cmd_buffer->usage_flags = pBeginInfo->flags;

   cmd_buffer->state.dirty |= RADV_CMD_DIRTY_DYNAMIC_ALL | RADV_CMD_DIRTY_GUARDBAND;

   if (cmd_buffer->device->physical_device->rad_info.gfx_level >= GFX7) {
      uint32_t pred_value = 0;
      uint32_t pred_offset;
      if (!radv_cmd_buffer_upload_data(cmd_buffer, 4, &pred_value, &pred_offset))
         vk_command_buffer_set_error(&cmd_buffer->vk, VK_ERROR_OUT_OF_HOST_MEMORY);

      cmd_buffer->mec_inv_pred_emitted = false;
      cmd_buffer->mec_inv_pred_va = radv_buffer_get_va(cmd_buffer->upload.upload_bo) + pred_offset;
   }

   if (cmd_buffer->device->physical_device->rad_info.gfx_level >= GFX9 &&
       cmd_buffer->qf == RADV_QUEUE_GENERAL) {
      unsigned num_db = cmd_buffer->device->physical_device->rad_info.max_render_backends;
      unsigned fence_offset, eop_bug_offset;
      void *fence_ptr;

      radv_cmd_buffer_upload_alloc(cmd_buffer, 8, &fence_offset, &fence_ptr);
      memset(fence_ptr, 0, 8);

      cmd_buffer->gfx9_fence_va = radv_buffer_get_va(cmd_buffer->upload.upload_bo);
      cmd_buffer->gfx9_fence_va += fence_offset;

      radv_emit_clear_data(cmd_buffer, V_370_PFP, cmd_buffer->gfx9_fence_va, 8);

      if (cmd_buffer->device->physical_device->rad_info.gfx_level == GFX9) {
         /* Allocate a buffer for the EOP bug on GFX9. */
         radv_cmd_buffer_upload_alloc(cmd_buffer, 16 * num_db, &eop_bug_offset, &fence_ptr);
         memset(fence_ptr, 0, 16 * num_db);
         cmd_buffer->gfx9_eop_bug_va = radv_buffer_get_va(cmd_buffer->upload.upload_bo);
         cmd_buffer->gfx9_eop_bug_va += eop_bug_offset;

         radv_emit_clear_data(cmd_buffer, V_370_PFP, cmd_buffer->gfx9_eop_bug_va, 16 * num_db);
      }
   }

   if (cmd_buffer->vk.level == VK_COMMAND_BUFFER_LEVEL_SECONDARY &&
       (pBeginInfo->flags & VK_COMMAND_BUFFER_USAGE_RENDER_PASS_CONTINUE_BIT)) {

      char gcbiar_data[VK_GCBIARR_DATA_SIZE(MAX_RTS)];
      const VkRenderingInfo *resume_info =
         vk_get_command_buffer_inheritance_as_rendering_resume(cmd_buffer->vk.level, pBeginInfo,
                                                               gcbiar_data);
      if (resume_info) {
         radv_CmdBeginRendering(commandBuffer, resume_info);
      } else {
         const VkCommandBufferInheritanceRenderingInfo *inheritance_info =
            vk_get_command_buffer_inheritance_rendering_info(cmd_buffer->vk.level, pBeginInfo);

         radv_cmd_buffer_reset_rendering(cmd_buffer);
         struct radv_rendering_state *render = &cmd_buffer->state.render;
         render->active = true;
         render->view_mask = inheritance_info->viewMask;
         render->max_samples = inheritance_info->rasterizationSamples;
         render->color_att_count = inheritance_info->colorAttachmentCount;
         for (uint32_t i = 0; i < render->color_att_count; i++) {
            render->color_att[i] = (struct radv_attachment) {
               .format = inheritance_info->pColorAttachmentFormats[i],
            };
         }
         assert(inheritance_info->depthAttachmentFormat == VK_FORMAT_UNDEFINED ||
                inheritance_info->stencilAttachmentFormat == VK_FORMAT_UNDEFINED ||
                inheritance_info->depthAttachmentFormat ==
                inheritance_info->stencilAttachmentFormat);
         render->ds_att = (struct radv_attachment) { .iview = NULL };
         if (inheritance_info->depthAttachmentFormat != VK_FORMAT_UNDEFINED)
            render->ds_att.format = inheritance_info->depthAttachmentFormat;
         if (inheritance_info->stencilAttachmentFormat != VK_FORMAT_UNDEFINED)
            render->ds_att.format = inheritance_info->stencilAttachmentFormat;
      }

      cmd_buffer->state.inherited_pipeline_statistics =
         pBeginInfo->pInheritanceInfo->pipelineStatistics;

      if (cmd_buffer->state.inherited_pipeline_statistics &
          VK_QUERY_PIPELINE_STATISTIC_GEOMETRY_SHADER_PRIMITIVES_BIT)
         cmd_buffer->state.dirty |= RADV_CMD_DIRTY_NGG_QUERY;
   }

   if (unlikely(cmd_buffer->device->trace_bo))
      radv_cmd_buffer_trace_emit(cmd_buffer);

   radv_describe_begin_cmd_buffer(cmd_buffer);

   return result;
}

VKAPI_ATTR void VKAPI_CALL
radv_CmdBindVertexBuffers2(VkCommandBuffer commandBuffer, uint32_t firstBinding,
                           uint32_t bindingCount, const VkBuffer *pBuffers,
                           const VkDeviceSize *pOffsets, const VkDeviceSize *pSizes,
                           const VkDeviceSize *pStrides)
{
   RADV_FROM_HANDLE(radv_cmd_buffer, cmd_buffer, commandBuffer);
   struct radv_vertex_binding *vb = cmd_buffer->vertex_bindings;
   const struct radv_vs_input_state *state = &cmd_buffer->state.dynamic_vs_input;

   /* We have to defer setting up vertex buffer since we need the buffer
    * stride from the pipeline. */

   assert(firstBinding + bindingCount <= MAX_VBS);
   enum amd_gfx_level chip = cmd_buffer->device->physical_device->rad_info.gfx_level;

   if (firstBinding + bindingCount > cmd_buffer->used_vertex_bindings)
      cmd_buffer->used_vertex_bindings = firstBinding + bindingCount;

   uint32_t misaligned_mask_invalid = 0;

   for (uint32_t i = 0; i < bindingCount; i++) {
      RADV_FROM_HANDLE(radv_buffer, buffer, pBuffers[i]);
      uint32_t idx = firstBinding + i;
      VkDeviceSize size = pSizes ? pSizes[i] : 0;
      /* if pStrides=NULL, it shouldn't overwrite the strides specified by CmdSetVertexInputEXT */
      VkDeviceSize stride = pStrides ? pStrides[i] : vb[idx].stride;

      if (!!cmd_buffer->vertex_binding_buffers[idx] != !!buffer ||
          (buffer && ((vb[idx].offset & 0x3) != (pOffsets[i] & 0x3) ||
                      (vb[idx].stride & 0x3) != (stride & 0x3)))) {
         misaligned_mask_invalid |= state->bindings_match_attrib ? BITFIELD_BIT(idx) : 0xffffffff;
      }

      cmd_buffer->vertex_binding_buffers[idx] = buffer;
      vb[idx].offset = pOffsets[i];
      vb[idx].size = size;
      vb[idx].stride = stride;

      uint32_t bit = BITFIELD_BIT(idx);
      if (buffer) {
         radv_cs_add_buffer(cmd_buffer->device->ws, cmd_buffer->cs, cmd_buffer->vertex_binding_buffers[idx]->bo);
         cmd_buffer->state.vbo_bound_mask |= bit;
      } else {
         cmd_buffer->state.vbo_bound_mask &= ~bit;
      }
   }

   if ((chip == GFX6 || chip >= GFX10) && misaligned_mask_invalid) {
      cmd_buffer->state.vbo_misaligned_mask_invalid = misaligned_mask_invalid;
      cmd_buffer->state.vbo_misaligned_mask &= ~misaligned_mask_invalid;
   }

   cmd_buffer->state.dirty |= RADV_CMD_DIRTY_VERTEX_BUFFER |
                              RADV_CMD_DIRTY_DYNAMIC_VERTEX_INPUT;
}

static uint32_t
vk_to_index_type(VkIndexType type)
{
   switch (type) {
   case VK_INDEX_TYPE_UINT8_EXT:
      return V_028A7C_VGT_INDEX_8;
   case VK_INDEX_TYPE_UINT16:
      return V_028A7C_VGT_INDEX_16;
   case VK_INDEX_TYPE_UINT32:
      return V_028A7C_VGT_INDEX_32;
   default:
      unreachable("invalid index type");
   }
}

uint32_t
radv_get_vgt_index_size(uint32_t type)
{
   uint32_t index_type = G_028A7C_INDEX_TYPE(type);
   switch (index_type) {
   case V_028A7C_VGT_INDEX_8:
      return 1;
   case V_028A7C_VGT_INDEX_16:
      return 2;
   case V_028A7C_VGT_INDEX_32:
      return 4;
   default:
      unreachable("invalid index type");
   }
}

VKAPI_ATTR void VKAPI_CALL
radv_CmdBindIndexBuffer(VkCommandBuffer commandBuffer, VkBuffer buffer, VkDeviceSize offset,
                        VkIndexType indexType)
{
   RADV_FROM_HANDLE(radv_cmd_buffer, cmd_buffer, commandBuffer);
   RADV_FROM_HANDLE(radv_buffer, index_buffer, buffer);

   cmd_buffer->state.index_type = vk_to_index_type(indexType);
   cmd_buffer->state.index_va = radv_buffer_get_va(index_buffer->bo);
   cmd_buffer->state.index_va += index_buffer->offset + offset;

   int index_size = radv_get_vgt_index_size(vk_to_index_type(indexType));
   cmd_buffer->state.max_index_count =
      (vk_buffer_range(&index_buffer->vk, offset, VK_WHOLE_SIZE)) / index_size;
   cmd_buffer->state.dirty |= RADV_CMD_DIRTY_INDEX_BUFFER;
   radv_cs_add_buffer(cmd_buffer->device->ws, cmd_buffer->cs, index_buffer->bo);
}

static void
radv_bind_descriptor_set(struct radv_cmd_buffer *cmd_buffer, VkPipelineBindPoint bind_point,
                         struct radv_descriptor_set *set, unsigned idx)
{
   struct radeon_winsys *ws = cmd_buffer->device->ws;

   radv_set_descriptor_set(cmd_buffer, bind_point, set, idx);

   assert(set);
   assert(!(set->header.layout->flags & VK_DESCRIPTOR_SET_LAYOUT_CREATE_PUSH_DESCRIPTOR_BIT_KHR));

   if (!cmd_buffer->device->use_global_bo_list) {
      for (unsigned j = 0; j < set->header.buffer_count; ++j)
         if (set->descriptors[j])
            radv_cs_add_buffer(ws, cmd_buffer->cs, set->descriptors[j]);
   }

   if (set->header.bo)
      radv_cs_add_buffer(ws, cmd_buffer->cs, set->header.bo);
}

VKAPI_ATTR void VKAPI_CALL
radv_CmdBindDescriptorSets(VkCommandBuffer commandBuffer, VkPipelineBindPoint pipelineBindPoint,
                           VkPipelineLayout _layout, uint32_t firstSet, uint32_t descriptorSetCount,
                           const VkDescriptorSet *pDescriptorSets, uint32_t dynamicOffsetCount,
                           const uint32_t *pDynamicOffsets)
{
   RADV_FROM_HANDLE(radv_cmd_buffer, cmd_buffer, commandBuffer);
   RADV_FROM_HANDLE(radv_pipeline_layout, layout, _layout);
   unsigned dyn_idx = 0;

   const bool no_dynamic_bounds =
      cmd_buffer->device->instance->debug_flags & RADV_DEBUG_NO_DYNAMIC_BOUNDS;
   struct radv_descriptor_state *descriptors_state =
      radv_get_descriptors_state(cmd_buffer, pipelineBindPoint);

   for (unsigned i = 0; i < descriptorSetCount; ++i) {
      unsigned set_idx = i + firstSet;
      RADV_FROM_HANDLE(radv_descriptor_set, set, pDescriptorSets[i]);

      if (!set)
         continue;

      /* If the set is already bound we only need to update the
       * (potentially changed) dynamic offsets. */
      if (descriptors_state->sets[set_idx] != set ||
          !(descriptors_state->valid & (1u << set_idx))) {
         radv_bind_descriptor_set(cmd_buffer, pipelineBindPoint, set, set_idx);
      }

      for (unsigned j = 0; j < set->header.layout->dynamic_offset_count; ++j, ++dyn_idx) {
         unsigned idx = j + layout->set[i + firstSet].dynamic_offset_start;
         uint32_t *dst = descriptors_state->dynamic_buffers + idx * 4;
         assert(dyn_idx < dynamicOffsetCount);

         struct radv_descriptor_range *range = set->header.dynamic_descriptors + j;

         if (!range->va) {
            memset(dst, 0, 4 * 4);
         } else {
            uint64_t va = range->va + pDynamicOffsets[dyn_idx];
            dst[0] = va;
            dst[1] = S_008F04_BASE_ADDRESS_HI(va >> 32);
            dst[2] = no_dynamic_bounds ? 0xffffffffu : range->size;
            dst[3] = S_008F0C_DST_SEL_X(V_008F0C_SQ_SEL_X) | S_008F0C_DST_SEL_Y(V_008F0C_SQ_SEL_Y) |
                     S_008F0C_DST_SEL_Z(V_008F0C_SQ_SEL_Z) | S_008F0C_DST_SEL_W(V_008F0C_SQ_SEL_W);

            if (cmd_buffer->device->physical_device->rad_info.gfx_level >= GFX11) {
               dst[3] |= S_008F0C_FORMAT(V_008F0C_GFX11_FORMAT_32_FLOAT) |
                         S_008F0C_OOB_SELECT(V_008F0C_OOB_SELECT_RAW);
            } else if (cmd_buffer->device->physical_device->rad_info.gfx_level >= GFX10) {
               dst[3] |= S_008F0C_FORMAT(V_008F0C_GFX10_FORMAT_32_FLOAT) |
                         S_008F0C_OOB_SELECT(V_008F0C_OOB_SELECT_RAW) | S_008F0C_RESOURCE_LEVEL(1);
            } else {
               dst[3] |= S_008F0C_NUM_FORMAT(V_008F0C_BUF_NUM_FORMAT_FLOAT) |
                         S_008F0C_DATA_FORMAT(V_008F0C_BUF_DATA_FORMAT_32);
            }
         }

         cmd_buffer->push_constant_stages |= set->header.layout->dynamic_shader_stages;
      }
   }
}

static bool
radv_init_push_descriptor_set(struct radv_cmd_buffer *cmd_buffer, struct radv_descriptor_set *set,
                              struct radv_descriptor_set_layout *layout,
                              VkPipelineBindPoint bind_point)
{
   struct radv_descriptor_state *descriptors_state =
      radv_get_descriptors_state(cmd_buffer, bind_point);
   set->header.size = layout->size;

   if (set->header.layout != layout) {
      if (set->header.layout)
         vk_descriptor_set_layout_unref(&cmd_buffer->device->vk, &set->header.layout->vk);
      vk_descriptor_set_layout_ref(&layout->vk);
      set->header.layout = layout;
   }

   if (descriptors_state->push_set.capacity < set->header.size) {
      size_t new_size = MAX2(set->header.size, 1024);
      new_size = MAX2(new_size, 2 * descriptors_state->push_set.capacity);
      new_size = MIN2(new_size, 96 * MAX_PUSH_DESCRIPTORS);

      free(set->header.mapped_ptr);
      set->header.mapped_ptr = malloc(new_size);

      if (!set->header.mapped_ptr) {
         descriptors_state->push_set.capacity = 0;
         vk_command_buffer_set_error(&cmd_buffer->vk, VK_ERROR_OUT_OF_HOST_MEMORY);
         return false;
      }

      descriptors_state->push_set.capacity = new_size;
   }

   return true;
}

void
radv_meta_push_descriptor_set(struct radv_cmd_buffer *cmd_buffer,
                              VkPipelineBindPoint pipelineBindPoint, VkPipelineLayout _layout,
                              uint32_t set, uint32_t descriptorWriteCount,
                              const VkWriteDescriptorSet *pDescriptorWrites)
{
   RADV_FROM_HANDLE(radv_pipeline_layout, layout, _layout);
   struct radv_descriptor_set *push_set =
      (struct radv_descriptor_set *)&cmd_buffer->meta_push_descriptors;
   unsigned bo_offset;

   assert(set == 0);
   assert(layout->set[set].layout->flags & VK_DESCRIPTOR_SET_LAYOUT_CREATE_PUSH_DESCRIPTOR_BIT_KHR);

   push_set->header.size = layout->set[set].layout->size;
   push_set->header.layout = layout->set[set].layout;

   if (!radv_cmd_buffer_upload_alloc(cmd_buffer, push_set->header.size, &bo_offset,
                                     (void **)&push_set->header.mapped_ptr))
      return;

   push_set->header.va = radv_buffer_get_va(cmd_buffer->upload.upload_bo);
   push_set->header.va += bo_offset;

   radv_cmd_update_descriptor_sets(cmd_buffer->device, cmd_buffer,
                                   radv_descriptor_set_to_handle(push_set), descriptorWriteCount,
                                   pDescriptorWrites, 0, NULL);

   radv_set_descriptor_set(cmd_buffer, pipelineBindPoint, push_set, set);
}

VKAPI_ATTR void VKAPI_CALL
radv_CmdPushDescriptorSetKHR(VkCommandBuffer commandBuffer, VkPipelineBindPoint pipelineBindPoint,
                             VkPipelineLayout _layout, uint32_t set, uint32_t descriptorWriteCount,
                             const VkWriteDescriptorSet *pDescriptorWrites)
{
   RADV_FROM_HANDLE(radv_cmd_buffer, cmd_buffer, commandBuffer);
   RADV_FROM_HANDLE(radv_pipeline_layout, layout, _layout);
   struct radv_descriptor_state *descriptors_state =
      radv_get_descriptors_state(cmd_buffer, pipelineBindPoint);
   struct radv_descriptor_set *push_set =
      (struct radv_descriptor_set *)&descriptors_state->push_set.set;

   assert(layout->set[set].layout->flags & VK_DESCRIPTOR_SET_LAYOUT_CREATE_PUSH_DESCRIPTOR_BIT_KHR);

   if (!radv_init_push_descriptor_set(cmd_buffer, push_set, layout->set[set].layout,
                                      pipelineBindPoint))
      return;

   /* Check that there are no inline uniform block updates when calling vkCmdPushDescriptorSetKHR()
    * because it is invalid, according to Vulkan spec.
    */
   for (int i = 0; i < descriptorWriteCount; i++) {
      ASSERTED const VkWriteDescriptorSet *writeset = &pDescriptorWrites[i];
      assert(writeset->descriptorType != VK_DESCRIPTOR_TYPE_INLINE_UNIFORM_BLOCK);
   }

   radv_cmd_update_descriptor_sets(cmd_buffer->device, cmd_buffer,
                                   radv_descriptor_set_to_handle(push_set), descriptorWriteCount,
                                   pDescriptorWrites, 0, NULL);

   radv_set_descriptor_set(cmd_buffer, pipelineBindPoint, push_set, set);

   radv_flush_push_descriptors(cmd_buffer, descriptors_state);
}

VKAPI_ATTR void VKAPI_CALL
radv_CmdPushDescriptorSetWithTemplateKHR(VkCommandBuffer commandBuffer,
                                         VkDescriptorUpdateTemplate descriptorUpdateTemplate,
                                         VkPipelineLayout _layout, uint32_t set, const void *pData)
{
   RADV_FROM_HANDLE(radv_cmd_buffer, cmd_buffer, commandBuffer);
   RADV_FROM_HANDLE(radv_pipeline_layout, layout, _layout);
   RADV_FROM_HANDLE(radv_descriptor_update_template, templ, descriptorUpdateTemplate);
   struct radv_descriptor_state *descriptors_state =
      radv_get_descriptors_state(cmd_buffer, templ->bind_point);
   struct radv_descriptor_set *push_set =
      (struct radv_descriptor_set *)&descriptors_state->push_set.set;

   assert(layout->set[set].layout->flags & VK_DESCRIPTOR_SET_LAYOUT_CREATE_PUSH_DESCRIPTOR_BIT_KHR);

   if (!radv_init_push_descriptor_set(cmd_buffer, push_set, layout->set[set].layout,
                                      templ->bind_point))
      return;

   radv_cmd_update_descriptor_set_with_template(cmd_buffer->device, cmd_buffer, push_set,
                                                descriptorUpdateTemplate, pData);

   radv_set_descriptor_set(cmd_buffer, templ->bind_point, push_set, set);

   radv_flush_push_descriptors(cmd_buffer, descriptors_state);
}

VKAPI_ATTR void VKAPI_CALL
radv_CmdPushConstants(VkCommandBuffer commandBuffer, VkPipelineLayout layout,
                      VkShaderStageFlags stageFlags, uint32_t offset, uint32_t size,
                      const void *pValues)
{
   RADV_FROM_HANDLE(radv_cmd_buffer, cmd_buffer, commandBuffer);
   memcpy(cmd_buffer->push_constants + offset, pValues, size);
   cmd_buffer->push_constant_stages |= stageFlags;
}

VKAPI_ATTR VkResult VKAPI_CALL
radv_EndCommandBuffer(VkCommandBuffer commandBuffer)
{
   RADV_FROM_HANDLE(radv_cmd_buffer, cmd_buffer, commandBuffer);

   radv_emit_mip_change_flush_default(cmd_buffer);

   if (cmd_buffer->qf == RADV_QUEUE_GENERAL ||
       cmd_buffer->qf == RADV_QUEUE_COMPUTE) {
      if (cmd_buffer->device->physical_device->rad_info.gfx_level == GFX6)
         cmd_buffer->state.flush_bits |=
            RADV_CMD_FLAG_CS_PARTIAL_FLUSH | RADV_CMD_FLAG_PS_PARTIAL_FLUSH | RADV_CMD_FLAG_WB_L2;

      /* Make sure to sync all pending active queries at the end of
       * command buffer.
       */
      cmd_buffer->state.flush_bits |= cmd_buffer->active_query_flush_bits;

      /* Flush noncoherent images on GFX9+ so we can assume they're clean on the start of a
       * command buffer.
       */
      if (cmd_buffer->state.rb_noncoherent_dirty && !can_skip_buffer_l2_flushes(cmd_buffer->device))
         cmd_buffer->state.flush_bits |= radv_src_access_flush(
            cmd_buffer,
            VK_ACCESS_2_COLOR_ATTACHMENT_WRITE_BIT |
            VK_ACCESS_2_DEPTH_STENCIL_ATTACHMENT_WRITE_BIT,
            NULL);

      /* Since NGG streamout uses GDS, we need to make GDS idle when
       * we leave the IB, otherwise another process might overwrite
       * it while our shaders are busy.
       */
      if (cmd_buffer->gds_needed)
         cmd_buffer->state.flush_bits |= RADV_CMD_FLAG_PS_PARTIAL_FLUSH;

      /* Finalize the internal compute command stream, if it exists. */
      if (cmd_buffer->ace_internal.cs) {
         VkResult result = radv_ace_internal_finalize(cmd_buffer);
         if (result != VK_SUCCESS)
            return vk_error(cmd_buffer, result);
      }

      si_emit_cache_flush(cmd_buffer);
   }

   /* Make sure CP DMA is idle at the end of IBs because the kernel
    * doesn't wait for it.
    */
   if (cmd_buffer->qf != RADV_QUEUE_VIDEO_DEC)
      si_cp_dma_wait_for_idle(cmd_buffer);

   radv_describe_end_cmd_buffer(cmd_buffer);

   VkResult result = cmd_buffer->device->ws->cs_finalize(cmd_buffer->cs);
   if (result != VK_SUCCESS)
      return vk_error(cmd_buffer, result);

   return vk_command_buffer_end(&cmd_buffer->vk);
}

static void
radv_emit_compute_pipeline(struct radv_cmd_buffer *cmd_buffer,
                           struct radv_compute_pipeline *pipeline)
{
   if (pipeline == cmd_buffer->state.emitted_compute_pipeline)
      return;

   assert(!pipeline->base.ctx_cs.cdw);

   cmd_buffer->state.emitted_compute_pipeline = pipeline;

   radeon_check_space(cmd_buffer->device->ws, cmd_buffer->cs, pipeline->base.cs.cdw);
   radeon_emit_array(cmd_buffer->cs, pipeline->base.cs.buf, pipeline->base.cs.cdw);

   cmd_buffer->compute_scratch_size_per_wave_needed =
      MAX2(cmd_buffer->compute_scratch_size_per_wave_needed, pipeline->base.scratch_bytes_per_wave);
   cmd_buffer->compute_scratch_waves_wanted =
      MAX2(cmd_buffer->compute_scratch_waves_wanted, pipeline->base.max_waves);

   radv_cs_add_buffer(cmd_buffer->device->ws, cmd_buffer->cs,
                      pipeline->base.shaders[MESA_SHADER_COMPUTE]->bo);

   if (unlikely(cmd_buffer->device->trace_bo))
      radv_save_pipeline(cmd_buffer, &pipeline->base);
}

static void
radv_mark_descriptor_sets_dirty(struct radv_cmd_buffer *cmd_buffer, VkPipelineBindPoint bind_point)
{
   struct radv_descriptor_state *descriptors_state =
      radv_get_descriptors_state(cmd_buffer, bind_point);

   descriptors_state->dirty |= descriptors_state->valid;
}

static void
radv_bind_vs_input_state(struct radv_cmd_buffer *cmd_buffer,
                         const struct radv_graphics_pipeline *pipeline)
{
   const struct radv_shader *vs_shader = radv_get_shader(&pipeline->base, MESA_SHADER_VERTEX);
   const struct radv_vs_input_state *src = &pipeline->vs_input_state;

   /* Bind the vertex input state from the pipeline when the VS has a prolog and the state isn't
    * dynamic. This can happen when the pre-rasterization stages and the vertex input state are from
    * two different libraries. Otherwise, if the VS has a prolog, the state is dynamic and there is
    * nothing to bind.
    */
   if (!vs_shader || !vs_shader->info.vs.has_prolog ||
       (pipeline->dynamic_states & RADV_DYNAMIC_VERTEX_INPUT))
      return;

   cmd_buffer->state.dynamic_vs_input = *src;

   if (cmd_buffer->device->physical_device->rad_info.gfx_level == GFX6 ||
       cmd_buffer->device->physical_device->rad_info.gfx_level >= GFX10) {
      cmd_buffer->state.vbo_misaligned_mask = 0;
      cmd_buffer->state.vbo_misaligned_mask_invalid = src->attribute_mask;
   }

   cmd_buffer->state.dirty |= RADV_CMD_DIRTY_DYNAMIC_VERTEX_INPUT;
}

VKAPI_ATTR void VKAPI_CALL
radv_CmdBindPipeline(VkCommandBuffer commandBuffer, VkPipelineBindPoint pipelineBindPoint,
                     VkPipeline _pipeline)
{
   RADV_FROM_HANDLE(radv_cmd_buffer, cmd_buffer, commandBuffer);
   RADV_FROM_HANDLE(radv_pipeline, pipeline, _pipeline);

   switch (pipelineBindPoint) {
   case VK_PIPELINE_BIND_POINT_COMPUTE: {
      struct radv_compute_pipeline *compute_pipeline = radv_pipeline_to_compute(pipeline);

      if (cmd_buffer->state.compute_pipeline == compute_pipeline)
         return;
      radv_mark_descriptor_sets_dirty(cmd_buffer, pipelineBindPoint);

      cmd_buffer->state.compute_pipeline = compute_pipeline;
      cmd_buffer->push_constant_stages |= VK_SHADER_STAGE_COMPUTE_BIT;
      break;
   }
   case VK_PIPELINE_BIND_POINT_RAY_TRACING_KHR: {
      struct radv_ray_tracing_pipeline *rt_pipeline = radv_pipeline_to_ray_tracing(pipeline);

      if (cmd_buffer->state.rt_pipeline == rt_pipeline)
         return;
      radv_mark_descriptor_sets_dirty(cmd_buffer, pipelineBindPoint);

      cmd_buffer->state.rt_pipeline = rt_pipeline;
      cmd_buffer->push_constant_stages |= RADV_RT_STAGE_BITS;
      break;
   }
   case VK_PIPELINE_BIND_POINT_GRAPHICS: {
      struct radv_graphics_pipeline *graphics_pipeline = radv_pipeline_to_graphics(pipeline);

      if (cmd_buffer->state.graphics_pipeline == graphics_pipeline)
         return;
      radv_mark_descriptor_sets_dirty(cmd_buffer, pipelineBindPoint);

      bool vtx_emit_count_changed =
         !cmd_buffer->state.graphics_pipeline ||
         cmd_buffer->state.graphics_pipeline->vtx_emit_num != graphics_pipeline->vtx_emit_num ||
         cmd_buffer->state.graphics_pipeline->vtx_base_sgpr != graphics_pipeline->vtx_base_sgpr;
      cmd_buffer->state.graphics_pipeline = graphics_pipeline;

      bool mesh_shading = (graphics_pipeline->active_stages & VK_SHADER_STAGE_MESH_BIT_EXT) > 0;
      if (mesh_shading != cmd_buffer->state.mesh_shading) {
         /* Re-emit VRS state because the combiner is different (vertex vs primitive).
          * Re-emit primitive topology because the mesh shading pipeline clobbered it.
          */
         cmd_buffer->state.dirty |= RADV_CMD_DIRTY_DYNAMIC_FRAGMENT_SHADING_RATE |
                                    RADV_CMD_DIRTY_DYNAMIC_PRIMITIVE_TOPOLOGY;
      }

      cmd_buffer->state.mesh_shading = mesh_shading;
      cmd_buffer->state.has_nggc = graphics_pipeline->has_ngg_culling;
      cmd_buffer->state.dirty |= RADV_CMD_DIRTY_PIPELINE | RADV_CMD_DIRTY_DYNAMIC_VERTEX_INPUT;
      cmd_buffer->push_constant_stages |= graphics_pipeline->active_stages;

      /* the new vertex shader might not have the same user regs */
      if (vtx_emit_count_changed) {
         cmd_buffer->state.last_first_instance = -1;
         cmd_buffer->state.last_vertex_offset = -1;
         cmd_buffer->state.last_drawid = -1;
      }

      /* Prefetch all pipeline shaders at first draw time. */
      cmd_buffer->state.prefetch_L2_mask |= RADV_PREFETCH_SHADERS;

      if (cmd_buffer->device->physical_device->rad_info.has_vgt_flush_ngg_legacy_bug &&
          cmd_buffer->state.emitted_graphics_pipeline &&
          cmd_buffer->state.emitted_graphics_pipeline->is_ngg &&
          !cmd_buffer->state.graphics_pipeline->is_ngg) {
         /* Transitioning from NGG to legacy GS requires
          * VGT_FLUSH on GFX10 and Navi21. VGT_FLUSH
          * is also emitted at the beginning of IBs when legacy
          * GS ring pointers are set.
          */
         cmd_buffer->state.flush_bits |= RADV_CMD_FLAG_VGT_FLUSH;
      }

      if (graphics_pipeline->active_stages & VK_SHADER_STAGE_TESSELLATION_CONTROL_BIT) {
         if (!(graphics_pipeline->dynamic_states & RADV_DYNAMIC_PATCH_CONTROL_POINTS)) {
            /* Bind the tessellation state from the pipeline when it's not dynamic. */
            struct radv_shader *tcs = graphics_pipeline->base.shaders[MESA_SHADER_TESS_CTRL];

            cmd_buffer->state.tess_num_patches = tcs->info.num_tess_patches;
            cmd_buffer->state.tess_lds_size = tcs->info.tcs.num_lds_blocks;
         }

         /* Always re-emit patch control points/domain origin when a new pipeline with tessellation
          * is bound because a bunch of parameters (user SGPRs, TCS vertices out, ccw, etc) can be
          * different.
          */
         cmd_buffer->state.dirty |= RADV_CMD_DIRTY_DYNAMIC_PATCH_CONTROL_POINTS |
                                    RADV_CMD_DIRTY_DYNAMIC_TESS_DOMAIN_ORIGIN;
      }

      /* Re-emit the vertex buffer descriptors because they are really tied to the pipeline. */
      if (graphics_pipeline->vb_desc_usage_mask) {
         cmd_buffer->state.dirty |= RADV_CMD_DIRTY_VERTEX_BUFFER;
      }

      /* Re-emit the provoking vertex mode state because the SGPR idx can be different. */
      if (graphics_pipeline->has_pv_sgpr) {
         cmd_buffer->state.dirty |= RADV_CMD_DIRTY_DYNAMIC_PROVOKING_VERTEX_MODE;
      }

      if (cmd_buffer->device->physical_device->rad_info.rbplus_allowed &&
          (!cmd_buffer->state.emitted_graphics_pipeline ||
           cmd_buffer->state.col_format_non_compacted != graphics_pipeline->col_format_non_compacted)) {
         cmd_buffer->state.col_format_non_compacted = graphics_pipeline->col_format_non_compacted;
         cmd_buffer->state.dirty |= RADV_CMD_DIRTY_RBPLUS;
      }

      /* Re-emit the streamout buffers because the SGPR idx can be different and with NGG streamout
       * they always need to be emitted because a buffer size of 0 is used to disable streamout.
       */
      if (graphics_pipeline->has_streamout) {
         cmd_buffer->state.dirty |= RADV_CMD_DIRTY_STREAMOUT_BUFFER;

         if (cmd_buffer->device->physical_device->use_ngg_streamout) {
            cmd_buffer->gds_needed = true;
            cmd_buffer->gds_oa_needed = true;
         }
      }

      /* Re-emit NGG query state when SGPR exists but location potentially changed. */
      if (graphics_pipeline->last_vgt_api_stage_locs[AC_UD_NGG_QUERY_STATE].sgpr_idx != -1)
         cmd_buffer->state.dirty |= RADV_CMD_DIRTY_NGG_QUERY;

      /* Re-emit the rasterization samples state because the SGPR idx can be different. */
      if (graphics_pipeline->has_dynamic_samples) {
         cmd_buffer->state.dirty |= RADV_CMD_DIRTY_DYNAMIC_RASTERIZATION_SAMPLES;
      }

      /* Re-emit the primitive topology because the SGPR idx can be different. */
      if (graphics_pipeline->has_num_verts_per_prim) {
         cmd_buffer->state.dirty |= RADV_CMD_DIRTY_DYNAMIC_PRIMITIVE_TOPOLOGY;
      }

      radv_bind_dynamic_state(cmd_buffer, &graphics_pipeline->dynamic_state);

      radv_bind_vs_input_state(cmd_buffer, graphics_pipeline);

      if (graphics_pipeline->has_sample_positions)
         cmd_buffer->sample_positions_needed = true;

      if (graphics_pipeline->esgs_ring_size > cmd_buffer->esgs_ring_size_needed)
         cmd_buffer->esgs_ring_size_needed = graphics_pipeline->esgs_ring_size;
      if (graphics_pipeline->gsvs_ring_size > cmd_buffer->gsvs_ring_size_needed)
         cmd_buffer->gsvs_ring_size_needed = graphics_pipeline->gsvs_ring_size;

      cmd_buffer->scratch_size_per_wave_needed =
         MAX2(cmd_buffer->scratch_size_per_wave_needed, pipeline->scratch_bytes_per_wave);
      cmd_buffer->scratch_waves_wanted = MAX2(cmd_buffer->scratch_waves_wanted, pipeline->max_waves);

      if (graphics_pipeline->active_stages & VK_SHADER_STAGE_TESSELLATION_CONTROL_BIT)
         cmd_buffer->tess_rings_needed = true;
      if (mesh_shading)
         cmd_buffer->mesh_scratch_ring_needed |=
            pipeline->shaders[MESA_SHADER_MESH]->info.ms.needs_ms_scratch_ring;

      if (graphics_pipeline->active_stages & VK_SHADER_STAGE_TASK_BIT_EXT) {
         if (!cmd_buffer->ace_internal.cs) {
            cmd_buffer->ace_internal.cs = radv_ace_internal_create(cmd_buffer);
            if (!cmd_buffer->ace_internal.cs)
               return;
         }

         cmd_buffer->task_rings_needed = true;
      }
      break;
   }
   default:
      assert(!"invalid bind point");
      break;
   }

   if (cmd_buffer->device->shader_use_invisible_vram)
      cmd_buffer->shader_upload_seq =
         MAX2(cmd_buffer->shader_upload_seq, pipeline->shader_upload_seq);
}

VKAPI_ATTR void VKAPI_CALL
radv_CmdSetViewport(VkCommandBuffer commandBuffer, uint32_t firstViewport, uint32_t viewportCount,
                    const VkViewport *pViewports)
{
   RADV_FROM_HANDLE(radv_cmd_buffer, cmd_buffer, commandBuffer);
   struct radv_cmd_state *state = &cmd_buffer->state;
   ASSERTED const uint32_t total_count = firstViewport + viewportCount;

   assert(firstViewport < MAX_VIEWPORTS);
   assert(total_count >= 1 && total_count <= MAX_VIEWPORTS);

   if (state->dynamic.vk.vp.viewport_count < total_count)
      state->dynamic.vk.vp.viewport_count = total_count;

   memcpy(state->dynamic.vk.vp.viewports + firstViewport, pViewports,
          viewportCount * sizeof(*pViewports));
   for (unsigned i = 0; i < viewportCount; i++) {
      radv_get_viewport_xform(&pViewports[i],
                              state->dynamic.hw_vp.xform[i + firstViewport].scale,
                              state->dynamic.hw_vp.xform[i + firstViewport].translate);
   }

   state->dirty |= RADV_CMD_DIRTY_DYNAMIC_VIEWPORT | RADV_CMD_DIRTY_GUARDBAND;
}

VKAPI_ATTR void VKAPI_CALL
radv_CmdSetScissor(VkCommandBuffer commandBuffer, uint32_t firstScissor, uint32_t scissorCount,
                   const VkRect2D *pScissors)
{
   RADV_FROM_HANDLE(radv_cmd_buffer, cmd_buffer, commandBuffer);
   struct radv_cmd_state *state = &cmd_buffer->state;
   ASSERTED const uint32_t total_count = firstScissor + scissorCount;

   assert(firstScissor < MAX_SCISSORS);
   assert(total_count >= 1 && total_count <= MAX_SCISSORS);

   if (state->dynamic.vk.vp.scissor_count < total_count)
      state->dynamic.vk.vp.scissor_count = total_count;

   memcpy(state->dynamic.vk.vp.scissors + firstScissor, pScissors,
          scissorCount * sizeof(*pScissors));

   state->dirty |= RADV_CMD_DIRTY_DYNAMIC_SCISSOR;
}

VKAPI_ATTR void VKAPI_CALL
radv_CmdSetLineWidth(VkCommandBuffer commandBuffer, float lineWidth)
{
   RADV_FROM_HANDLE(radv_cmd_buffer, cmd_buffer, commandBuffer);
   struct radv_cmd_state *state = &cmd_buffer->state;

   state->dynamic.vk.rs.line.width = lineWidth;

   state->dirty |= RADV_CMD_DIRTY_DYNAMIC_LINE_WIDTH | RADV_CMD_DIRTY_GUARDBAND;
}

VKAPI_ATTR void VKAPI_CALL
radv_CmdSetDepthBias(VkCommandBuffer commandBuffer, float depthBiasConstantFactor,
                     float depthBiasClamp, float depthBiasSlopeFactor)
{
   RADV_FROM_HANDLE(radv_cmd_buffer, cmd_buffer, commandBuffer);
   struct radv_cmd_state *state = &cmd_buffer->state;

   state->dynamic.vk.rs.depth_bias.constant = depthBiasConstantFactor;
   state->dynamic.vk.rs.depth_bias.clamp = depthBiasClamp;
   state->dynamic.vk.rs.depth_bias.slope = depthBiasSlopeFactor;

   state->dirty |= RADV_CMD_DIRTY_DYNAMIC_DEPTH_BIAS;
}

VKAPI_ATTR void VKAPI_CALL
radv_CmdSetBlendConstants(VkCommandBuffer commandBuffer, const float blendConstants[4])
{
   RADV_FROM_HANDLE(radv_cmd_buffer, cmd_buffer, commandBuffer);
   struct radv_cmd_state *state = &cmd_buffer->state;

   memcpy(state->dynamic.vk.cb.blend_constants, blendConstants, sizeof(float) * 4);

   state->dirty |= RADV_CMD_DIRTY_DYNAMIC_BLEND_CONSTANTS;
}

VKAPI_ATTR void VKAPI_CALL
radv_CmdSetDepthBounds(VkCommandBuffer commandBuffer, float minDepthBounds, float maxDepthBounds)
{
   RADV_FROM_HANDLE(radv_cmd_buffer, cmd_buffer, commandBuffer);
   struct radv_cmd_state *state = &cmd_buffer->state;

   state->dynamic.vk.ds.depth.bounds_test.min = minDepthBounds;
   state->dynamic.vk.ds.depth.bounds_test.max = maxDepthBounds;

   state->dirty |= RADV_CMD_DIRTY_DYNAMIC_DEPTH_BOUNDS;
}

VKAPI_ATTR void VKAPI_CALL
radv_CmdSetStencilCompareMask(VkCommandBuffer commandBuffer, VkStencilFaceFlags faceMask,
                              uint32_t compareMask)
{
   RADV_FROM_HANDLE(radv_cmd_buffer, cmd_buffer, commandBuffer);
   struct radv_cmd_state *state = &cmd_buffer->state;

   if (faceMask & VK_STENCIL_FACE_FRONT_BIT)
      state->dynamic.vk.ds.stencil.front.compare_mask = compareMask;
   if (faceMask & VK_STENCIL_FACE_BACK_BIT)
      state->dynamic.vk.ds.stencil.back.compare_mask = compareMask;

   state->dirty |= RADV_CMD_DIRTY_DYNAMIC_STENCIL_COMPARE_MASK;
}

VKAPI_ATTR void VKAPI_CALL
radv_CmdSetStencilWriteMask(VkCommandBuffer commandBuffer, VkStencilFaceFlags faceMask,
                            uint32_t writeMask)
{
   RADV_FROM_HANDLE(radv_cmd_buffer, cmd_buffer, commandBuffer);
   struct radv_cmd_state *state = &cmd_buffer->state;

   if (faceMask & VK_STENCIL_FACE_FRONT_BIT)
      state->dynamic.vk.ds.stencil.front.write_mask = writeMask;
   if (faceMask & VK_STENCIL_FACE_BACK_BIT)
      state->dynamic.vk.ds.stencil.back.write_mask = writeMask;

   state->dirty |= RADV_CMD_DIRTY_DYNAMIC_STENCIL_WRITE_MASK;
}

VKAPI_ATTR void VKAPI_CALL
radv_CmdSetStencilReference(VkCommandBuffer commandBuffer, VkStencilFaceFlags faceMask,
                            uint32_t reference)
{
   RADV_FROM_HANDLE(radv_cmd_buffer, cmd_buffer, commandBuffer);
   struct radv_cmd_state *state = &cmd_buffer->state;

   if (faceMask & VK_STENCIL_FACE_FRONT_BIT)
      state->dynamic.vk.ds.stencil.front.reference = reference;
   if (faceMask & VK_STENCIL_FACE_BACK_BIT)
      state->dynamic.vk.ds.stencil.back.reference = reference;

   state->dirty |= RADV_CMD_DIRTY_DYNAMIC_STENCIL_REFERENCE;
}

VKAPI_ATTR void VKAPI_CALL
radv_CmdSetDiscardRectangleEXT(VkCommandBuffer commandBuffer, uint32_t firstDiscardRectangle,
                               uint32_t discardRectangleCount, const VkRect2D *pDiscardRectangles)
{
   RADV_FROM_HANDLE(radv_cmd_buffer, cmd_buffer, commandBuffer);
   struct radv_cmd_state *state = &cmd_buffer->state;
   ASSERTED const uint32_t total_count = firstDiscardRectangle + discardRectangleCount;

   assert(firstDiscardRectangle < MAX_DISCARD_RECTANGLES);
   assert(total_count >= 1 && total_count <= MAX_DISCARD_RECTANGLES);

   typed_memcpy(&state->dynamic.vk.dr.rectangles[firstDiscardRectangle], pDiscardRectangles,
                discardRectangleCount);

   state->dirty |= RADV_CMD_DIRTY_DYNAMIC_DISCARD_RECTANGLE;
}

VKAPI_ATTR void VKAPI_CALL
radv_CmdSetSampleLocationsEXT(VkCommandBuffer commandBuffer,
                              const VkSampleLocationsInfoEXT *pSampleLocationsInfo)
{
   RADV_FROM_HANDLE(radv_cmd_buffer, cmd_buffer, commandBuffer);
   struct radv_cmd_state *state = &cmd_buffer->state;

   assert(pSampleLocationsInfo->sampleLocationsCount <= MAX_SAMPLE_LOCATIONS);

   state->dynamic.sample_location.per_pixel = pSampleLocationsInfo->sampleLocationsPerPixel;
   state->dynamic.sample_location.grid_size = pSampleLocationsInfo->sampleLocationGridSize;
   state->dynamic.sample_location.count = pSampleLocationsInfo->sampleLocationsCount;
   typed_memcpy(&state->dynamic.sample_location.locations[0],
                pSampleLocationsInfo->pSampleLocations, pSampleLocationsInfo->sampleLocationsCount);

   state->dirty |= RADV_CMD_DIRTY_DYNAMIC_SAMPLE_LOCATIONS;
}

VKAPI_ATTR void VKAPI_CALL
radv_CmdSetLineStippleEXT(VkCommandBuffer commandBuffer, uint32_t lineStippleFactor,
                          uint16_t lineStipplePattern)
{
   RADV_FROM_HANDLE(radv_cmd_buffer, cmd_buffer, commandBuffer);
   struct radv_cmd_state *state = &cmd_buffer->state;

   state->dynamic.vk.rs.line.stipple.factor = lineStippleFactor;
   state->dynamic.vk.rs.line.stipple.pattern = lineStipplePattern;

   state->dirty |= RADV_CMD_DIRTY_DYNAMIC_LINE_STIPPLE;
}

VKAPI_ATTR void VKAPI_CALL
radv_CmdSetCullMode(VkCommandBuffer commandBuffer, VkCullModeFlags cullMode)
{
   RADV_FROM_HANDLE(radv_cmd_buffer, cmd_buffer, commandBuffer);
   struct radv_cmd_state *state = &cmd_buffer->state;

   state->dynamic.vk.rs.cull_mode = cullMode;

   state->dirty |= RADV_CMD_DIRTY_DYNAMIC_CULL_MODE;
}

VKAPI_ATTR void VKAPI_CALL
radv_CmdSetFrontFace(VkCommandBuffer commandBuffer, VkFrontFace frontFace)
{
   RADV_FROM_HANDLE(radv_cmd_buffer, cmd_buffer, commandBuffer);
   struct radv_cmd_state *state = &cmd_buffer->state;

   state->dynamic.vk.rs.front_face = frontFace;

   state->dirty |= RADV_CMD_DIRTY_DYNAMIC_FRONT_FACE;
}

VKAPI_ATTR void VKAPI_CALL
radv_CmdSetPrimitiveTopology(VkCommandBuffer commandBuffer, VkPrimitiveTopology primitiveTopology)
{
   RADV_FROM_HANDLE(radv_cmd_buffer, cmd_buffer, commandBuffer);
   struct radv_cmd_state *state = &cmd_buffer->state;
   unsigned primitive_topology = si_translate_prim(primitiveTopology);

   if ((state->dynamic.vk.ia.primitive_topology == V_008958_DI_PT_LINESTRIP) !=
       (primitive_topology == V_008958_DI_PT_LINESTRIP))
      state->dirty |= RADV_CMD_DIRTY_DYNAMIC_LINE_STIPPLE;

   if (radv_prim_is_points_or_lines(state->dynamic.vk.ia.primitive_topology) !=
       radv_prim_is_points_or_lines(primitive_topology))
      state->dirty |= RADV_CMD_DIRTY_GUARDBAND;

   state->dynamic.vk.ia.primitive_topology = primitive_topology;

   state->dirty |= RADV_CMD_DIRTY_DYNAMIC_PRIMITIVE_TOPOLOGY;
}

VKAPI_ATTR void VKAPI_CALL
radv_CmdSetViewportWithCount(VkCommandBuffer commandBuffer, uint32_t viewportCount,
                             const VkViewport *pViewports)
{
   radv_CmdSetViewport(commandBuffer, 0, viewportCount, pViewports);
}

VKAPI_ATTR void VKAPI_CALL
radv_CmdSetScissorWithCount(VkCommandBuffer commandBuffer, uint32_t scissorCount,
                            const VkRect2D *pScissors)
{
   radv_CmdSetScissor(commandBuffer, 0, scissorCount, pScissors);
}

VKAPI_ATTR void VKAPI_CALL
radv_CmdSetDepthTestEnable(VkCommandBuffer commandBuffer, VkBool32 depthTestEnable)

{
   RADV_FROM_HANDLE(radv_cmd_buffer, cmd_buffer, commandBuffer);
   struct radv_cmd_state *state = &cmd_buffer->state;

   state->dynamic.vk.ds.depth.test_enable = depthTestEnable;

   state->dirty |= RADV_CMD_DIRTY_DYNAMIC_DEPTH_TEST_ENABLE;
}

VKAPI_ATTR void VKAPI_CALL
radv_CmdSetDepthWriteEnable(VkCommandBuffer commandBuffer, VkBool32 depthWriteEnable)
{
   RADV_FROM_HANDLE(radv_cmd_buffer, cmd_buffer, commandBuffer);
   struct radv_cmd_state *state = &cmd_buffer->state;

   state->dynamic.vk.ds.depth.write_enable = depthWriteEnable;

   state->dirty |= RADV_CMD_DIRTY_DYNAMIC_DEPTH_WRITE_ENABLE;
}

VKAPI_ATTR void VKAPI_CALL
radv_CmdSetDepthCompareOp(VkCommandBuffer commandBuffer, VkCompareOp depthCompareOp)
{
   RADV_FROM_HANDLE(radv_cmd_buffer, cmd_buffer, commandBuffer);
   struct radv_cmd_state *state = &cmd_buffer->state;

   state->dynamic.vk.ds.depth.compare_op = depthCompareOp;

   state->dirty |= RADV_CMD_DIRTY_DYNAMIC_DEPTH_COMPARE_OP;
}

VKAPI_ATTR void VKAPI_CALL
radv_CmdSetDepthBoundsTestEnable(VkCommandBuffer commandBuffer, VkBool32 depthBoundsTestEnable)
{
   RADV_FROM_HANDLE(radv_cmd_buffer, cmd_buffer, commandBuffer);
   struct radv_cmd_state *state = &cmd_buffer->state;

   state->dynamic.vk.ds.depth.bounds_test.enable = depthBoundsTestEnable;

   state->dirty |= RADV_CMD_DIRTY_DYNAMIC_DEPTH_BOUNDS_TEST_ENABLE;
}

VKAPI_ATTR void VKAPI_CALL
radv_CmdSetStencilTestEnable(VkCommandBuffer commandBuffer, VkBool32 stencilTestEnable)
{
   RADV_FROM_HANDLE(radv_cmd_buffer, cmd_buffer, commandBuffer);
   struct radv_cmd_state *state = &cmd_buffer->state;

   state->dynamic.vk.ds.stencil.test_enable = stencilTestEnable;

   state->dirty |= RADV_CMD_DIRTY_DYNAMIC_STENCIL_TEST_ENABLE;
}

VKAPI_ATTR void VKAPI_CALL
radv_CmdSetStencilOp(VkCommandBuffer commandBuffer, VkStencilFaceFlags faceMask,
                     VkStencilOp failOp, VkStencilOp passOp, VkStencilOp depthFailOp,
                     VkCompareOp compareOp)
{
   RADV_FROM_HANDLE(radv_cmd_buffer, cmd_buffer, commandBuffer);
   struct radv_cmd_state *state = &cmd_buffer->state;

   if (faceMask & VK_STENCIL_FACE_FRONT_BIT) {
      state->dynamic.vk.ds.stencil.front.op.fail = failOp;
      state->dynamic.vk.ds.stencil.front.op.pass = passOp;
      state->dynamic.vk.ds.stencil.front.op.depth_fail = depthFailOp;
      state->dynamic.vk.ds.stencil.front.op.compare = compareOp;
   }

   if (faceMask & VK_STENCIL_FACE_BACK_BIT) {
      state->dynamic.vk.ds.stencil.back.op.fail = failOp;
      state->dynamic.vk.ds.stencil.back.op.pass = passOp;
      state->dynamic.vk.ds.stencil.back.op.depth_fail = depthFailOp;
      state->dynamic.vk.ds.stencil.back.op.compare = compareOp;
   }

   state->dirty |= RADV_CMD_DIRTY_DYNAMIC_STENCIL_OP;
}

VKAPI_ATTR void VKAPI_CALL
radv_CmdSetFragmentShadingRateKHR(VkCommandBuffer commandBuffer, const VkExtent2D *pFragmentSize,
                                  const VkFragmentShadingRateCombinerOpKHR combinerOps[2])
{
   RADV_FROM_HANDLE(radv_cmd_buffer, cmd_buffer, commandBuffer);
   struct radv_cmd_state *state = &cmd_buffer->state;

   state->dynamic.vk.fsr.fragment_size = *pFragmentSize;
   for (unsigned i = 0; i < 2; i++)
      state->dynamic.vk.fsr.combiner_ops[i] = combinerOps[i];

   state->dirty |= RADV_CMD_DIRTY_DYNAMIC_FRAGMENT_SHADING_RATE;
}

VKAPI_ATTR void VKAPI_CALL
radv_CmdSetDepthBiasEnable(VkCommandBuffer commandBuffer, VkBool32 depthBiasEnable)
{
   RADV_FROM_HANDLE(radv_cmd_buffer, cmd_buffer, commandBuffer);
   struct radv_cmd_state *state = &cmd_buffer->state;

   state->dynamic.vk.rs.depth_bias.enable = depthBiasEnable;

   state->dirty |= RADV_CMD_DIRTY_DYNAMIC_DEPTH_BIAS_ENABLE;
}

VKAPI_ATTR void VKAPI_CALL
radv_CmdSetPrimitiveRestartEnable(VkCommandBuffer commandBuffer, VkBool32 primitiveRestartEnable)
{
   RADV_FROM_HANDLE(radv_cmd_buffer, cmd_buffer, commandBuffer);
   struct radv_cmd_state *state = &cmd_buffer->state;

   state->dynamic.vk.ia.primitive_restart_enable = primitiveRestartEnable;

   state->dirty |= RADV_CMD_DIRTY_DYNAMIC_PRIMITIVE_RESTART_ENABLE;
}

VKAPI_ATTR void VKAPI_CALL
radv_CmdSetRasterizerDiscardEnable(VkCommandBuffer commandBuffer, VkBool32 rasterizerDiscardEnable)
{
   RADV_FROM_HANDLE(radv_cmd_buffer, cmd_buffer, commandBuffer);
   struct radv_cmd_state *state = &cmd_buffer->state;

   state->dynamic.vk.rs.rasterizer_discard_enable = rasterizerDiscardEnable;

   state->dirty |= RADV_CMD_DIRTY_DYNAMIC_RASTERIZER_DISCARD_ENABLE;
}

VKAPI_ATTR void VKAPI_CALL
radv_CmdSetPatchControlPointsEXT(VkCommandBuffer commandBuffer, uint32_t patchControlPoints)
{
   RADV_FROM_HANDLE(radv_cmd_buffer, cmd_buffer, commandBuffer);
   struct radv_cmd_state *state = &cmd_buffer->state;

   state->dynamic.vk.ts.patch_control_points = patchControlPoints;

   state->dirty |= RADV_CMD_DIRTY_DYNAMIC_PATCH_CONTROL_POINTS;
}

VKAPI_ATTR void VKAPI_CALL
radv_CmdSetLogicOpEXT(VkCommandBuffer commandBuffer, VkLogicOp logicOp)
{
   RADV_FROM_HANDLE(radv_cmd_buffer, cmd_buffer, commandBuffer);
   struct radv_cmd_state *state = &cmd_buffer->state;
   unsigned logic_op = si_translate_blend_logic_op(logicOp);

   state->dynamic.vk.cb.logic_op = logic_op;

   state->dirty |= RADV_CMD_DIRTY_DYNAMIC_LOGIC_OP;
}

VKAPI_ATTR void VKAPI_CALL
radv_CmdSetColorWriteEnableEXT(VkCommandBuffer commandBuffer, uint32_t attachmentCount,
                               const VkBool32 *pColorWriteEnables)
{
   RADV_FROM_HANDLE(radv_cmd_buffer, cmd_buffer, commandBuffer);
   struct radv_cmd_state *state = &cmd_buffer->state;
   uint8_t color_write_enable = 0;

   assert(attachmentCount <= MAX_RTS);

   for (uint32_t i = 0; i < attachmentCount; i++) {
      if (pColorWriteEnables[i]) {
         color_write_enable |= BITFIELD_BIT(i);
      }
   }

   state->dynamic.vk.cb.color_write_enables = color_write_enable;

   state->dirty |= RADV_CMD_DIRTY_DYNAMIC_COLOR_WRITE_ENABLE;
}

VKAPI_ATTR void VKAPI_CALL
radv_CmdSetVertexInputEXT(VkCommandBuffer commandBuffer, uint32_t vertexBindingDescriptionCount,
                          const VkVertexInputBindingDescription2EXT *pVertexBindingDescriptions,
                          uint32_t vertexAttributeDescriptionCount,
                          const VkVertexInputAttributeDescription2EXT *pVertexAttributeDescriptions)
{
   RADV_FROM_HANDLE(radv_cmd_buffer, cmd_buffer, commandBuffer);
   struct radv_cmd_state *state = &cmd_buffer->state;
   struct radv_vs_input_state *vs_state = &state->dynamic_vs_input;

   const VkVertexInputBindingDescription2EXT *bindings[MAX_VBS];
   for (unsigned i = 0; i < vertexBindingDescriptionCount; i++)
      bindings[pVertexBindingDescriptions[i].binding] = &pVertexBindingDescriptions[i];

   state->vbo_misaligned_mask = 0;
   state->vbo_misaligned_mask_invalid = 0;

   vs_state->attribute_mask = 0;
   vs_state->instance_rate_inputs = 0;
   vs_state->nontrivial_divisors = 0;
   vs_state->zero_divisors = 0;
   vs_state->post_shuffle = 0;
   vs_state->alpha_adjust_lo = 0;
   vs_state->alpha_adjust_hi = 0;
   vs_state->nontrivial_formats = 0;
   vs_state->bindings_match_attrib = true;

   enum amd_gfx_level chip = cmd_buffer->device->physical_device->rad_info.gfx_level;
   enum radeon_family family = cmd_buffer->device->physical_device->rad_info.family;
   const struct ac_vtx_format_info *vtx_info_table = ac_get_vtx_format_info_table(chip, family);

   for (unsigned i = 0; i < vertexAttributeDescriptionCount; i++) {
      const VkVertexInputAttributeDescription2EXT *attrib = &pVertexAttributeDescriptions[i];
      const VkVertexInputBindingDescription2EXT *binding = bindings[attrib->binding];
      unsigned loc = attrib->location;

      vs_state->attribute_mask |= 1u << loc;
      vs_state->bindings[loc] = attrib->binding;
      if (attrib->binding != loc)
         vs_state->bindings_match_attrib = false;
      if (binding->inputRate == VK_VERTEX_INPUT_RATE_INSTANCE) {
         vs_state->instance_rate_inputs |= 1u << loc;
         vs_state->divisors[loc] = binding->divisor;
         if (binding->divisor == 0) {
            vs_state->zero_divisors |= 1u << loc;
         } else if (binding->divisor > 1) {
            vs_state->nontrivial_divisors |= 1u << loc;
         }
      }
      cmd_buffer->vertex_bindings[attrib->binding].stride = binding->stride;
      vs_state->offsets[loc] = attrib->offset;

      enum pipe_format format = vk_format_to_pipe_format(attrib->format);
      const struct ac_vtx_format_info *vtx_info = &vtx_info_table[format];

      vs_state->formats[loc] = format;
      uint8_t align_req_minus_1 = vtx_info->chan_byte_size >= 4 ? 3 : (vtx_info->element_size - 1);
      vs_state->format_align_req_minus_1[loc] = align_req_minus_1;
      vs_state->format_sizes[loc] = vtx_info->element_size;
      vs_state->alpha_adjust_lo |= (vtx_info->alpha_adjust & 0x1) << loc;
      vs_state->alpha_adjust_hi |= (vtx_info->alpha_adjust >> 1) << loc;
      if (G_008F0C_DST_SEL_X(vtx_info->dst_sel) == V_008F0C_SQ_SEL_Z)
         vs_state->post_shuffle |= BITFIELD_BIT(loc);

      if (!(vtx_info->has_hw_format & BITFIELD_BIT(vtx_info->num_channels - 1)))
         vs_state->nontrivial_formats |= BITFIELD_BIT(loc);

      if ((chip == GFX6 || chip >= GFX10) &&
         state->vbo_bound_mask & BITFIELD_BIT(attrib->binding)) {
         if (binding->stride & align_req_minus_1) {
            state->vbo_misaligned_mask |= BITFIELD_BIT(loc);
         } else if ((cmd_buffer->vertex_bindings[attrib->binding].offset + vs_state->offsets[loc]) &
                    align_req_minus_1) {
            state->vbo_misaligned_mask |= BITFIELD_BIT(loc);
         }
      }
   }

   state->dirty |= RADV_CMD_DIRTY_VERTEX_BUFFER | RADV_CMD_DIRTY_DYNAMIC_VERTEX_INPUT;
}

VKAPI_ATTR void VKAPI_CALL
radv_CmdSetPolygonModeEXT(VkCommandBuffer commandBuffer, VkPolygonMode polygonMode)
{
   RADV_FROM_HANDLE(radv_cmd_buffer, cmd_buffer, commandBuffer);
   struct radv_cmd_state *state = &cmd_buffer->state;
   unsigned polygon_mode = si_translate_fill(polygonMode);

   if (radv_polygon_mode_is_points_or_lines(state->dynamic.vk.rs.polygon_mode) !=
       radv_polygon_mode_is_points_or_lines(polygon_mode))
      state->dirty |= RADV_CMD_DIRTY_GUARDBAND;

   state->dynamic.vk.rs.polygon_mode = polygon_mode;

   state->dirty |= RADV_CMD_DIRTY_DYNAMIC_POLYGON_MODE;
}

VKAPI_ATTR void VKAPI_CALL
radv_CmdSetTessellationDomainOriginEXT(VkCommandBuffer commandBuffer,
                                       VkTessellationDomainOrigin domainOrigin)
{
   RADV_FROM_HANDLE(radv_cmd_buffer, cmd_buffer, commandBuffer);
   struct radv_cmd_state *state = &cmd_buffer->state;

   state->dynamic.vk.ts.domain_origin = domainOrigin;

   state->dirty |= RADV_CMD_DIRTY_DYNAMIC_TESS_DOMAIN_ORIGIN;
}

VKAPI_ATTR void VKAPI_CALL
radv_CmdSetLogicOpEnableEXT(VkCommandBuffer commandBuffer, VkBool32 logicOpEnable)
{
   RADV_FROM_HANDLE(radv_cmd_buffer, cmd_buffer, commandBuffer);
   struct radv_cmd_state *state = &cmd_buffer->state;

   state->dynamic.vk.cb.logic_op_enable = logicOpEnable;

   state->dirty |= RADV_CMD_DIRTY_DYNAMIC_LOGIC_OP_ENABLE;
}

VKAPI_ATTR void VKAPI_CALL
radv_CmdSetLineStippleEnableEXT(VkCommandBuffer commandBuffer, VkBool32 stippledLineEnable)
{
   RADV_FROM_HANDLE(radv_cmd_buffer, cmd_buffer, commandBuffer);
   struct radv_cmd_state *state = &cmd_buffer->state;

   state->dynamic.vk.rs.line.stipple.enable = stippledLineEnable;

   state->dirty |= RADV_CMD_DIRTY_DYNAMIC_LINE_STIPPLE_ENABLE;
}

VKAPI_ATTR void VKAPI_CALL
radv_CmdSetAlphaToCoverageEnableEXT(VkCommandBuffer commandBuffer, VkBool32 alphaToCoverageEnable)
{
   RADV_FROM_HANDLE(radv_cmd_buffer, cmd_buffer, commandBuffer);
   struct radv_cmd_state *state = &cmd_buffer->state;

   state->dynamic.vk.ms.alpha_to_coverage_enable = alphaToCoverageEnable;

   state->dirty |= RADV_CMD_DIRTY_DYNAMIC_ALPHA_TO_COVERAGE_ENABLE;
}

VKAPI_ATTR void VKAPI_CALL
radv_CmdSetSampleMaskEXT(VkCommandBuffer commandBuffer, VkSampleCountFlagBits samples,
                         const VkSampleMask *pSampleMask)
{
   RADV_FROM_HANDLE(radv_cmd_buffer, cmd_buffer, commandBuffer);
   struct radv_cmd_state *state = &cmd_buffer->state;

   state->dynamic.vk.ms.sample_mask = pSampleMask[0] & 0xffff;

   state->dirty |= RADV_CMD_DIRTY_DYNAMIC_SAMPLE_MASK;
}

VKAPI_ATTR void VKAPI_CALL
radv_CmdSetDepthClipEnableEXT(VkCommandBuffer commandBuffer, VkBool32 depthClipEnable)
{
   RADV_FROM_HANDLE(radv_cmd_buffer, cmd_buffer, commandBuffer);
   struct radv_cmd_state *state = &cmd_buffer->state;

   state->dynamic.vk.rs.depth_clip_enable = depthClipEnable;

   state->dirty |= RADV_CMD_DIRTY_DYNAMIC_DEPTH_CLIP_ENABLE;
}

VKAPI_ATTR void VKAPI_CALL
radv_CmdSetConservativeRasterizationModeEXT(VkCommandBuffer commandBuffer,
                                            VkConservativeRasterizationModeEXT conservativeRasterizationMode)
{
   RADV_FROM_HANDLE(radv_cmd_buffer, cmd_buffer, commandBuffer);
   struct radv_cmd_state *state = &cmd_buffer->state;

   state->dynamic.vk.rs.conservative_mode = conservativeRasterizationMode;

   state->dirty |= RADV_CMD_DIRTY_DYNAMIC_CONSERVATIVE_RAST_MODE;
}

VKAPI_ATTR void VKAPI_CALL
radv_CmdSetDepthClipNegativeOneToOneEXT(VkCommandBuffer commandBuffer, VkBool32 negativeOneToOne)
{
   RADV_FROM_HANDLE(radv_cmd_buffer, cmd_buffer, commandBuffer);
   struct radv_cmd_state *state = &cmd_buffer->state;

   state->dynamic.vk.vp.depth_clip_negative_one_to_one = negativeOneToOne;

   state->dirty |= RADV_CMD_DIRTY_DYNAMIC_DEPTH_CLIP_NEGATIVE_ONE_TO_ONE;
}

VKAPI_ATTR void VKAPI_CALL
radv_CmdSetProvokingVertexModeEXT(VkCommandBuffer commandBuffer,
                                  VkProvokingVertexModeEXT provokingVertexMode)
{
   RADV_FROM_HANDLE(radv_cmd_buffer, cmd_buffer, commandBuffer);
   struct radv_cmd_state *state = &cmd_buffer->state;

   state->dynamic.vk.rs.provoking_vertex = provokingVertexMode;

   state->dirty |= RADV_CMD_DIRTY_DYNAMIC_PROVOKING_VERTEX_MODE;
}

VKAPI_ATTR void VKAPI_CALL
radv_CmdSetDepthClampEnableEXT(VkCommandBuffer commandBuffer, VkBool32 depthClampEnable)
{
   RADV_FROM_HANDLE(radv_cmd_buffer, cmd_buffer, commandBuffer);
   struct radv_cmd_state *state = &cmd_buffer->state;

   state->dynamic.vk.rs.depth_clamp_enable = depthClampEnable;

   state->dirty |= RADV_CMD_DIRTY_DYNAMIC_DEPTH_CLAMP_ENABLE;
}

VKAPI_ATTR void VKAPI_CALL
radv_CmdSetColorWriteMaskEXT(VkCommandBuffer commandBuffer, uint32_t firstAttachment,
                             uint32_t attachmentCount, const VkColorComponentFlags *pColorWriteMasks)
{
   RADV_FROM_HANDLE(radv_cmd_buffer, cmd_buffer, commandBuffer);
   struct radv_cmd_state *state = &cmd_buffer->state;

   assert(firstAttachment + attachmentCount <= MAX_RTS);

   for (uint32_t i = 0; i < attachmentCount; i++) {
      uint32_t idx = firstAttachment + i;

      state->dynamic.vk.cb.attachments[idx].write_mask = pColorWriteMasks[i];
   }

   state->dirty |= RADV_CMD_DIRTY_DYNAMIC_COLOR_WRITE_MASK;

   if (cmd_buffer->device->physical_device->rad_info.rbplus_allowed)
      state->dirty |= RADV_CMD_DIRTY_RBPLUS;
}

VKAPI_ATTR void VKAPI_CALL
radv_CmdSetColorBlendEnableEXT(VkCommandBuffer commandBuffer, uint32_t firstAttachment,
                               uint32_t attachmentCount, const VkBool32* pColorBlendEnables)
{
   RADV_FROM_HANDLE(radv_cmd_buffer, cmd_buffer, commandBuffer);
   struct radv_cmd_state *state = &cmd_buffer->state;

   assert(firstAttachment + attachmentCount <= MAX_RTS);

   for (uint32_t i = 0; i < attachmentCount; i++) {
      uint32_t idx = firstAttachment + i;

      state->dynamic.vk.cb.attachments[idx].blend_enable = pColorBlendEnables[i];
   }

   state->dirty |= RADV_CMD_DIRTY_DYNAMIC_COLOR_BLEND_ENABLE;
}

VKAPI_ATTR void VKAPI_CALL
radv_CmdSetRasterizationSamplesEXT(VkCommandBuffer commandBuffer,
                                   VkSampleCountFlagBits rasterizationSamples)
{
   RADV_FROM_HANDLE(radv_cmd_buffer, cmd_buffer, commandBuffer);
   struct radv_cmd_state *state = &cmd_buffer->state;

   state->dynamic.vk.ms.rasterization_samples = rasterizationSamples;

   state->dirty |= RADV_CMD_DIRTY_DYNAMIC_RASTERIZATION_SAMPLES;
}

VKAPI_ATTR void VKAPI_CALL
radv_CmdSetLineRasterizationModeEXT(VkCommandBuffer commandBuffer,
                                    VkLineRasterizationModeEXT lineRasterizationMode)
{
   RADV_FROM_HANDLE(radv_cmd_buffer, cmd_buffer, commandBuffer);
   struct radv_cmd_state *state = &cmd_buffer->state;

   state->dynamic.vk.rs.line.mode = lineRasterizationMode;

   state->dirty |= RADV_CMD_DIRTY_DYNAMIC_LINE_RASTERIZATION_MODE;
}

VKAPI_ATTR void VKAPI_CALL
radv_CmdSetColorBlendEquationEXT(VkCommandBuffer commandBuffer, uint32_t firstAttachment,
                                 uint32_t attachmentCount,
                                 const VkColorBlendEquationEXT *pColorBlendEquations)
{
   RADV_FROM_HANDLE(radv_cmd_buffer, cmd_buffer, commandBuffer);
   struct radv_cmd_state *state = &cmd_buffer->state;

   assert(firstAttachment + attachmentCount <= MAX_RTS);
   for (uint32_t i = 0; i < attachmentCount; i++) {
      unsigned idx = firstAttachment + i;

      state->dynamic.vk.cb.attachments[idx].src_color_blend_factor =
         pColorBlendEquations[i].srcColorBlendFactor;
      state->dynamic.vk.cb.attachments[idx].dst_color_blend_factor =
         pColorBlendEquations[i].dstColorBlendFactor;
      state->dynamic.vk.cb.attachments[idx].color_blend_op =
         pColorBlendEquations[i].colorBlendOp;
      state->dynamic.vk.cb.attachments[idx].src_alpha_blend_factor =
         pColorBlendEquations[i].srcAlphaBlendFactor;
      state->dynamic.vk.cb.attachments[idx].dst_alpha_blend_factor =
         pColorBlendEquations[i].dstAlphaBlendFactor;
      state->dynamic.vk.cb.attachments[idx].alpha_blend_op =
         pColorBlendEquations[i].alphaBlendOp;
   }

   state->dirty |= RADV_CMD_DIRTY_DYNAMIC_COLOR_BLEND_EQUATION;
}

VKAPI_ATTR void VKAPI_CALL
radv_CmdExecuteCommands(VkCommandBuffer commandBuffer, uint32_t commandBufferCount,
                        const VkCommandBuffer *pCmdBuffers)
{
   RADV_FROM_HANDLE(radv_cmd_buffer, primary, commandBuffer);

   assert(commandBufferCount > 0);

   radv_emit_mip_change_flush_default(primary);

   /* Emit pending flushes on primary prior to executing secondary */
   si_emit_cache_flush(primary);

   /* Make sure CP DMA is idle on primary prior to executing secondary. */
   si_cp_dma_wait_for_idle(primary);

   for (uint32_t i = 0; i < commandBufferCount; i++) {
      RADV_FROM_HANDLE(radv_cmd_buffer, secondary, pCmdBuffers[i]);
      bool allow_ib2 = true;

      if (secondary->device->physical_device->rad_info.gfx_level == GFX7 &&
          secondary->state.uses_draw_indirect_multi) {
         /* Do not launch an IB2 for secondary command buffers that contain
          * DRAW_{INDEX}_INDIRECT_MULTI on GFX7 because it's illegal and hang the GPU.
          */
         allow_ib2 = false;
      }

      if (secondary->qf == RADV_QUEUE_COMPUTE) {
         /* IB2 packets are not supported on compute queues according to PAL. */
         allow_ib2 = false;
      }

      primary->scratch_size_per_wave_needed =
         MAX2(primary->scratch_size_per_wave_needed, secondary->scratch_size_per_wave_needed);
      primary->scratch_waves_wanted =
         MAX2(primary->scratch_waves_wanted, secondary->scratch_waves_wanted);
      primary->compute_scratch_size_per_wave_needed =
         MAX2(primary->compute_scratch_size_per_wave_needed,
              secondary->compute_scratch_size_per_wave_needed);
      primary->compute_scratch_waves_wanted =
         MAX2(primary->compute_scratch_waves_wanted, secondary->compute_scratch_waves_wanted);

      if (secondary->esgs_ring_size_needed > primary->esgs_ring_size_needed)
         primary->esgs_ring_size_needed = secondary->esgs_ring_size_needed;
      if (secondary->gsvs_ring_size_needed > primary->gsvs_ring_size_needed)
         primary->gsvs_ring_size_needed = secondary->gsvs_ring_size_needed;
      if (secondary->tess_rings_needed)
         primary->tess_rings_needed = true;
      if (secondary->task_rings_needed)
         primary->task_rings_needed = true;
      if (secondary->mesh_scratch_ring_needed)
         primary->mesh_scratch_ring_needed = true;
      if (secondary->sample_positions_needed)
         primary->sample_positions_needed = true;
      if (secondary->gds_needed)
         primary->gds_needed = true;
      if (secondary->gds_oa_needed)
         primary->gds_oa_needed = true;

      primary->shader_upload_seq = MAX2(primary->shader_upload_seq, secondary->shader_upload_seq);

      if (!secondary->state.render.has_image_views && primary->state.render.active &&
          (primary->state.dirty & RADV_CMD_DIRTY_FRAMEBUFFER)) {
         /* Emit the framebuffer state from primary if secondary
          * has been recorded without a framebuffer, otherwise
          * fast color/depth clears can't work.
          */
         radv_emit_fb_mip_change_flush(primary);
         radv_emit_framebuffer_state(primary);
      }

      if (secondary->ace_internal.cs) {
         if (!primary->ace_internal.cs) {
            primary->ace_internal.cs = radv_ace_internal_create(primary);
            if (!primary->ace_internal.cs)
               return;
         }

         struct radeon_cmdbuf *ace_primary = primary->ace_internal.cs;
         struct radeon_cmdbuf *ace_secondary = secondary->ace_internal.cs;

         /* Emit pending flushes on primary prior to executing secondary. */
         radv_ace_internal_cache_flush(primary);

         /* Wait for primary GFX->ACE semaphore, if necessary. */
         if (radv_flush_gfx2ace_semaphore(primary))
            radv_wait_gfx2ace_semaphore(primary);

         /* Execute the secondary compute cmdbuf.
          * Don't use IB2 packets because they are not supported on compute queues.
          */
         primary->device->ws->cs_execute_secondary(ace_primary, ace_secondary, false);
      }

      /* Update pending ACE internal flush bits from the secondary cmdbuf */
      primary->ace_internal.flush_bits |= secondary->ace_internal.flush_bits;

      /* Increment primary semaphore if secondary was dirty.
       * This happens when the secondary cmdbuf has a barrier which
       * isn't consumed by a draw call.
       */
      if (radv_ace_internal_sem_dirty(secondary))
         primary->ace_internal.sem.gfx2ace_value++;

      primary->device->ws->cs_execute_secondary(primary->cs, secondary->cs, allow_ib2);

      /* When the secondary command buffer is compute only we don't
       * need to re-emit the current graphics pipeline.
       */
      if (secondary->state.emitted_graphics_pipeline) {
         primary->state.emitted_graphics_pipeline = secondary->state.emitted_graphics_pipeline;
      }

      /* When the secondary command buffer is graphics only we don't
       * need to re-emit the current compute pipeline.
       */
      if (secondary->state.emitted_compute_pipeline) {
         primary->state.emitted_compute_pipeline = secondary->state.emitted_compute_pipeline;
      }

      if (secondary->state.last_primitive_reset_index) {
         primary->state.last_primitive_reset_index = secondary->state.last_primitive_reset_index;
      }

      if (secondary->state.last_ia_multi_vgt_param) {
         primary->state.last_ia_multi_vgt_param = secondary->state.last_ia_multi_vgt_param;
      }

      if (secondary->state.last_ge_cntl) {
         primary->state.last_ge_cntl = secondary->state.last_ge_cntl;
      }

      primary->state.last_first_instance = secondary->state.last_first_instance;
      primary->state.last_num_instances = secondary->state.last_num_instances;
      primary->state.last_drawid = secondary->state.last_drawid;
      primary->state.last_subpass_color_count = secondary->state.last_subpass_color_count;
      primary->state.last_vertex_offset = secondary->state.last_vertex_offset;
      primary->state.last_sx_ps_downconvert = secondary->state.last_sx_ps_downconvert;
      primary->state.last_sx_blend_opt_epsilon = secondary->state.last_sx_blend_opt_epsilon;
      primary->state.last_sx_blend_opt_control = secondary->state.last_sx_blend_opt_control;

      if (secondary->state.last_index_type != -1) {
         primary->state.last_index_type = secondary->state.last_index_type;
      }

      primary->state.last_vrs_rates = secondary->state.last_vrs_rates;
      primary->state.last_vrs_rates_sgpr_idx = secondary->state.last_vrs_rates_sgpr_idx;

      primary->state.last_pa_sc_binner_cntl_0 = secondary->state.last_pa_sc_binner_cntl_0;

      primary->state.rb_noncoherent_dirty |= secondary->state.rb_noncoherent_dirty;
   }

   /* After executing commands from secondary buffers we have to dirty
    * some states.
    */
   primary->state.dirty |= RADV_CMD_DIRTY_PIPELINE | RADV_CMD_DIRTY_INDEX_BUFFER |
                           RADV_CMD_DIRTY_GUARDBAND | RADV_CMD_DIRTY_DYNAMIC_ALL |
                           RADV_CMD_DIRTY_NGG_QUERY;
   radv_mark_descriptor_sets_dirty(primary, VK_PIPELINE_BIND_POINT_GRAPHICS);
   radv_mark_descriptor_sets_dirty(primary, VK_PIPELINE_BIND_POINT_COMPUTE);
}

static void
radv_mark_noncoherent_rb(struct radv_cmd_buffer *cmd_buffer)
{
   struct radv_rendering_state *render = &cmd_buffer->state.render;

   /* Have to be conservative in cmdbuffers with inherited attachments. */
   if (!render->has_image_views) {
      cmd_buffer->state.rb_noncoherent_dirty = true;
      return;
   }

   for (uint32_t i = 0; i < render->color_att_count; i++) {
      if (render->color_att[i].iview && !render->color_att[i].iview->image->l2_coherent) {
         cmd_buffer->state.rb_noncoherent_dirty = true;
         return;
      }
   }
   if (render->ds_att.iview && !render->ds_att.iview->image->l2_coherent)
      cmd_buffer->state.rb_noncoherent_dirty = true;
}

static VkImageLayout
attachment_initial_layout(const VkRenderingAttachmentInfo *att)
{
   const VkRenderingAttachmentInitialLayoutInfoMESA *layout_info =
      vk_find_struct_const(att->pNext,
                           RENDERING_ATTACHMENT_INITIAL_LAYOUT_INFO_MESA);
   if (layout_info != NULL)
      return layout_info->initialLayout;

   return att->imageLayout;
}

VKAPI_ATTR void VKAPI_CALL
radv_CmdBeginRendering(VkCommandBuffer commandBuffer, const VkRenderingInfo *pRenderingInfo)
{
   RADV_FROM_HANDLE(radv_cmd_buffer, cmd_buffer, commandBuffer);

   const struct VkSampleLocationsInfoEXT *sample_locs_info =
      vk_find_struct_const(pRenderingInfo->pNext, SAMPLE_LOCATIONS_INFO_EXT);

   struct radv_sample_locations_state sample_locations = { .count = 0, };
   if (sample_locs_info) {
      sample_locations = (struct radv_sample_locations_state) {
         .per_pixel = sample_locs_info->sampleLocationsPerPixel,
         .grid_size = sample_locs_info->sampleLocationGridSize,
         .count = sample_locs_info->sampleLocationsCount,
      };
      typed_memcpy(sample_locations.locations,
                   sample_locs_info->pSampleLocations,
                   sample_locs_info->sampleLocationsCount);
   }

   uint32_t color_samples = 0, ds_samples = 0;
   struct radv_attachment color_att[MAX_RTS];
   for (uint32_t i = 0; i < pRenderingInfo->colorAttachmentCount; i++) {
      const VkRenderingAttachmentInfo *att_info =
         &pRenderingInfo->pColorAttachments[i];

      color_att[i] = (struct radv_attachment) { .iview = NULL };
      if (att_info->imageView == VK_NULL_HANDLE)
         continue;

      VK_FROM_HANDLE(radv_image_view, iview, att_info->imageView);
      color_att[i].format = iview->vk.format;
      color_att[i].iview = iview;
      color_att[i].layout = att_info->imageLayout;
      radv_initialise_color_surface(cmd_buffer->device, &color_att[i].cb, iview);

      if (att_info->resolveMode != VK_RESOLVE_MODE_NONE &&
          att_info->resolveImageView != VK_NULL_HANDLE) {
         color_att[i].resolve_mode = att_info->resolveMode;
         color_att[i].resolve_iview =
            radv_image_view_from_handle(att_info->resolveImageView);
         color_att[i].resolve_layout = att_info->resolveImageLayout;
      }

      color_samples = MAX2(color_samples, color_att[i].iview->vk.image->samples);

      VkImageLayout initial_layout = attachment_initial_layout(att_info);
      if (initial_layout != color_att[i].layout) {
         assert(!(pRenderingInfo->flags & VK_RENDERING_RESUMING_BIT));
         radv_handle_rendering_image_transition(cmd_buffer, color_att[i].iview,
                                                pRenderingInfo->layerCount,
                                                pRenderingInfo->viewMask,
                                                initial_layout, VK_IMAGE_LAYOUT_UNDEFINED,
                                                color_att[i].layout, VK_IMAGE_LAYOUT_UNDEFINED,
                                                &sample_locations);
      }
   }

   struct radv_attachment ds_att = { .iview = NULL };
   const VkRenderingAttachmentInfo *d_att_info = pRenderingInfo->pDepthAttachment;
   const VkRenderingAttachmentInfo *s_att_info = pRenderingInfo->pStencilAttachment;
   if ((d_att_info != NULL && d_att_info->imageView != VK_NULL_HANDLE) ||
       (s_att_info != NULL && s_att_info->imageView != VK_NULL_HANDLE)) {
      struct radv_image_view *d_iview = NULL, *s_iview = NULL;
      struct radv_image_view *d_res_iview = NULL, *s_res_iview = NULL;
      VkImageLayout initial_depth_layout = VK_IMAGE_LAYOUT_UNDEFINED;
      VkImageLayout initial_stencil_layout = VK_IMAGE_LAYOUT_UNDEFINED;

      if (d_att_info != NULL && d_att_info->imageView != VK_NULL_HANDLE) {
         d_iview = radv_image_view_from_handle(d_att_info->imageView);
         initial_depth_layout = attachment_initial_layout(d_att_info);
         ds_att.layout = d_att_info->imageLayout;

         if (d_att_info->resolveMode != VK_RESOLVE_MODE_NONE &&
             d_att_info->resolveImageView != VK_NULL_HANDLE) {
            d_res_iview = radv_image_view_from_handle(d_att_info->resolveImageView);
            ds_att.resolve_mode = d_att_info->resolveMode;
            ds_att.resolve_layout = d_att_info->resolveImageLayout;
         }
      }

      if (s_att_info != NULL && s_att_info->imageView != VK_NULL_HANDLE) {
         s_iview = radv_image_view_from_handle(s_att_info->imageView);
         initial_stencil_layout = attachment_initial_layout(s_att_info);
         ds_att.stencil_layout = s_att_info->imageLayout;

         if (s_att_info->resolveMode != VK_RESOLVE_MODE_NONE &&
             s_att_info->resolveImageView != VK_NULL_HANDLE) {
            s_res_iview = radv_image_view_from_handle(s_att_info->resolveImageView);
            ds_att.stencil_resolve_mode = s_att_info->resolveMode;
            ds_att.stencil_resolve_layout = s_att_info->resolveImageLayout;
         }
      }

      assert(d_iview == NULL || s_iview == NULL || d_iview == s_iview);
      ds_att.iview = d_iview ? d_iview : s_iview,
      ds_att.format = ds_att.iview->vk.format;
      radv_initialise_ds_surface(cmd_buffer->device, &ds_att.ds, ds_att.iview);

      assert(d_res_iview == NULL || s_res_iview == NULL || d_res_iview == s_res_iview);
      ds_att.resolve_iview = d_res_iview ? d_res_iview : s_res_iview;

      ds_samples = ds_att.iview->vk.image->samples;

      if (initial_depth_layout != ds_att.layout ||
          initial_stencil_layout != ds_att.stencil_layout) {
         assert(!(pRenderingInfo->flags & VK_RENDERING_RESUMING_BIT));
         radv_handle_rendering_image_transition(cmd_buffer, ds_att.iview,
                                                pRenderingInfo->layerCount,
                                                pRenderingInfo->viewMask,
                                                initial_depth_layout, initial_stencil_layout,
                                                ds_att.layout, ds_att.stencil_layout,
                                                &sample_locations);
      }
   }

   const VkRenderingFragmentShadingRateAttachmentInfoKHR *fsr_info =
      vk_find_struct_const(pRenderingInfo->pNext,
                           RENDERING_FRAGMENT_SHADING_RATE_ATTACHMENT_INFO_KHR);
   struct radv_attachment vrs_att = { .iview = NULL };
   VkExtent2D vrs_texel_size = { .width = 0 };
   if (fsr_info && fsr_info->imageView) {
      VK_FROM_HANDLE(radv_image_view, iview, fsr_info->imageView);
      vrs_att = (struct radv_attachment) {
         .format = iview->vk.format,
         .iview = iview,
         .layout = fsr_info->imageLayout,
      };
      vrs_texel_size = fsr_info->shadingRateAttachmentTexelSize;
   }

   /* Now that we've done any layout transitions which may invoke meta, we can
    * fill out the actual rendering info and set up for the client's render pass.
    */
   radv_cmd_buffer_reset_rendering(cmd_buffer);

   struct radv_rendering_state *render = &cmd_buffer->state.render;
   render->active = true;
   render->has_image_views = true;
   render->area = pRenderingInfo->renderArea;
   render->view_mask = pRenderingInfo->viewMask;
   render->layer_count = pRenderingInfo->layerCount;
   render->color_samples = color_samples;
   render->ds_samples = ds_samples;
   render->max_samples = MAX2(color_samples, ds_samples);
   render->sample_locations = sample_locations;
   render->color_att_count = pRenderingInfo->colorAttachmentCount;
   typed_memcpy(render->color_att, color_att, render->color_att_count);
   render->ds_att = ds_att;
   render->vrs_att = vrs_att;
   render->vrs_texel_size = vrs_texel_size;
   cmd_buffer->state.dirty |= RADV_CMD_DIRTY_FRAMEBUFFER;

   if (cmd_buffer->device->physical_device->rad_info.rbplus_allowed)
      cmd_buffer->state.dirty |= RADV_CMD_DIRTY_RBPLUS;

   if (render->vrs_att.iview && cmd_buffer->device->physical_device->rad_info.gfx_level == GFX10_3) {
      if (render->ds_att.iview) {
         /* When we have a VRS attachment and a depth/stencil attachment, we just need to copy the
          * VRS rates to the HTILE buffer of the attachment.
          */
         struct radv_image_view *ds_iview = render->ds_att.iview;
         struct radv_image *ds_image = ds_iview->image;
         uint32_t level = ds_iview->vk.base_mip_level;

         /* HTILE buffer */
         uint64_t htile_offset = ds_image->bindings[0].offset + ds_image->planes[0].surface.meta_offset +
                                 ds_image->planes[0].surface.u.gfx9.meta_levels[level].offset;
         uint64_t htile_size = ds_image->planes[0].surface.u.gfx9.meta_levels[level].size;
         struct radv_buffer htile_buffer;

         radv_buffer_init(&htile_buffer, cmd_buffer->device, ds_image->bindings[0].bo, htile_size, htile_offset);

         assert(render->area.offset.x + render->area.extent.width <= ds_image->info.width &&
                render->area.offset.x + render->area.extent.height <= ds_image->info.height);

         /* Copy the VRS rates to the HTILE buffer. */
         radv_copy_vrs_htile(cmd_buffer, render->vrs_att.iview->image, &render->area, ds_image,
                             &htile_buffer, true);

         radv_buffer_finish(&htile_buffer);
      } else {
         /* When a subpass uses a VRS attachment without binding a depth/stencil attachment, we have
          * to copy the VRS rates to our internal HTILE buffer.
          */
         struct radv_image *ds_image = radv_cmd_buffer_get_vrs_image(cmd_buffer);

         if (ds_image && render->area.offset.x < ds_image->info.width &&
                         render->area.offset.y < ds_image->info.height) {
            /* HTILE buffer */
            struct radv_buffer *htile_buffer = cmd_buffer->device->vrs.buffer;

            VkRect2D area = render->area;
            area.extent.width = MIN2(area.extent.width, ds_image->info.width - area.offset.x);
            area.extent.height = MIN2(area.extent.height, ds_image->info.height - area.offset.y);

            /* Copy the VRS rates to the HTILE buffer. */
            radv_copy_vrs_htile(cmd_buffer, render->vrs_att.iview->image, &area, ds_image,
                                htile_buffer, false);
         }
      }
   }

   radeon_check_space(cmd_buffer->device->ws, cmd_buffer->cs, 6);
   radeon_set_context_reg(cmd_buffer->cs, R_028204_PA_SC_WINDOW_SCISSOR_TL,
                          S_028204_TL_X(render->area.offset.x) |
                          S_028204_TL_Y(render->area.offset.y));
   radeon_set_context_reg(cmd_buffer->cs, R_028208_PA_SC_WINDOW_SCISSOR_BR,
                          S_028208_BR_X(render->area.offset.x + render->area.extent.width) |
                          S_028208_BR_Y(render->area.offset.y + render->area.extent.height));

   if (!(pRenderingInfo->flags & VK_RENDERING_RESUMING_BIT))
      radv_cmd_buffer_clear_rendering(cmd_buffer, pRenderingInfo);
}

VKAPI_ATTR void VKAPI_CALL
radv_CmdEndRendering(VkCommandBuffer commandBuffer)
{
   RADV_FROM_HANDLE(radv_cmd_buffer, cmd_buffer, commandBuffer);

   radv_mark_noncoherent_rb(cmd_buffer);
   radv_cmd_buffer_resolve_rendering(cmd_buffer);
   radv_cmd_buffer_reset_rendering(cmd_buffer);
}

static void
radv_emit_view_index_per_stage(struct radeon_cmdbuf *cs, struct radv_graphics_pipeline *pipeline,
                               unsigned stage, unsigned index)
{
   const struct radv_shader *shader = radv_get_shader(&pipeline->base, stage);
   const struct radv_userdata_info *loc = radv_get_user_sgpr(shader, AC_UD_VIEW_INDEX);
   if (loc->sgpr_idx == -1)
      return;
   uint32_t base_reg = pipeline->base.user_data_0[stage];
   radeon_set_sh_reg(cs, base_reg + loc->sgpr_idx * 4, index);
}

static void
radv_emit_view_index(struct radv_cmd_buffer *cmd_buffer, unsigned index)
{
   struct radv_graphics_pipeline *pipeline = cmd_buffer->state.graphics_pipeline;

   radv_foreach_stage(stage, pipeline->active_stages & ~VK_SHADER_STAGE_TASK_BIT_EXT) {
      radv_emit_view_index_per_stage(cmd_buffer->cs, pipeline, stage, index);
   }
   if (radv_pipeline_has_gs_copy_shader(&pipeline->base)) {
      struct radv_userdata_info *loc =
         &pipeline->base.gs_copy_shader->info.user_sgprs_locs.shader_data[AC_UD_VIEW_INDEX];
      if (loc->sgpr_idx != -1) {
         uint32_t base_reg = R_00B130_SPI_SHADER_USER_DATA_VS_0;
         radeon_set_sh_reg(cmd_buffer->cs, base_reg + loc->sgpr_idx * 4, index);
      }
   }
   if (pipeline->active_stages & VK_SHADER_STAGE_TASK_BIT_EXT) {
      radv_emit_view_index_per_stage(cmd_buffer->ace_internal.cs, pipeline, MESA_SHADER_TASK,
                                     index);
   }
}

/**
 * Emulates predication for MEC using COND_EXEC.
 * When the current command buffer is predicating, emit a COND_EXEC packet
 * so that the MEC skips the next few dwords worth of packets.
 *
 * To make it work with inverted conditional rendering, we allocate
 * space in the upload BO and emit some packets to invert the condition.
 */
static void
radv_cs_emit_compute_predication(struct radv_cmd_state *state, struct radeon_cmdbuf *cs,
                                 uint64_t inv_va, bool *inv_emitted, unsigned dwords)
{
   if (!state->predicating)
      return;

   uint64_t va = state->predication_va;

   if (!state->predication_type) {
      /* Invert the condition the first time it is needed. */
      if (!*inv_emitted) {
         *inv_emitted = true;

         /* Write 1 to the inverted predication VA. */
         radeon_emit(cs, PKT3(PKT3_COPY_DATA, 4, 0));
         radeon_emit(cs, COPY_DATA_SRC_SEL(COPY_DATA_IMM) | COPY_DATA_DST_SEL(COPY_DATA_DST_MEM) |
                            COPY_DATA_WR_CONFIRM);
         radeon_emit(cs, 1);
         radeon_emit(cs, 0);
         radeon_emit(cs, inv_va);
         radeon_emit(cs, inv_va >> 32);

         /* If the API predication VA == 0, skip next command. */
         radeon_emit(cs, PKT3(PKT3_COND_EXEC, 3, 0));
         radeon_emit(cs, va);
         radeon_emit(cs, va >> 32);
         radeon_emit(cs, 0);
         radeon_emit(cs, 6); /* 1x COPY_DATA size */

         /* Write 0 to the new predication VA (when the API condition != 0) */
         radeon_emit(cs, PKT3(PKT3_COPY_DATA, 4, 0));
         radeon_emit(cs, COPY_DATA_SRC_SEL(COPY_DATA_IMM) | COPY_DATA_DST_SEL(COPY_DATA_DST_MEM) |
                            COPY_DATA_WR_CONFIRM);
         radeon_emit(cs, 0);
         radeon_emit(cs, 0);
         radeon_emit(cs, inv_va);
         radeon_emit(cs, inv_va >> 32);
      }

      va = inv_va;
   }

   radeon_emit(cs, PKT3(PKT3_COND_EXEC, 3, 0));
   radeon_emit(cs, va);
   radeon_emit(cs, va >> 32);
   radeon_emit(cs, 0); /* Cache policy */
   radeon_emit(cs, dwords); /* Size of the predicated packet(s) in DWORDs. */
}

static void
radv_cs_emit_draw_packet(struct radv_cmd_buffer *cmd_buffer, uint32_t vertex_count,
                         uint32_t use_opaque)
{
   radeon_emit(cmd_buffer->cs, PKT3(PKT3_DRAW_INDEX_AUTO, 1, cmd_buffer->state.predicating));
   radeon_emit(cmd_buffer->cs, vertex_count);
   radeon_emit(cmd_buffer->cs, V_0287F0_DI_SRC_SEL_AUTO_INDEX | use_opaque);
}

/**
 * Emit a PKT3_DRAW_INDEX_2 packet to render "index_count` vertices.
 *
 * The starting address "index_va" may point anywhere within the index buffer. The number of
 * indexes allocated in the index buffer *past that point* is specified by "max_index_count".
 * Hardware uses this information to return 0 for out-of-bounds reads.
 */
static void
radv_cs_emit_draw_indexed_packet(struct radv_cmd_buffer *cmd_buffer, uint64_t index_va,
                                 uint32_t max_index_count, uint32_t index_count, bool not_eop)
{
   radeon_emit(cmd_buffer->cs, PKT3(PKT3_DRAW_INDEX_2, 4, cmd_buffer->state.predicating));
   radeon_emit(cmd_buffer->cs, max_index_count);
   radeon_emit(cmd_buffer->cs, index_va);
   radeon_emit(cmd_buffer->cs, index_va >> 32);
   radeon_emit(cmd_buffer->cs, index_count);
   /* NOT_EOP allows merging multiple draws into 1 wave, but only user VGPRs
    * can be changed between draws and GS fast launch must be disabled.
    * NOT_EOP doesn't work on gfx9 and older.
    */
   radeon_emit(cmd_buffer->cs, V_0287F0_DI_SRC_SEL_DMA | S_0287F0_NOT_EOP(not_eop));
}

/* MUST inline this function to avoid massive perf loss in drawoverhead */
ALWAYS_INLINE static void
radv_cs_emit_indirect_draw_packet(struct radv_cmd_buffer *cmd_buffer, bool indexed,
                                  uint32_t draw_count, uint64_t count_va, uint32_t stride)
{
   struct radeon_cmdbuf *cs = cmd_buffer->cs;
   const unsigned di_src_sel = indexed ? V_0287F0_DI_SRC_SEL_DMA : V_0287F0_DI_SRC_SEL_AUTO_INDEX;
   bool draw_id_enable = cmd_buffer->state.graphics_pipeline->uses_drawid;
   uint32_t base_reg = cmd_buffer->state.graphics_pipeline->vtx_base_sgpr;
   uint32_t vertex_offset_reg, start_instance_reg = 0, draw_id_reg = 0;
   bool predicating = cmd_buffer->state.predicating;
   bool mesh = cmd_buffer->state.mesh_shading;
   assert(base_reg);

   /* just reset draw state for vertex data */
   cmd_buffer->state.last_first_instance = -1;
   cmd_buffer->state.last_num_instances = -1;
   cmd_buffer->state.last_drawid = -1;
   cmd_buffer->state.last_vertex_offset = -1;

   vertex_offset_reg = (base_reg - SI_SH_REG_OFFSET) >> 2;
   if (cmd_buffer->state.graphics_pipeline->uses_baseinstance)
      start_instance_reg = ((base_reg + (draw_id_enable ? 8 : 4)) - SI_SH_REG_OFFSET) >> 2;
   if (draw_id_enable)
      draw_id_reg = ((base_reg + mesh * 12 + 4) - SI_SH_REG_OFFSET) >> 2;

   if (draw_count == 1 && !count_va && !draw_id_enable) {
      radeon_emit(cs,
                  PKT3(indexed ? PKT3_DRAW_INDEX_INDIRECT : PKT3_DRAW_INDIRECT, 3, predicating));
      radeon_emit(cs, 0);
      radeon_emit(cs, vertex_offset_reg);
      radeon_emit(cs, start_instance_reg);
      radeon_emit(cs, di_src_sel);
   } else {
      radeon_emit(cs, PKT3(indexed ? PKT3_DRAW_INDEX_INDIRECT_MULTI : PKT3_DRAW_INDIRECT_MULTI, 8,
                           predicating));
      radeon_emit(cs, 0);
      radeon_emit(cs, vertex_offset_reg);
      radeon_emit(cs, start_instance_reg);
      radeon_emit(cs, draw_id_reg | S_2C3_DRAW_INDEX_ENABLE(draw_id_enable) |
                         S_2C3_COUNT_INDIRECT_ENABLE(!!count_va));
      radeon_emit(cs, draw_count); /* count */
      radeon_emit(cs, count_va);   /* count_addr */
      radeon_emit(cs, count_va >> 32);
      radeon_emit(cs, stride); /* stride */
      radeon_emit(cs, di_src_sel);

      cmd_buffer->state.uses_draw_indirect_multi = true;
   }
}

ALWAYS_INLINE static void
radv_cs_emit_indirect_mesh_draw_packet(struct radv_cmd_buffer *cmd_buffer, uint32_t draw_count,
                                       uint64_t count_va, uint32_t stride)
{
   struct radeon_cmdbuf *cs = cmd_buffer->cs;
   uint32_t base_reg = cmd_buffer->state.graphics_pipeline->vtx_base_sgpr;
   bool predicating = cmd_buffer->state.predicating;
   assert(base_reg);

   /* Reset draw state. */
   cmd_buffer->state.last_first_instance = -1;
   cmd_buffer->state.last_num_instances = -1;
   cmd_buffer->state.last_drawid = -1;
   cmd_buffer->state.last_vertex_offset = -1;

   /* Note: firstTask/firstVertex is not supported by this draw packet. */
   uint32_t xyz_dim_reg = (base_reg + 4 - SI_SH_REG_OFFSET) >> 2;
   uint32_t draw_id_reg = (base_reg + 16 - SI_SH_REG_OFFSET) >> 2;

   uint32_t draw_id_enable = !!cmd_buffer->state.graphics_pipeline->uses_drawid;
   uint32_t xyz_dim_enable = 1; /* TODO: disable XYZ_DIM when unneeded */
   uint32_t mode1_enable = 1;   /* legacy fast launch mode */

   radeon_emit(cs, PKT3(PKT3_DISPATCH_MESH_INDIRECT_MULTI, 7, predicating));
   radeon_emit(cs, 0); /* data_offset */
   radeon_emit(cs, S_4C1_XYZ_DIM_REG(xyz_dim_reg) | S_4C1_DRAW_INDEX_REG(draw_id_reg));
   if (cmd_buffer->device->physical_device->rad_info.gfx_level >= GFX11)
      radeon_emit(cs, S_4C2_DRAW_INDEX_ENABLE(draw_id_enable) |
                         S_4C2_COUNT_INDIRECT_ENABLE(!!count_va) |
                         S_4C2_XYZ_DIM_ENABLE(xyz_dim_enable) | S_4C2_MODE1_ENABLE(mode1_enable));
   else
      radeon_emit(
         cs, S_4C2_DRAW_INDEX_ENABLE(draw_id_enable) | S_4C2_COUNT_INDIRECT_ENABLE(!!count_va));
   radeon_emit(cs, draw_count);
   radeon_emit(cs, count_va & 0xFFFFFFFF);
   radeon_emit(cs, count_va >> 32);
   radeon_emit(cs, stride);
   radeon_emit(cs, V_0287F0_DI_SRC_SEL_AUTO_INDEX);

   cmd_buffer->state.uses_draw_indirect_multi = true;
}

ALWAYS_INLINE static void
radv_cs_emit_dispatch_taskmesh_direct_ace_packet(struct radv_cmd_buffer *cmd_buffer,
                                                 const uint32_t x, const uint32_t y,
                                                 const uint32_t z)
{
   struct radv_pipeline *pipeline = &cmd_buffer->state.graphics_pipeline->base;
   struct radv_shader *task_shader = pipeline->shaders[MESA_SHADER_TASK];
   struct radeon_cmdbuf *cs = cmd_buffer->ace_internal.cs;
   const bool predicating = cmd_buffer->state.predicating;
   const uint32_t dispatch_initiator = cmd_buffer->device->dispatch_initiator_task |
                                       S_00B800_CS_W32_EN(task_shader->info.wave_size == 32);

   const struct radv_userdata_info *ring_entry_loc =
      radv_get_user_sgpr(task_shader, AC_UD_TASK_RING_ENTRY);
   assert(ring_entry_loc && ring_entry_loc->sgpr_idx != -1 && ring_entry_loc->num_sgprs == 1);

   uint32_t ring_entry_reg =
      (R_00B900_COMPUTE_USER_DATA_0 + ring_entry_loc->sgpr_idx * 4 - SI_SH_REG_OFFSET) >> 2;

   radeon_emit(cs, PKT3(PKT3_DISPATCH_TASKMESH_DIRECT_ACE, 4, predicating) | PKT3_SHADER_TYPE_S(1));
   radeon_emit(cs, x);
   radeon_emit(cs, y);
   radeon_emit(cs, z);
   radeon_emit(cs, dispatch_initiator);
   radeon_emit(cs, ring_entry_reg & 0xFFFF);
}

ALWAYS_INLINE static void
radv_cs_emit_dispatch_taskmesh_indirect_multi_ace_packet(struct radv_cmd_buffer *cmd_buffer,
                                                         uint64_t data_va, uint32_t draw_count,
                                                         uint64_t count_va, uint32_t stride)
{
   assert((data_va & 0x03) == 0);
   assert((count_va & 0x03) == 0);

   struct radv_pipeline *pipeline = &cmd_buffer->state.graphics_pipeline->base;
   struct radv_shader *task_shader = pipeline->shaders[MESA_SHADER_TASK];
   struct radeon_cmdbuf *cs = cmd_buffer->ace_internal.cs;

   const uint32_t xyz_dim_enable = task_shader->info.cs.uses_grid_size;
   const uint32_t draw_id_enable = task_shader->info.vs.needs_draw_id;
   const uint32_t dispatch_initiator = cmd_buffer->device->dispatch_initiator_task |
                                       S_00B800_CS_W32_EN(task_shader->info.wave_size == 32);

   const struct radv_userdata_info *ring_entry_loc =
      radv_get_user_sgpr(task_shader, AC_UD_TASK_RING_ENTRY);
   const struct radv_userdata_info *xyz_dim_loc =
      radv_get_user_sgpr(task_shader, AC_UD_CS_GRID_SIZE);
   const struct radv_userdata_info *draw_id_loc =
      radv_get_user_sgpr(task_shader, AC_UD_CS_TASK_DRAW_ID);

   assert(ring_entry_loc->sgpr_idx != -1 && ring_entry_loc->num_sgprs == 1);
   assert(!xyz_dim_enable || (xyz_dim_loc->sgpr_idx != -1 && xyz_dim_loc->num_sgprs == 3));
   assert(!draw_id_enable || (draw_id_loc->sgpr_idx != -1 && draw_id_loc->num_sgprs == 1));

   const uint32_t ring_entry_reg =
      (R_00B900_COMPUTE_USER_DATA_0 + ring_entry_loc->sgpr_idx * 4 - SI_SH_REG_OFFSET) >> 2;
   const uint32_t xyz_dim_reg =
      !xyz_dim_enable
         ? 0
         : (R_00B900_COMPUTE_USER_DATA_0 + xyz_dim_loc->sgpr_idx * 4 - SI_SH_REG_OFFSET) >> 2;
   const uint32_t draw_id_reg =
      !draw_id_enable
         ? 0
         : (R_00B900_COMPUTE_USER_DATA_0 + draw_id_loc->sgpr_idx * 4 - SI_SH_REG_OFFSET) >> 2;

   radeon_emit(cs, PKT3(PKT3_DISPATCH_TASKMESH_INDIRECT_MULTI_ACE, 9, 0) | PKT3_SHADER_TYPE_S(1));
   radeon_emit(cs, data_va);
   radeon_emit(cs, data_va >> 32);
   radeon_emit(cs, S_AD2_RING_ENTRY_REG(ring_entry_reg));
   radeon_emit(cs, S_AD3_COUNT_INDIRECT_ENABLE(!!count_va) |
                      S_AD3_DRAW_INDEX_ENABLE(draw_id_enable) |
                      S_AD3_XYZ_DIM_ENABLE(xyz_dim_enable) | S_AD3_DRAW_INDEX_REG(draw_id_reg));
   radeon_emit(cs, S_AD4_XYZ_DIM_REG(xyz_dim_reg));
   radeon_emit(cs, draw_count);
   radeon_emit(cs, count_va);
   radeon_emit(cs, count_va >> 32);
   radeon_emit(cs, stride);
   radeon_emit(cs, dispatch_initiator);
}

ALWAYS_INLINE static void
radv_cs_emit_dispatch_taskmesh_gfx_packet(struct radv_cmd_buffer *cmd_buffer)
{
   struct radv_graphics_pipeline *pipeline = cmd_buffer->state.graphics_pipeline;
   struct radeon_cmdbuf *cs = cmd_buffer->cs;
   bool predicating = cmd_buffer->state.predicating;

   struct radv_userdata_info *ring_entry_loc = &pipeline->last_vgt_api_stage_locs[AC_UD_TASK_RING_ENTRY];

   assert(ring_entry_loc->sgpr_idx != -1);

   uint32_t base_reg = cmd_buffer->state.graphics_pipeline->vtx_base_sgpr;
   uint32_t xyz_dim_reg = ((base_reg + 4) - SI_SH_REG_OFFSET) >> 2;
   uint32_t ring_entry_reg = ((base_reg + ring_entry_loc->sgpr_idx * 4) - SI_SH_REG_OFFSET) >> 2;
   uint32_t xyz_dim_en = 1; /* TODO: disable XYZ_DIM when unneeded */
   uint32_t mode1_en = 1;   /* legacy fast launch mode */

   radeon_emit(cs, PKT3(PKT3_DISPATCH_TASKMESH_GFX, 2, predicating));
   radeon_emit(cs, S_4D0_RING_ENTRY_REG(ring_entry_reg) | S_4D0_XYZ_DIM_REG(xyz_dim_reg));
   if (cmd_buffer->device->physical_device->rad_info.gfx_level >= GFX11)
      radeon_emit(cs, S_4D1_XYZ_DIM_ENABLE(xyz_dim_en) | S_4D1_MODE1_ENABLE(mode1_en));
   else
      radeon_emit(cs, 0);
   radeon_emit(cs, V_0287F0_DI_SRC_SEL_AUTO_INDEX);
}

ALWAYS_INLINE static void
radv_emit_userdata_vertex_internal(struct radv_cmd_buffer *cmd_buffer,
                                   const struct radv_draw_info *info, const uint32_t vertex_offset)
{
   struct radv_cmd_state *state = &cmd_buffer->state;
   struct radeon_cmdbuf *cs = cmd_buffer->cs;
   const bool uses_baseinstance = state->graphics_pipeline->uses_baseinstance;
   const bool uses_drawid = state->graphics_pipeline->uses_drawid;

   radeon_set_sh_reg_seq(cs, state->graphics_pipeline->vtx_base_sgpr, state->graphics_pipeline->vtx_emit_num);

   radeon_emit(cs, vertex_offset);
   state->last_vertex_offset = vertex_offset;
   if (uses_drawid) {
      radeon_emit(cs, 0);
      state->last_drawid = 0;
   }
   if (uses_baseinstance) {
      radeon_emit(cs, info->first_instance);
      state->last_first_instance = info->first_instance;
   }
}

ALWAYS_INLINE static void
radv_emit_userdata_vertex(struct radv_cmd_buffer *cmd_buffer, const struct radv_draw_info *info,
                          const uint32_t vertex_offset)
{
   const struct radv_cmd_state *state = &cmd_buffer->state;
   const bool uses_baseinstance = state->graphics_pipeline->uses_baseinstance;
   const bool uses_drawid = state->graphics_pipeline->uses_drawid;

   if (vertex_offset != state->last_vertex_offset ||
       (uses_drawid && 0 != state->last_drawid) ||
       (uses_baseinstance && info->first_instance != state->last_first_instance))
      radv_emit_userdata_vertex_internal(cmd_buffer, info, vertex_offset);
}

ALWAYS_INLINE static void
radv_emit_userdata_vertex_drawid(struct radv_cmd_buffer *cmd_buffer, uint32_t vertex_offset, uint32_t drawid)
{
   struct radv_cmd_state *state = &cmd_buffer->state;
   struct radeon_cmdbuf *cs = cmd_buffer->cs;
   radeon_set_sh_reg_seq(cs, state->graphics_pipeline->vtx_base_sgpr, 1 + !!drawid);
   radeon_emit(cs, vertex_offset);
   state->last_vertex_offset = vertex_offset;
   if (drawid)
      radeon_emit(cs, drawid);

}

ALWAYS_INLINE static void
radv_emit_userdata_mesh(struct radv_cmd_buffer *cmd_buffer,
                        const uint32_t x, const uint32_t y, const uint32_t z,
                        const uint32_t first_task)
{
   struct radv_cmd_state *state = &cmd_buffer->state;
   struct radeon_cmdbuf *cs = cmd_buffer->cs;
   const bool uses_drawid = state->graphics_pipeline->uses_drawid;

   radeon_set_sh_reg_seq(cs, state->graphics_pipeline->vtx_base_sgpr, state->graphics_pipeline->vtx_emit_num);
   radeon_emit(cs, first_task);
   radeon_emit(cs, x);
   radeon_emit(cs, y);
   radeon_emit(cs, z);

   if (uses_drawid) {
      radeon_emit(cs, 0);
      state->last_drawid = 0;
   }
}

ALWAYS_INLINE static void
radv_emit_userdata_mesh_first_task_0_draw_id_0(struct radv_cmd_buffer *cmd_buffer)
{
   struct radv_cmd_state *state = &cmd_buffer->state;
   struct radeon_cmdbuf *cs = cmd_buffer->cs;
   struct radv_graphics_pipeline *pipeline = state->graphics_pipeline;
   const bool uses_drawid = pipeline->uses_drawid;

   radeon_set_sh_reg_seq(cs, pipeline->vtx_base_sgpr, 1);
   radeon_emit(cs, 0);

   if (uses_drawid) {
      radeon_set_sh_reg_seq(cs, pipeline->vtx_base_sgpr + (pipeline->vtx_emit_num - 1) * 4, 1);
      radeon_emit(cs, 0);
   }
}

ALWAYS_INLINE static void
radv_emit_userdata_task_ib_only(struct radv_cmd_buffer *cmd_buffer, uint64_t ib_va,
                                uint32_t ib_stride)
{
   struct radv_pipeline *pipeline = &cmd_buffer->state.graphics_pipeline->base;
   struct radv_shader *task_shader = pipeline->shaders[MESA_SHADER_TASK];
   struct radeon_cmdbuf *cs = cmd_buffer->ace_internal.cs;

   const struct radv_userdata_info *task_ib_loc = radv_get_user_sgpr(task_shader, AC_UD_CS_TASK_IB);

   if (task_ib_loc->sgpr_idx != -1) {
      assert(task_ib_loc->num_sgprs == 3);
      unsigned task_ib_reg = R_00B900_COMPUTE_USER_DATA_0 + task_ib_loc->sgpr_idx * 4;

      radeon_set_sh_reg_seq(cs, task_ib_reg, 3);
      radeon_emit(cs, ib_va);
      radeon_emit(cs, ib_va >> 32);
      radeon_emit(cs, ib_stride);
   }
}

ALWAYS_INLINE static void
radv_emit_userdata_task(struct radv_cmd_buffer *cmd_buffer, uint32_t x, uint32_t y, uint32_t z,
                        uint32_t draw_id, uint32_t first_task, uint64_t ib_va)
{
   struct radv_pipeline *pipeline = &cmd_buffer->state.graphics_pipeline->base;
   struct radv_shader *task_shader = pipeline->shaders[MESA_SHADER_TASK];
   struct radeon_cmdbuf *cs = cmd_buffer->ace_internal.cs;

   const struct radv_userdata_info *xyz_loc = radv_get_user_sgpr(task_shader, AC_UD_CS_GRID_SIZE);
   const struct radv_userdata_info *draw_id_loc =
      radv_get_user_sgpr(task_shader, AC_UD_CS_TASK_DRAW_ID);

   if (xyz_loc->sgpr_idx != -1) {
      assert(xyz_loc->num_sgprs == 3);
      unsigned xyz_reg = R_00B900_COMPUTE_USER_DATA_0 + xyz_loc->sgpr_idx * 4;

      radeon_set_sh_reg_seq(cs, xyz_reg, 3);
      radeon_emit(cs, x);
      radeon_emit(cs, y);
      radeon_emit(cs, z);
   }

   if (draw_id_loc->sgpr_idx != -1) {
      assert(draw_id_loc->num_sgprs == 1);
      unsigned draw_id_reg = R_00B900_COMPUTE_USER_DATA_0 + draw_id_loc->sgpr_idx * 4;

      radeon_set_sh_reg_seq(cs, draw_id_reg, 1);
      radeon_emit(cs, draw_id);
   }

   radv_emit_userdata_task_ib_only(cmd_buffer, ib_va, first_task ? 8 : 0);
}

/* Bind an internal index buffer for GPUs that hang with 0-sized index buffers to handle robustness2
 * which requires 0 for out-of-bounds access.
 */
static void
radv_handle_zero_index_buffer_bug(struct radv_cmd_buffer *cmd_buffer, uint64_t *index_va,
                                  uint32_t *remaining_indexes)
{
   const uint32_t zero = 0;
   uint32_t offset;

   if (!radv_cmd_buffer_upload_data(cmd_buffer, sizeof(uint32_t), &zero, &offset)) {
      vk_command_buffer_set_error(&cmd_buffer->vk, VK_ERROR_OUT_OF_HOST_MEMORY);
      return;
   }

   *index_va = radv_buffer_get_va(cmd_buffer->upload.upload_bo) + offset;
   *remaining_indexes = 1;
}

ALWAYS_INLINE static void
radv_emit_draw_packets_indexed(struct radv_cmd_buffer *cmd_buffer,
                               const struct radv_draw_info *info,
                               uint32_t drawCount, const VkMultiDrawIndexedInfoEXT *minfo,
                               uint32_t stride,
                               const int32_t *vertexOffset)

{
   struct radv_cmd_state *state = &cmd_buffer->state;
   struct radeon_cmdbuf *cs = cmd_buffer->cs;
   const int index_size = radv_get_vgt_index_size(state->index_type);
   unsigned i = 0;
   const bool uses_drawid = state->graphics_pipeline->uses_drawid;
   const bool can_eop =
      !uses_drawid && cmd_buffer->device->physical_device->rad_info.gfx_level >= GFX10;

   if (uses_drawid) {
      if (vertexOffset) {
         radv_emit_userdata_vertex(cmd_buffer, info, *vertexOffset);
         vk_foreach_multi_draw_indexed(draw, i, minfo, drawCount, stride) {
            uint32_t remaining_indexes = MAX2(state->max_index_count, draw->firstIndex) - draw->firstIndex;
            uint64_t index_va = state->index_va + draw->firstIndex * index_size;

            /* Handle draw calls with 0-sized index buffers if the GPU can't support them. */
            if (!remaining_indexes &&
                cmd_buffer->device->physical_device->rad_info.has_zero_index_buffer_bug)
               radv_handle_zero_index_buffer_bug(cmd_buffer, &index_va, &remaining_indexes);

            if (i > 0)
               radeon_set_sh_reg(cs, state->graphics_pipeline->vtx_base_sgpr + sizeof(uint32_t), i);

            if (!state->render.view_mask) {
               radv_cs_emit_draw_indexed_packet(cmd_buffer, index_va, remaining_indexes, draw->indexCount, false);
            } else {
               u_foreach_bit(view, state->render.view_mask) {
                  radv_emit_view_index(cmd_buffer, view);

                  radv_cs_emit_draw_indexed_packet(cmd_buffer, index_va, remaining_indexes, draw->indexCount, false);
               }
            }
         }
      } else {
         vk_foreach_multi_draw_indexed(draw, i, minfo, drawCount, stride) {
            uint32_t remaining_indexes = MAX2(state->max_index_count, draw->firstIndex) - draw->firstIndex;
            uint64_t index_va = state->index_va + draw->firstIndex * index_size;

            /* Handle draw calls with 0-sized index buffers if the GPU can't support them. */
            if (!remaining_indexes &&
                cmd_buffer->device->physical_device->rad_info.has_zero_index_buffer_bug)
               radv_handle_zero_index_buffer_bug(cmd_buffer, &index_va, &remaining_indexes);

            if (i > 0) {
               if (state->last_vertex_offset != draw->vertexOffset)
                  radv_emit_userdata_vertex_drawid(cmd_buffer, draw->vertexOffset, i);
               else
                  radeon_set_sh_reg(cs, state->graphics_pipeline->vtx_base_sgpr + sizeof(uint32_t), i);
            } else
               radv_emit_userdata_vertex(cmd_buffer, info, draw->vertexOffset);

            if (!state->render.view_mask) {
               radv_cs_emit_draw_indexed_packet(cmd_buffer, index_va, remaining_indexes, draw->indexCount, false);
            } else {
               u_foreach_bit(view, state->render.view_mask) {
                  radv_emit_view_index(cmd_buffer, view);

                  radv_cs_emit_draw_indexed_packet(cmd_buffer, index_va, remaining_indexes, draw->indexCount, false);
               }
            }
         }
      }
      if (drawCount > 1) {
         state->last_drawid = drawCount - 1;
      }
   } else {
      if (vertexOffset) {
         if (cmd_buffer->device->physical_device->rad_info.gfx_level == GFX10) {
            /* GFX10 has a bug that consecutive draw packets with NOT_EOP must not have
             * count == 0 for the last draw that doesn't have NOT_EOP.
             */
            while (drawCount > 1) {
               const VkMultiDrawIndexedInfoEXT *last = (const VkMultiDrawIndexedInfoEXT*)(((const uint8_t*)minfo) + (drawCount - 1) * stride);
               if (last->indexCount)
                  break;
               drawCount--;
            }
         }

         radv_emit_userdata_vertex(cmd_buffer, info, *vertexOffset);
         vk_foreach_multi_draw_indexed(draw, i, minfo, drawCount, stride) {
            uint32_t remaining_indexes = MAX2(state->max_index_count, draw->firstIndex) - draw->firstIndex;
            uint64_t index_va = state->index_va + draw->firstIndex * index_size;

            /* Handle draw calls with 0-sized index buffers if the GPU can't support them. */
            if (!remaining_indexes &&
                cmd_buffer->device->physical_device->rad_info.has_zero_index_buffer_bug)
               radv_handle_zero_index_buffer_bug(cmd_buffer, &index_va, &remaining_indexes);

            if (!state->render.view_mask) {
               radv_cs_emit_draw_indexed_packet(cmd_buffer, index_va, remaining_indexes, draw->indexCount, can_eop && i < drawCount - 1);
            } else {
               u_foreach_bit(view, state->render.view_mask) {
                  radv_emit_view_index(cmd_buffer, view);

                  radv_cs_emit_draw_indexed_packet(cmd_buffer, index_va, remaining_indexes, draw->indexCount, false);
               }
            }
         }
      } else {
         vk_foreach_multi_draw_indexed(draw, i, minfo, drawCount, stride) {
            uint32_t remaining_indexes = MAX2(state->max_index_count, draw->firstIndex) - draw->firstIndex;
            uint64_t index_va = state->index_va + draw->firstIndex * index_size;

            /* Handle draw calls with 0-sized index buffers if the GPU can't support them. */
            if (!remaining_indexes &&
                cmd_buffer->device->physical_device->rad_info.has_zero_index_buffer_bug)
               radv_handle_zero_index_buffer_bug(cmd_buffer, &index_va, &remaining_indexes);

            const VkMultiDrawIndexedInfoEXT *next = (const VkMultiDrawIndexedInfoEXT*)(i < drawCount - 1 ? ((uint8_t*)draw + stride) : NULL);
            const bool offset_changes = next && next->vertexOffset != draw->vertexOffset;
            radv_emit_userdata_vertex(cmd_buffer, info, draw->vertexOffset);

            if (!state->render.view_mask) {
               radv_cs_emit_draw_indexed_packet(cmd_buffer, index_va, remaining_indexes, draw->indexCount, can_eop && !offset_changes && i < drawCount - 1);
            } else {
               u_foreach_bit(view, state->render.view_mask) {
                  radv_emit_view_index(cmd_buffer, view);

                  radv_cs_emit_draw_indexed_packet(cmd_buffer, index_va, remaining_indexes, draw->indexCount, false);
               }
            }
         }
      }
      if (drawCount > 1) {
         state->last_drawid = drawCount - 1;
      }
   }
}

ALWAYS_INLINE static void
radv_emit_direct_draw_packets(struct radv_cmd_buffer *cmd_buffer, const struct radv_draw_info *info,
                              uint32_t drawCount, const VkMultiDrawInfoEXT *minfo,
                              uint32_t use_opaque, uint32_t stride)
{
   unsigned i = 0;
   const uint32_t view_mask = cmd_buffer->state.render.view_mask;
   const bool uses_drawid = cmd_buffer->state.graphics_pipeline->uses_drawid;
   uint32_t last_start = 0;

   vk_foreach_multi_draw(draw, i, minfo, drawCount, stride) {
      if (!i)
         radv_emit_userdata_vertex(cmd_buffer, info, draw->firstVertex);
      else
         radv_emit_userdata_vertex_drawid(cmd_buffer, draw->firstVertex, uses_drawid ? i : 0);

      if (!view_mask) {
         radv_cs_emit_draw_packet(cmd_buffer, draw->vertexCount, use_opaque);
      } else {
         u_foreach_bit(view, view_mask) {
            radv_emit_view_index(cmd_buffer, view);
            radv_cs_emit_draw_packet(cmd_buffer, draw->vertexCount, use_opaque);
         }
      }
      last_start = draw->firstVertex;
   }
   if (drawCount > 1) {
       struct radv_cmd_state *state = &cmd_buffer->state;
       state->last_vertex_offset = last_start;
       if (uses_drawid)
           state->last_drawid = drawCount - 1;
   }
}

ALWAYS_INLINE static void
radv_emit_direct_mesh_draw_packet(struct radv_cmd_buffer *cmd_buffer,
                                  uint32_t x, uint32_t y, uint32_t z,
                                  uint32_t first_task)
{
   const uint32_t view_mask = cmd_buffer->state.render.view_mask;
   const uint32_t count = x * y * z;

   radv_emit_userdata_mesh(cmd_buffer, x, y, z, first_task);

   if (!view_mask) {
      radv_cs_emit_draw_packet(cmd_buffer, count, 0);
   } else {
      u_foreach_bit(view, view_mask) {
         radv_emit_view_index(cmd_buffer, view);
         radv_cs_emit_draw_packet(cmd_buffer, count, 0);
      }
   }
}

ALWAYS_INLINE static void
radv_emit_indirect_mesh_draw_packets(struct radv_cmd_buffer *cmd_buffer,
                                     const struct radv_draw_info *info)
{
   const struct radv_cmd_state *state = &cmd_buffer->state;
   struct radeon_winsys *ws = cmd_buffer->device->ws;
   struct radeon_cmdbuf *cs = cmd_buffer->cs;
   const uint64_t va =
      radv_buffer_get_va(info->indirect->bo) + info->indirect->offset + info->indirect_offset;
   const uint64_t count_va = !info->count_buffer
                                ? 0
                                : radv_buffer_get_va(info->count_buffer->bo) +
                                     info->count_buffer->offset + info->count_buffer_offset;

   radv_cs_add_buffer(ws, cs, info->indirect->bo);

   if (info->count_buffer) {
      radv_cs_add_buffer(ws, cs, info->count_buffer->bo);
   }

   radeon_emit(cs, PKT3(PKT3_SET_BASE, 2, 0));
   radeon_emit(cs, 1);
   radeon_emit(cs, va);
   radeon_emit(cs, va >> 32);

   radv_emit_userdata_mesh_first_task_0_draw_id_0(cmd_buffer);

   if (!state->render.view_mask) {
      radv_cs_emit_indirect_mesh_draw_packet(cmd_buffer, info->count, count_va, info->stride);
   } else {
      u_foreach_bit (i, state->render.view_mask) {
         radv_emit_view_index(cmd_buffer, i);
         radv_cs_emit_indirect_mesh_draw_packet(cmd_buffer, info->count, count_va, info->stride);
      }
   }
}

ALWAYS_INLINE static void
radv_emit_direct_taskmesh_draw_packets(struct radv_cmd_buffer *cmd_buffer, uint32_t x, uint32_t y,
                                       uint32_t z, uint32_t first_task)
{
   uint64_t fake_ib_va = 0;
   const uint32_t view_mask = cmd_buffer->state.render.view_mask;
   const unsigned num_views = MAX2(1, util_bitcount(view_mask));
   unsigned ace_predication_size = num_views * 6; /* DISPATCH_TASKMESH_DIRECT_ACE size */

   if (first_task) {
      /* Pass this as the IB to the shader for emulating firstTask in task shaders. */
      uint32_t fake_ib_dwords[2] = {x, first_task};
      unsigned fake_ib_offset;
      radv_cmd_buffer_upload_data(cmd_buffer, 8, fake_ib_dwords, &fake_ib_offset);
      fake_ib_va = radv_buffer_get_va(cmd_buffer->upload.upload_bo) + fake_ib_offset;
   }

   radv_emit_userdata_task(cmd_buffer, x, y, z, 0, first_task, fake_ib_va);
   radv_emit_userdata_mesh_first_task_0_draw_id_0(cmd_buffer);
   radv_cs_emit_compute_predication(&cmd_buffer->state, cmd_buffer->ace_internal.cs,
                                    cmd_buffer->mec_inv_pred_va, &cmd_buffer->mec_inv_pred_emitted,
                                    ace_predication_size);

   if (!view_mask) {
      radv_cs_emit_dispatch_taskmesh_direct_ace_packet(cmd_buffer, x, y, z);
      radv_cs_emit_dispatch_taskmesh_gfx_packet(cmd_buffer);
   } else {
      u_foreach_bit (view, view_mask) {
         radv_emit_view_index(cmd_buffer, view);
         radv_cs_emit_dispatch_taskmesh_direct_ace_packet(cmd_buffer, x, y, z);
         radv_cs_emit_dispatch_taskmesh_gfx_packet(cmd_buffer);
      }
   }
}

static void
radv_emit_indirect_taskmesh_draw_packets(struct radv_cmd_buffer *cmd_buffer,
                                         const struct radv_draw_info *info, uint64_t nv_ib_va,
                                         uint32_t nv_ib_stride)
{
   const uint32_t view_mask = cmd_buffer->state.render.view_mask;
   struct radeon_winsys *ws = cmd_buffer->device->ws;
   const unsigned num_views = MAX2(1, util_bitcount(view_mask));
   unsigned ace_predication_size = num_views * 11; /* DISPATCH_TASKMESH_INDIRECT_MULTI_ACE size */
   struct radeon_cmdbuf *ace_cs = cmd_buffer->ace_internal.cs;

   const uint64_t va =
      radv_buffer_get_va(info->indirect->bo) + info->indirect->offset + info->indirect_offset;
   const uint64_t count_va = !info->count_buffer
                                ? 0
                                : radv_buffer_get_va(info->count_buffer->bo) +
                                     info->count_buffer->offset + info->count_buffer_offset;
   uint64_t workaround_cond_va = 0;

   if (num_views > 1)
      ace_predication_size += num_views * 3; /* SET_SH_REG size (view index SGPR) */

   if (count_va)
      radv_cs_add_buffer(ws, cmd_buffer->ace_internal.cs, info->count_buffer->bo);

   if (cmd_buffer->device->physical_device->rad_info.has_taskmesh_indirect0_bug && count_va) {
      /* MEC firmware bug workaround.
       * When the count buffer contains zero, DISPATCH_TASKMESH_INDIRECT_MULTI_ACE hangs.
       * - We must ensure that DISPATCH_TASKMESH_INDIRECT_MULTI_ACE
       *   is only executed when the count buffer contains non-zero.
       * - Furthermore, we must also ensure that each DISPATCH_TASKMESH_GFX packet
       *   has a matching ACE packet.
       *
       * As a workaround:
       * - Reserve a dword in the upload buffer and initialize it to 1 for the workaround
       * - When count != 0, write 0 to the workaround BO and execute the indirect dispatch
       * - When workaround BO != 0 (count was 0), execute an empty direct dispatch
       */

      uint32_t workaround_cond_init = 0;
      uint32_t workaround_cond_off;
      if (!radv_cmd_buffer_upload_data(cmd_buffer, 4, &workaround_cond_init, &workaround_cond_off))
         vk_command_buffer_set_error(&cmd_buffer->vk, VK_ERROR_OUT_OF_HOST_MEMORY);

      workaround_cond_va = radv_buffer_get_va(cmd_buffer->upload.upload_bo) + workaround_cond_off;

      radeon_emit(ace_cs, PKT3(PKT3_COPY_DATA, 4, 0));
      radeon_emit(ace_cs, COPY_DATA_SRC_SEL(COPY_DATA_IMM) | COPY_DATA_DST_SEL(COPY_DATA_DST_MEM) |
                             COPY_DATA_WR_CONFIRM);
      radeon_emit(ace_cs, 1);
      radeon_emit(ace_cs, 0);
      radeon_emit(ace_cs, workaround_cond_va);
      radeon_emit(ace_cs, workaround_cond_va >> 32);

      /* 2x COND_EXEC + 1x COPY_DATA + Nx DISPATCH_TASKMESH_DIRECT_ACE */
      ace_predication_size += 2 * 5 + 6 + 6 * num_views;
   }

   radv_cs_add_buffer(ws, cmd_buffer->ace_internal.cs, info->indirect->bo);
   radv_emit_userdata_task_ib_only(cmd_buffer, nv_ib_va, nv_ib_stride);
   radv_emit_userdata_mesh_first_task_0_draw_id_0(cmd_buffer);
   radv_cs_emit_compute_predication(&cmd_buffer->state, cmd_buffer->ace_internal.cs,
                                    cmd_buffer->mec_inv_pred_va, &cmd_buffer->mec_inv_pred_emitted,
                                    ace_predication_size);

   if (workaround_cond_va) {
      radeon_emit(ace_cs, PKT3(PKT3_COND_EXEC, 3, 0));
      radeon_emit(ace_cs, count_va);
      radeon_emit(ace_cs, count_va >> 32);
      radeon_emit(ace_cs, 0);
      radeon_emit(ace_cs,
                  6 + 11 * num_views); /* 1x COPY_DATA + Nx DISPATCH_TASKMESH_INDIRECT_MULTI_ACE */

      radeon_emit(ace_cs, PKT3(PKT3_COPY_DATA, 4, 0));
      radeon_emit(ace_cs, COPY_DATA_SRC_SEL(COPY_DATA_IMM) | COPY_DATA_DST_SEL(COPY_DATA_DST_MEM) |
                             COPY_DATA_WR_CONFIRM);
      radeon_emit(ace_cs, 0);
      radeon_emit(ace_cs, 0);
      radeon_emit(ace_cs, workaround_cond_va);
      radeon_emit(ace_cs, workaround_cond_va >> 32);
   }

   if (!view_mask) {
      radv_cs_emit_dispatch_taskmesh_indirect_multi_ace_packet(cmd_buffer, va, info->count,
                                                               count_va, info->stride);
      radv_cs_emit_dispatch_taskmesh_gfx_packet(cmd_buffer);
   } else {
      u_foreach_bit (view, view_mask) {
         radv_emit_view_index(cmd_buffer, view);
         radv_cs_emit_dispatch_taskmesh_indirect_multi_ace_packet(cmd_buffer, va, info->count,
                                                                  count_va, info->stride);
         radv_cs_emit_dispatch_taskmesh_gfx_packet(cmd_buffer);
      }
   }

   if (workaround_cond_va) {
      radeon_emit(ace_cs, PKT3(PKT3_COND_EXEC, 3, 0));
      radeon_emit(ace_cs, workaround_cond_va);
      radeon_emit(ace_cs, workaround_cond_va >> 32);
      radeon_emit(ace_cs, 0);
      radeon_emit(ace_cs, 6 * num_views); /* Nx DISPATCH_TASKMESH_DIRECT_ACE */

      for (unsigned v = 0; v < num_views; ++v) {
         radv_cs_emit_dispatch_taskmesh_direct_ace_packet(cmd_buffer, 0, 0, 0);
      }
   }
}

static void
radv_emit_indirect_draw_packets(struct radv_cmd_buffer *cmd_buffer,
                                const struct radv_draw_info *info)
{
   const struct radv_cmd_state *state = &cmd_buffer->state;
   struct radeon_winsys *ws = cmd_buffer->device->ws;
   struct radeon_cmdbuf *cs = cmd_buffer->cs;
   const uint64_t va =
      radv_buffer_get_va(info->indirect->bo) + info->indirect->offset + info->indirect_offset;
   const uint64_t count_va = info->count_buffer
                                ? radv_buffer_get_va(info->count_buffer->bo) +
                                     info->count_buffer->offset + info->count_buffer_offset
                                : 0;

   radv_cs_add_buffer(ws, cs, info->indirect->bo);

   radeon_emit(cs, PKT3(PKT3_SET_BASE, 2, 0));
   radeon_emit(cs, 1);
   radeon_emit(cs, va);
   radeon_emit(cs, va >> 32);

   if (info->count_buffer) {
      radv_cs_add_buffer(ws, cs, info->count_buffer->bo);
   }

   if (!state->render.view_mask) {
      radv_cs_emit_indirect_draw_packet(cmd_buffer, info->indexed, info->count, count_va,
                                        info->stride);
   } else {
      u_foreach_bit(i, state->render.view_mask)
      {
         radv_emit_view_index(cmd_buffer, i);

         radv_cs_emit_indirect_draw_packet(cmd_buffer, info->indexed, info->count, count_va,
                                           info->stride);
      }
   }
}

/*
 * Vega and raven have a bug which triggers if there are multiple context
 * register contexts active at the same time with different scissor values.
 *
 * There are two possible workarounds:
 * 1) Wait for PS_PARTIAL_FLUSH every time the scissor is changed. That way
 *    there is only ever 1 active set of scissor values at the same time.
 *
 * 2) Whenever the hardware switches contexts we have to set the scissor
 *    registers again even if it is a noop. That way the new context gets
 *    the correct scissor values.
 *
 * This implements option 2. radv_need_late_scissor_emission needs to
 * return true on affected HW if radv_emit_all_graphics_states sets
 * any context registers.
 */
static bool
radv_need_late_scissor_emission(struct radv_cmd_buffer *cmd_buffer,
                                const struct radv_draw_info *info)
{
   struct radv_cmd_state *state = &cmd_buffer->state;

   if (!cmd_buffer->device->physical_device->rad_info.has_gfx9_scissor_bug)
      return false;

   if (cmd_buffer->state.context_roll_without_scissor_emitted || info->strmout_buffer)
      return true;

   uint64_t used_states =
      cmd_buffer->state.graphics_pipeline->needed_dynamic_state | ~RADV_CMD_DIRTY_DYNAMIC_ALL;

   /* Index, vertex and streamout buffers don't change context regs, and
    * pipeline is already handled.
    */
   used_states &= ~(RADV_CMD_DIRTY_INDEX_BUFFER | RADV_CMD_DIRTY_VERTEX_BUFFER |
                    RADV_CMD_DIRTY_DYNAMIC_VERTEX_INPUT | RADV_CMD_DIRTY_STREAMOUT_BUFFER |
                    RADV_CMD_DIRTY_PIPELINE);

   if (cmd_buffer->state.dirty & used_states)
      return true;

   uint32_t primitive_reset_index = radv_get_primitive_reset_index(cmd_buffer);

   if (info->indexed && state->dynamic.vk.ia.primitive_restart_enable &&
       primitive_reset_index != state->last_primitive_reset_index)
      return true;

   return false;
}

ALWAYS_INLINE static uint32_t
radv_get_ngg_culling_settings(struct radv_cmd_buffer *cmd_buffer, bool vp_y_inverted)
{
   const struct radv_graphics_pipeline *pipeline = cmd_buffer->state.graphics_pipeline;
   const struct radv_dynamic_state *d = &cmd_buffer->state.dynamic;

   /* Disable shader culling entirely when conservative overestimate is used.
    * The face culling algorithm can delete very tiny triangles (even if unintended).
    */
   if (d->vk.rs.conservative_mode == VK_CONSERVATIVE_RASTERIZATION_MODE_OVERESTIMATE_EXT)
      return radv_nggc_none;

   /* With graphics pipeline library, NGG culling is unconditionally compiled into shaders
    * because we don't know the primitive topology at compile time, so we should
    * disable it dynamically for points or lines.
    */
   const unsigned num_vertices_per_prim = si_conv_prim_to_gs_out(d->vk.ia.primitive_topology) + 1;
   if (num_vertices_per_prim != 3)
      return radv_nggc_none;

   /* Cull every triangle when rasterizer discard is enabled. */
   if (d->vk.rs.rasterizer_discard_enable)
      return radv_nggc_front_face | radv_nggc_back_face;

   uint32_t nggc_settings = radv_nggc_none;

   /* The culling code needs to know whether face is CW or CCW. */
   bool ccw = d->vk.rs.front_face == VK_FRONT_FACE_COUNTER_CLOCKWISE;

   /* Take inverted viewport into account. */
   ccw ^= vp_y_inverted;

   if (ccw)
      nggc_settings |= radv_nggc_face_is_ccw;

   /* Face culling settings. */
   if (d->vk.rs.cull_mode & VK_CULL_MODE_FRONT_BIT)
      nggc_settings |= radv_nggc_front_face;
   if (d->vk.rs.cull_mode & VK_CULL_MODE_BACK_BIT)
      nggc_settings |= radv_nggc_back_face;

   /* Small primitive culling assumes a sample position at (0.5, 0.5)
    * so don't enable it with user sample locations.
    */
   if (!pipeline->uses_user_sample_locations) {
      nggc_settings |= radv_nggc_small_primitives;

      /* small_prim_precision = num_samples / 2^subpixel_bits
       * num_samples is also always a power of two, so the small prim precision can only be
       * a power of two between 2^-2 and 2^-6, therefore it's enough to remember the exponent.
       */
      unsigned rasterization_samples = radv_get_rasterization_samples(cmd_buffer);
      unsigned subpixel_bits = 256;
      int32_t small_prim_precision_log2 = util_logbase2(rasterization_samples) - util_logbase2(subpixel_bits);
      nggc_settings |= ((uint32_t) small_prim_precision_log2 << 24u);
   }

   return nggc_settings;
}

static void
radv_emit_ngg_culling_state(struct radv_cmd_buffer *cmd_buffer)
{
   const struct radv_graphics_pipeline *pipeline = cmd_buffer->state.graphics_pipeline;
   const unsigned stage = pipeline->last_vgt_api_stage;
   const uint32_t base_reg = pipeline->base.user_data_0[stage];

   /* Get viewport transform. */
   float vp_scale[2], vp_translate[2];
   memcpy(vp_scale, cmd_buffer->state.dynamic.hw_vp.xform[0].scale, 2 * sizeof(float));
   memcpy(vp_translate, cmd_buffer->state.dynamic.hw_vp.xform[0].translate, 2 * sizeof(float));
   bool vp_y_inverted = (-vp_scale[1] + vp_translate[1]) > (vp_scale[1] + vp_translate[1]);

   /* Get current culling settings. */
   uint32_t nggc_settings = radv_get_ngg_culling_settings(cmd_buffer, vp_y_inverted);

   if (cmd_buffer->state.dirty &
       (RADV_CMD_DIRTY_PIPELINE | RADV_CMD_DIRTY_DYNAMIC_VIEWPORT | RADV_CMD_DIRTY_DYNAMIC_RASTERIZATION_SAMPLES)) {
      /* Correction for inverted Y */
      if (vp_y_inverted) {
         vp_scale[1] = -vp_scale[1];
         vp_translate[1] = -vp_translate[1];
      }

      /* Correction for number of samples per pixel. */
      for (unsigned i = 0; i < 2; ++i) {
         vp_scale[i] *= (float) cmd_buffer->state.dynamic.vk.ms.rasterization_samples;
         vp_translate[i] *= (float) cmd_buffer->state.dynamic.vk.ms.rasterization_samples;
      }

      uint32_t vp_reg_values[4] = {fui(vp_scale[0]), fui(vp_scale[1]), fui(vp_translate[0]), fui(vp_translate[1])};
      const int8_t vp_sgpr_idx = pipeline->last_vgt_api_stage_locs[AC_UD_NGG_VIEWPORT].sgpr_idx;
      assert(vp_sgpr_idx != -1);
      radeon_set_sh_reg_seq(cmd_buffer->cs, base_reg + vp_sgpr_idx * 4, 4);
      radeon_emit_array(cmd_buffer->cs, vp_reg_values, 4);
   }

   const int8_t nggc_sgpr_idx =
      pipeline->last_vgt_api_stage_locs[AC_UD_NGG_CULLING_SETTINGS].sgpr_idx;
   assert(nggc_sgpr_idx != -1);

   radeon_set_sh_reg(cmd_buffer->cs, base_reg + nggc_sgpr_idx * 4, nggc_settings);
}

static void
radv_emit_all_graphics_states(struct radv_cmd_buffer *cmd_buffer, const struct radv_draw_info *info,
                              bool pipeline_is_dirty)
{
   const struct radv_device *device = cmd_buffer->device;
   bool late_scissor_emission;

   if (cmd_buffer->state.graphics_pipeline->base.shaders[MESA_SHADER_FRAGMENT]->info.ps.has_epilog) {
      struct radv_shader_part *ps_epilog = NULL;

      if (cmd_buffer->state.graphics_pipeline->ps_epilog) {
         ps_epilog = cmd_buffer->state.graphics_pipeline->ps_epilog;
      } else if ((cmd_buffer->state.emitted_graphics_pipeline != cmd_buffer->state.graphics_pipeline ||
                 (cmd_buffer->state.dirty & (RADV_CMD_DIRTY_DYNAMIC_COLOR_WRITE_MASK |
                                             RADV_CMD_DIRTY_DYNAMIC_COLOR_BLEND_ENABLE |
                                             RADV_CMD_DIRTY_DYNAMIC_ALPHA_TO_COVERAGE_ENABLE |
                                             RADV_CMD_DIRTY_DYNAMIC_COLOR_BLEND_EQUATION)))) {
         ps_epilog = lookup_ps_epilog(cmd_buffer);
         if (!ps_epilog) {
            vk_command_buffer_set_error(&cmd_buffer->vk, VK_ERROR_OUT_OF_HOST_MEMORY);
            return;
         }

         cmd_buffer->state.col_format_non_compacted = ps_epilog->spi_shader_col_format;
         if (cmd_buffer->state.graphics_pipeline->need_null_export_workaround &&
             !cmd_buffer->state.col_format_non_compacted)
            cmd_buffer->state.col_format_non_compacted = V_028714_SPI_SHADER_32_R;
         if (device->physical_device->rad_info.rbplus_allowed)
            cmd_buffer->state.dirty |= RADV_CMD_DIRTY_RBPLUS;
      }

      if (ps_epilog)
         radv_emit_ps_epilog_state(cmd_buffer, ps_epilog, pipeline_is_dirty);
   }

   if (cmd_buffer->state.dirty & RADV_CMD_DIRTY_RBPLUS)
      radv_emit_rbplus_state(cmd_buffer);

   if (cmd_buffer->state.dirty & RADV_CMD_DIRTY_NGG_QUERY) {
      cmd_buffer->state.dirty &= ~RADV_CMD_DIRTY_NGG_QUERY;
      radv_flush_ngg_query_state(cmd_buffer);
   }

   if ((cmd_buffer->state.dirty &
        (RADV_CMD_DIRTY_PIPELINE | RADV_CMD_DIRTY_DYNAMIC_CULL_MODE |
         RADV_CMD_DIRTY_DYNAMIC_FRONT_FACE | RADV_CMD_DIRTY_DYNAMIC_RASTERIZER_DISCARD_ENABLE |
         RADV_CMD_DIRTY_DYNAMIC_VIEWPORT | RADV_CMD_DIRTY_DYNAMIC_CONSERVATIVE_RAST_MODE |
         RADV_CMD_DIRTY_DYNAMIC_RASTERIZATION_SAMPLES | RADV_CMD_DIRTY_DYNAMIC_PRIMITIVE_TOPOLOGY)) &&
       cmd_buffer->state.has_nggc)
      radv_emit_ngg_culling_state(cmd_buffer);

   if ((cmd_buffer->state.dirty & (RADV_CMD_DIRTY_DYNAMIC_COLOR_WRITE_MASK |
                                   RADV_CMD_DIRTY_DYNAMIC_RASTERIZATION_SAMPLES |
                                   RADV_CMD_DIRTY_DYNAMIC_LINE_RASTERIZATION_MODE)) ||
       cmd_buffer->state.emitted_graphics_pipeline != cmd_buffer->state.graphics_pipeline)
      radv_emit_binning_state(cmd_buffer);

   if (cmd_buffer->state.dirty & RADV_CMD_DIRTY_PIPELINE)
      radv_emit_graphics_pipeline(cmd_buffer);

   /* This should be before the cmd_buffer->state.dirty is cleared
    * (excluding RADV_CMD_DIRTY_PIPELINE) and after
    * cmd_buffer->state.context_roll_without_scissor_emitted is set. */
   late_scissor_emission = radv_need_late_scissor_emission(cmd_buffer, info);

   if (cmd_buffer->state.dirty & RADV_CMD_DIRTY_FRAMEBUFFER)
      radv_emit_framebuffer_state(cmd_buffer);

   if (cmd_buffer->state.dirty & RADV_CMD_DIRTY_GUARDBAND)
      radv_emit_guardband_state(cmd_buffer);

   if (info->indexed) {
      if (cmd_buffer->state.dirty & RADV_CMD_DIRTY_INDEX_BUFFER)
         radv_emit_index_buffer(cmd_buffer, info->indirect);
   } else {
      /* On GFX7 and later, non-indexed draws overwrite VGT_INDEX_TYPE,
       * so the state must be re-emitted before the next indexed
       * draw.
       */
      if (cmd_buffer->device->physical_device->rad_info.gfx_level >= GFX7) {
         cmd_buffer->state.last_index_type = -1;
      }
   }

   if (cmd_buffer->device->force_vrs != RADV_FORCE_VRS_1x1) {
      struct radv_dynamic_state *d = &cmd_buffer->state.dynamic;
      uint64_t dynamic_states =
         cmd_buffer->state.dirty & cmd_buffer->state.emitted_graphics_pipeline->needed_dynamic_state;

      if ((dynamic_states & RADV_CMD_DIRTY_DYNAMIC_FRAGMENT_SHADING_RATE) &&
          d->vk.fsr.fragment_size.width == 1 && d->vk.fsr.fragment_size.height == 1 &&
          d->vk.fsr.combiner_ops[0] == VK_FRAGMENT_SHADING_RATE_COMBINER_OP_KEEP_KHR &&
          d->vk.fsr.combiner_ops[1] == VK_FRAGMENT_SHADING_RATE_COMBINER_OP_KEEP_KHR) {
         /* When per-vertex VRS is forced and the dynamic fragment shading rate is a no-op, ignore
          * it. This is needed for vkd3d-proton because it always declares per-draw VRS as dynamic.
          */
         cmd_buffer->state.dirty &= ~RADV_CMD_DIRTY_DYNAMIC_FRAGMENT_SHADING_RATE;
      }
   }

   /* Pre-compute some tessellation info that depend on the number of patch control points when the
    * bound pipeline declared this state as dynamic.
    */
   if (cmd_buffer->state.graphics_pipeline->dynamic_states & RADV_DYNAMIC_PATCH_CONTROL_POINTS) {
      uint64_t dynamic_states =
         cmd_buffer->state.dirty & cmd_buffer->state.emitted_graphics_pipeline->needed_dynamic_state;

      if (dynamic_states & RADV_CMD_DIRTY_DYNAMIC_PATCH_CONTROL_POINTS) {
         const struct radv_physical_device *pdevice = device->physical_device;
         const struct radv_graphics_pipeline *pipeline = cmd_buffer->state.graphics_pipeline;
         const struct radv_shader *tcs = pipeline->base.shaders[MESA_SHADER_TESS_CTRL];
         const struct radv_dynamic_state *d = &cmd_buffer->state.dynamic;

         /* Compute the number of patches and emit the context register. */
         cmd_buffer->state.tess_num_patches = get_tcs_num_patches(
            d->vk.ts.patch_control_points, tcs->info.tcs.tcs_vertices_out,
            tcs->info.tcs.num_linked_inputs, tcs->info.tcs.num_linked_outputs,
            tcs->info.tcs.num_linked_patch_outputs, pdevice->hs.tess_offchip_block_dw_size,
            pdevice->rad_info.gfx_level, pdevice->rad_info.family);

         /* Compute the LDS size and emit the shader register. */
         cmd_buffer->state.tess_lds_size = calculate_tess_lds_size(
            pdevice->rad_info.gfx_level, d->vk.ts.patch_control_points,
            tcs->info.tcs.tcs_vertices_out, tcs->info.tcs.num_linked_inputs,
            cmd_buffer->state.tess_num_patches, tcs->info.tcs.num_linked_outputs,
            tcs->info.tcs.num_linked_patch_outputs);
      }
   }

   radv_cmd_buffer_flush_dynamic_state(cmd_buffer, pipeline_is_dirty);

   radv_emit_draw_registers(cmd_buffer, info);

   if (late_scissor_emission)
      radv_emit_scissor(cmd_buffer);
}

/* MUST inline this function to avoid massive perf loss in drawoverhead */
ALWAYS_INLINE static bool
radv_before_draw(struct radv_cmd_buffer *cmd_buffer, const struct radv_draw_info *info, uint32_t drawCount)
{
   const bool has_prefetch = cmd_buffer->device->physical_device->rad_info.gfx_level >= GFX7;
   const bool pipeline_is_dirty = (cmd_buffer->state.dirty & RADV_CMD_DIRTY_PIPELINE) &&
                                  cmd_buffer->state.graphics_pipeline != cmd_buffer->state.emitted_graphics_pipeline;

   ASSERTED const unsigned cdw_max =
      radeon_check_space(cmd_buffer->device->ws, cmd_buffer->cs, 4096 + 128 * (drawCount - 1));

   if (likely(!info->indirect)) {
      /* GFX6-GFX7 treat instance_count==0 as instance_count==1. There is
       * no workaround for indirect draws, but we can at least skip
       * direct draws.
       */
      if (unlikely(!info->instance_count))
         return false;

      /* Handle count == 0. */
      if (unlikely(!info->count && !info->strmout_buffer))
         return false;
   }

   /* Need to apply this workaround early as it can set flush flags. */
   if (cmd_buffer->state.dirty & RADV_CMD_DIRTY_FRAMEBUFFER)
      radv_emit_fb_mip_change_flush(cmd_buffer);

   /* Use optimal packet order based on whether we need to sync the
    * pipeline.
    */
   if (cmd_buffer->state.flush_bits &
       (RADV_CMD_FLAG_FLUSH_AND_INV_CB | RADV_CMD_FLAG_FLUSH_AND_INV_DB |
        RADV_CMD_FLAG_PS_PARTIAL_FLUSH | RADV_CMD_FLAG_CS_PARTIAL_FLUSH)) {
      /* If we have to wait for idle, set all states first, so that
       * all SET packets are processed in parallel with previous draw
       * calls. Then upload descriptors, set shader pointers, and
       * draw, and prefetch at the end. This ensures that the time
       * the CUs are idle is very short. (there are only SET_SH
       * packets between the wait and the draw)
       */
      radv_emit_all_graphics_states(cmd_buffer, info, pipeline_is_dirty);
      si_emit_cache_flush(cmd_buffer);
      /* <-- CUs are idle here --> */

      radv_upload_graphics_shader_descriptors(cmd_buffer);
   } else {
      const bool need_prefetch = has_prefetch && cmd_buffer->state.prefetch_L2_mask;

      /* If we don't wait for idle, start prefetches first, then set
       * states, and draw at the end.
       */
      si_emit_cache_flush(cmd_buffer);

      if (need_prefetch) {
         /* Only prefetch the vertex shader and VBO descriptors
          * in order to start the draw as soon as possible.
          */
         radv_emit_prefetch_L2(cmd_buffer, cmd_buffer->state.graphics_pipeline, true);
      }

      radv_upload_graphics_shader_descriptors(cmd_buffer);

      radv_emit_all_graphics_states(cmd_buffer, info, pipeline_is_dirty);
   }

   radv_describe_draw(cmd_buffer);
   if (likely(!info->indirect)) {
      struct radv_cmd_state *state = &cmd_buffer->state;
      struct radeon_cmdbuf *cs = cmd_buffer->cs;
      assert(state->graphics_pipeline->vtx_base_sgpr);
      if (state->last_num_instances != info->instance_count ||
          cmd_buffer->device->uses_shadow_regs) {
         radeon_emit(cs, PKT3(PKT3_NUM_INSTANCES, 0, false));
         radeon_emit(cs, info->instance_count);
         state->last_num_instances = info->instance_count;
      }
   }
   assert(cmd_buffer->cs->cdw <= cdw_max);

   return true;
}

ALWAYS_INLINE static bool
radv_before_taskmesh_draw(struct radv_cmd_buffer *cmd_buffer, const struct radv_draw_info *info,
                          uint32_t drawCount)
{
   /* For direct draws, this makes sure we don't draw anything.
    * For indirect draws, this is necessary to prevent a GPU hang (on MEC version < 100).
    */
   if (unlikely(!info->count))
      return false;

   struct radv_graphics_pipeline *pipeline = cmd_buffer->state.graphics_pipeline;
   struct radv_physical_device *pdevice = cmd_buffer->device->physical_device;
   struct radeon_cmdbuf *ace_cs = cmd_buffer->ace_internal.cs;
   struct radv_shader *task_shader = pipeline->base.shaders[MESA_SHADER_TASK];

   assert(!task_shader || ace_cs);

   const VkShaderStageFlags stages = VK_SHADER_STAGE_MESH_BIT_EXT | VK_SHADER_STAGE_FRAGMENT_BIT | (task_shader ? VK_SHADER_STAGE_TASK_BIT_EXT : 0);
   const bool pipeline_is_dirty =
      cmd_buffer->state.dirty & RADV_CMD_DIRTY_PIPELINE &&
      cmd_buffer->state.graphics_pipeline != cmd_buffer->state.emitted_graphics_pipeline;
   const bool need_task_semaphore = task_shader && radv_flush_gfx2ace_semaphore(cmd_buffer);

   ASSERTED const unsigned cdw_max =
      radeon_check_space(cmd_buffer->device->ws, cmd_buffer->cs, 4096 + 128 * (drawCount - 1));
   ASSERTED const unsigned ace_cdw_max = !ace_cs ? 0 :
      radeon_check_space(cmd_buffer->device->ws, ace_cs, 4096 + 128 * (drawCount - 1));

   if (cmd_buffer->state.dirty & RADV_CMD_DIRTY_FRAMEBUFFER)
      radv_emit_fb_mip_change_flush(cmd_buffer);

   radv_emit_all_graphics_states(cmd_buffer, info, pipeline_is_dirty);
   if (task_shader && pipeline_is_dirty) {
      radv_pipeline_emit_hw_cs(pdevice, ace_cs, task_shader);
      radv_pipeline_emit_compute_state(pdevice, ace_cs, task_shader);
   }

   si_emit_cache_flush(cmd_buffer);

   if (task_shader) {
      radv_ace_internal_cache_flush(cmd_buffer);

      if (need_task_semaphore) {
         radv_wait_gfx2ace_semaphore(cmd_buffer);
      }
   }

   radv_flush_descriptors(cmd_buffer, stages, &pipeline->base, VK_PIPELINE_BIND_POINT_GRAPHICS);

   const VkShaderStageFlags pc_stages =
      radv_must_flush_constants(cmd_buffer, &pipeline->base, stages);
   if (pc_stages)
      radv_flush_constants(cmd_buffer, pc_stages, &pipeline->base, VK_PIPELINE_BIND_POINT_GRAPHICS);

   radv_describe_draw(cmd_buffer);
   if (likely(!info->indirect)) {
      struct radv_cmd_state *state = &cmd_buffer->state;
      if (unlikely(state->last_num_instances != 1)) {
         struct radeon_cmdbuf *cs = cmd_buffer->cs;
         radeon_emit(cs, PKT3(PKT3_NUM_INSTANCES, 0, false));
         radeon_emit(cs, 1);
         state->last_num_instances = 1;
      }
   }

   assert(cmd_buffer->cs->cdw <= cdw_max);
   assert(!ace_cs || ace_cs->cdw <= ace_cdw_max);

   return true;
}

ALWAYS_INLINE static void
radv_after_draw(struct radv_cmd_buffer *cmd_buffer)
{
   const struct radeon_info *rad_info = &cmd_buffer->device->physical_device->rad_info;
   bool has_prefetch = cmd_buffer->device->physical_device->rad_info.gfx_level >= GFX7;
   /* Start prefetches after the draw has been started. Both will
    * run in parallel, but starting the draw first is more
    * important.
    */
   if (has_prefetch && cmd_buffer->state.prefetch_L2_mask) {
      radv_emit_prefetch_L2(cmd_buffer, cmd_buffer->state.graphics_pipeline, false);
   }

   /* Workaround for a VGT hang when streamout is enabled.
    * It must be done after drawing.
    */
   if (radv_is_streamout_enabled(cmd_buffer) &&
       (rad_info->family == CHIP_HAWAII || rad_info->family == CHIP_TONGA ||
        rad_info->family == CHIP_FIJI)) {
      cmd_buffer->state.flush_bits |= RADV_CMD_FLAG_VGT_STREAMOUT_SYNC;
   }

   radv_cmd_buffer_after_draw(cmd_buffer, RADV_CMD_FLAG_PS_PARTIAL_FLUSH);
}

static struct radv_buffer
radv_nv_mesh_indirect_bo(struct radv_cmd_buffer *cmd_buffer,
                         struct radv_buffer *buffer, VkDeviceSize offset,
                         uint32_t draw_count, uint32_t stride)
{
   /* Translates the indirect BO format used by NV_mesh_shader API
    * to the BO format used by DRAW_INDIRECT / DRAW_INDIRECT_MULTI.
    */

   struct radeon_cmdbuf *cs = cmd_buffer->cs;
   struct radeon_winsys *ws = cmd_buffer->device->ws;

   const size_t src_stride = MAX2(stride, sizeof(VkDrawMeshTasksIndirectCommandNV));
   const size_t dst_stride = sizeof(VkDrawIndirectCommand);
   const size_t src_off_task_count = offsetof(VkDrawMeshTasksIndirectCommandNV, taskCount);
   const size_t src_off_first_task = offsetof(VkDrawMeshTasksIndirectCommandNV, firstTask);
   const size_t dst_off_vertex_count = offsetof(VkDrawIndirectCommand, vertexCount);
   const size_t dst_off_first_vertex = offsetof(VkDrawIndirectCommand, firstVertex);

   /* Fill the buffer with all zeroes except instanceCount = 1.
    * This helps emit fewer copy packets below.
    */
   VkDrawIndirectCommand *fill_data = (VkDrawIndirectCommand *) alloca(dst_stride * draw_count);
   const VkDrawIndirectCommand filler = { .instanceCount = 1 };
   for (unsigned i = 0; i < draw_count; ++i)
      fill_data[i] = filler;

   /* We'll have to copy data from the API BO. */
   uint64_t va = radv_buffer_get_va(buffer->bo) + buffer->offset + offset;
   radv_cs_add_buffer(ws, cs, buffer->bo);

   /* Allocate some space in the upload BO. */
   unsigned out_offset;
   radv_cmd_buffer_upload_data(cmd_buffer, dst_stride * draw_count, fill_data, &out_offset);
   const uint64_t new_va = radv_buffer_get_va(cmd_buffer->upload.upload_bo) + out_offset;

   ASSERTED unsigned cdw_max = radeon_check_space(ws, cs, 12 * draw_count + 2);

   /* Copy data from the API BO so that the format is suitable for the
    * indirect draw packet:
    * - vertexCount = taskCount (copied here)
    * - instanceCount = 1 (filled by CPU above)
    * - firstVertex = firstTask (copied here)
    * - firstInstance = 0 (filled by CPU above)
    */
   for (unsigned i = 0; i < draw_count; ++i) {
      const uint64_t src_task_count = va + i * src_stride + src_off_task_count;
      const uint64_t src_first_task = va + i * src_stride + src_off_first_task;
      const uint64_t dst_vertex_count = new_va + i * dst_stride + dst_off_vertex_count;
      const uint64_t dst_first_vertex = new_va + i * dst_stride + dst_off_first_vertex;

      radeon_emit(cs, PKT3(PKT3_COPY_DATA, 4, cmd_buffer->state.predicating));
      radeon_emit(cs, COPY_DATA_SRC_SEL(COPY_DATA_SRC_MEM) | COPY_DATA_DST_SEL(COPY_DATA_DST_MEM) |
                      COPY_DATA_WR_CONFIRM);
      radeon_emit(cs, src_task_count);
      radeon_emit(cs, src_task_count >> 32);
      radeon_emit(cs, dst_vertex_count);
      radeon_emit(cs, dst_vertex_count >> 32);

      radeon_emit(cs, PKT3(PKT3_COPY_DATA, 4, cmd_buffer->state.predicating));
      radeon_emit(cs, COPY_DATA_SRC_SEL(COPY_DATA_SRC_MEM) | COPY_DATA_DST_SEL(COPY_DATA_DST_MEM) |
                      COPY_DATA_WR_CONFIRM);
      radeon_emit(cs, src_first_task);
      radeon_emit(cs, src_first_task >> 32);
      radeon_emit(cs, dst_first_vertex);
      radeon_emit(cs, dst_first_vertex >> 32);
   }

   /* Wait for the copies to finish */
   radeon_emit(cs, PKT3(PKT3_PFP_SYNC_ME, 0, 0));
   radeon_emit(cs, 0);

   /* The draw packet can now use this buffer: */
   struct radv_buffer buf = *buffer;
   buf.bo = cmd_buffer->upload.upload_bo;
   buf.offset = out_offset;

   assert(cmd_buffer->cs->cdw <= cdw_max);

   return buf;
}

static struct radv_buffer
radv_nv_task_indirect_bo(struct radv_cmd_buffer *cmd_buffer, struct radv_buffer *buffer,
                         VkDeviceSize offset, uint32_t draw_count, uint32_t stride)
{
   /* Translates the indirect BO format used by NV_mesh_shader API
    * to the BO format used by DISPATCH_TASKMESH_INDIRECT_MULTI_ACE.
    */

   assert(draw_count);
   static_assert(sizeof(VkDispatchIndirectCommand) == 12, "Incorrect size of taskmesh command.");

   struct radeon_cmdbuf *cs = cmd_buffer->ace_internal.cs;
   struct radeon_winsys *ws = cmd_buffer->device->ws;

   const size_t src_stride = MAX2(stride, sizeof(VkDrawMeshTasksIndirectCommandNV));
   const size_t dst_stride = sizeof(VkDispatchIndirectCommand);
   const size_t src_off_task_count = offsetof(VkDrawMeshTasksIndirectCommandNV, taskCount);
   const size_t dst_off_x = offsetof(VkDispatchIndirectCommand, x);

   const unsigned new_disp_size = dst_stride * draw_count;

   const uint64_t va = radv_buffer_get_va(buffer->bo) + buffer->offset + offset;
   radv_cs_add_buffer(ws, cs, buffer->bo);

   /* Fill the buffer with X=0, Y=1, Z=1. */
   VkDispatchIndirectCommand *fill_data = (VkDispatchIndirectCommand *)alloca(new_disp_size);
   for (unsigned i = 0; i < draw_count; ++i) {
      fill_data[i].x = 0;
      fill_data[i].y = 1;
      fill_data[i].z = 1;
   }

   /* Allocate space in the upload BO. */
   unsigned out_offset;
   ASSERTED bool uploaded =
      radv_cmd_buffer_upload_data(cmd_buffer, new_disp_size, fill_data, &out_offset);
   const uint64_t new_va = radv_buffer_get_va(cmd_buffer->upload.upload_bo) + out_offset;
   assert(uploaded);

   /* Clamp draw count to fit the actual size of the buffer.
    * This is to avoid potential out of bounds copies (eg. for draws with an indirect count buffer).
    * The remaining indirect draws will stay filled with X=0, Y=1, Z=1 which is harmless.
    */
   draw_count = MIN2(draw_count, (buffer->vk.size - buffer->offset - offset) / src_stride);

   ASSERTED unsigned cdw_max = radeon_check_space(ws, cs, 6 * draw_count + 2);

   /* Copy taskCount from the NV API BO to the X dispatch size of the compatible BO. */
   for (unsigned i = 0; i < draw_count; ++i) {
      const uint64_t src_task_count = va + i * src_stride + src_off_task_count;
      const uint64_t dst_x = new_va + i * dst_stride + dst_off_x;

      radeon_emit(cs, PKT3(PKT3_COPY_DATA, 4, cmd_buffer->state.predicating));
      radeon_emit(cs, COPY_DATA_SRC_SEL(COPY_DATA_SRC_MEM) | COPY_DATA_DST_SEL(COPY_DATA_DST_MEM) |
                         COPY_DATA_WR_CONFIRM);
      radeon_emit(cs, src_task_count);
      radeon_emit(cs, src_task_count >> 32);
      radeon_emit(cs, dst_x);
      radeon_emit(cs, dst_x >> 32);
   }

   assert(cs->cdw <= cdw_max);

   /* The draw packet can now use this buffer: */
   struct radv_buffer buf = *buffer;
   buf.bo = cmd_buffer->upload.upload_bo;
   buf.offset = out_offset;

   return buf;
}

VKAPI_ATTR void VKAPI_CALL
radv_CmdDraw(VkCommandBuffer commandBuffer, uint32_t vertexCount, uint32_t instanceCount,
             uint32_t firstVertex, uint32_t firstInstance)
{
   RADV_FROM_HANDLE(radv_cmd_buffer, cmd_buffer, commandBuffer);
   struct radv_draw_info info;

   info.count = vertexCount;
   info.instance_count = instanceCount;
   info.first_instance = firstInstance;
   info.strmout_buffer = NULL;
   info.indirect = NULL;
   info.indexed = false;

   if (!radv_before_draw(cmd_buffer, &info, 1))
      return;
   const VkMultiDrawInfoEXT minfo = { firstVertex, vertexCount };
   radv_emit_direct_draw_packets(cmd_buffer, &info, 1, &minfo, 0, 0);
   radv_after_draw(cmd_buffer);
}

VKAPI_ATTR void VKAPI_CALL
radv_CmdDrawMultiEXT(VkCommandBuffer commandBuffer, uint32_t drawCount, const VkMultiDrawInfoEXT *pVertexInfo,
                          uint32_t instanceCount, uint32_t firstInstance, uint32_t stride)
{
   RADV_FROM_HANDLE(radv_cmd_buffer, cmd_buffer, commandBuffer);
   struct radv_draw_info info;

   if (!drawCount)
      return;

   info.count = pVertexInfo->vertexCount;
   info.instance_count = instanceCount;
   info.first_instance = firstInstance;
   info.strmout_buffer = NULL;
   info.indirect = NULL;
   info.indexed = false;

   if (!radv_before_draw(cmd_buffer, &info, drawCount))
      return;
   radv_emit_direct_draw_packets(cmd_buffer, &info, drawCount, pVertexInfo, 0, stride);
   radv_after_draw(cmd_buffer);
}

VKAPI_ATTR void VKAPI_CALL
radv_CmdDrawIndexed(VkCommandBuffer commandBuffer, uint32_t indexCount, uint32_t instanceCount,
                    uint32_t firstIndex, int32_t vertexOffset, uint32_t firstInstance)
{
   RADV_FROM_HANDLE(radv_cmd_buffer, cmd_buffer, commandBuffer);
   struct radv_draw_info info;

   info.indexed = true;
   info.count = indexCount;
   info.instance_count = instanceCount;
   info.first_instance = firstInstance;
   info.strmout_buffer = NULL;
   info.indirect = NULL;

   if (!radv_before_draw(cmd_buffer, &info, 1))
      return;
   const VkMultiDrawIndexedInfoEXT minfo = { firstIndex, indexCount, vertexOffset };
   radv_emit_draw_packets_indexed(cmd_buffer, &info, 1, &minfo, 0, NULL);
   radv_after_draw(cmd_buffer);
}

VKAPI_ATTR void VKAPI_CALL
radv_CmdDrawMultiIndexedEXT(VkCommandBuffer commandBuffer, uint32_t drawCount, const VkMultiDrawIndexedInfoEXT *pIndexInfo,
                            uint32_t instanceCount, uint32_t firstInstance, uint32_t stride, const int32_t *pVertexOffset)
{
   RADV_FROM_HANDLE(radv_cmd_buffer, cmd_buffer, commandBuffer);
   struct radv_draw_info info;

   if (!drawCount)
      return;

   const VkMultiDrawIndexedInfoEXT *minfo = pIndexInfo;
   info.indexed = true;
   info.count = minfo->indexCount;
   info.instance_count = instanceCount;
   info.first_instance = firstInstance;
   info.strmout_buffer = NULL;
   info.indirect = NULL;

   if (!radv_before_draw(cmd_buffer, &info, drawCount))
      return;
   radv_emit_draw_packets_indexed(cmd_buffer, &info, drawCount, pIndexInfo, stride, pVertexOffset);
   radv_after_draw(cmd_buffer);
}

VKAPI_ATTR void VKAPI_CALL
radv_CmdDrawIndirect(VkCommandBuffer commandBuffer, VkBuffer _buffer, VkDeviceSize offset,
                     uint32_t drawCount, uint32_t stride)
{
   RADV_FROM_HANDLE(radv_cmd_buffer, cmd_buffer, commandBuffer);
   RADV_FROM_HANDLE(radv_buffer, buffer, _buffer);
   struct radv_draw_info info;

   info.count = drawCount;
   info.indirect = buffer;
   info.indirect_offset = offset;
   info.stride = stride;
   info.strmout_buffer = NULL;
   info.count_buffer = NULL;
   info.indexed = false;
   info.instance_count = 0;

   if (!radv_before_draw(cmd_buffer, &info, 1))
      return;
   radv_emit_indirect_draw_packets(cmd_buffer, &info);
   radv_after_draw(cmd_buffer);
}

VKAPI_ATTR void VKAPI_CALL
radv_CmdDrawIndexedIndirect(VkCommandBuffer commandBuffer, VkBuffer _buffer, VkDeviceSize offset,
                            uint32_t drawCount, uint32_t stride)
{
   RADV_FROM_HANDLE(radv_cmd_buffer, cmd_buffer, commandBuffer);
   RADV_FROM_HANDLE(radv_buffer, buffer, _buffer);
   struct radv_draw_info info;

   info.indexed = true;
   info.count = drawCount;
   info.indirect = buffer;
   info.indirect_offset = offset;
   info.stride = stride;
   info.count_buffer = NULL;
   info.strmout_buffer = NULL;
   info.instance_count = 0;

   if (!radv_before_draw(cmd_buffer, &info, 1))
      return;
   radv_emit_indirect_draw_packets(cmd_buffer, &info);
   radv_after_draw(cmd_buffer);
}

VKAPI_ATTR void VKAPI_CALL
radv_CmdDrawIndirectCount(VkCommandBuffer commandBuffer, VkBuffer _buffer, VkDeviceSize offset,
                          VkBuffer _countBuffer, VkDeviceSize countBufferOffset,
                          uint32_t maxDrawCount, uint32_t stride)
{
   RADV_FROM_HANDLE(radv_cmd_buffer, cmd_buffer, commandBuffer);
   RADV_FROM_HANDLE(radv_buffer, buffer, _buffer);
   RADV_FROM_HANDLE(radv_buffer, count_buffer, _countBuffer);
   struct radv_draw_info info;

   info.count = maxDrawCount;
   info.indirect = buffer;
   info.indirect_offset = offset;
   info.count_buffer = count_buffer;
   info.count_buffer_offset = countBufferOffset;
   info.stride = stride;
   info.strmout_buffer = NULL;
   info.indexed = false;
   info.instance_count = 0;

   if (!radv_before_draw(cmd_buffer, &info, 1))
      return;
   radv_emit_indirect_draw_packets(cmd_buffer, &info);
   radv_after_draw(cmd_buffer);
}

VKAPI_ATTR void VKAPI_CALL
radv_CmdDrawIndexedIndirectCount(VkCommandBuffer commandBuffer, VkBuffer _buffer,
                                 VkDeviceSize offset, VkBuffer _countBuffer,
                                 VkDeviceSize countBufferOffset, uint32_t maxDrawCount,
                                 uint32_t stride)
{
   RADV_FROM_HANDLE(radv_cmd_buffer, cmd_buffer, commandBuffer);
   RADV_FROM_HANDLE(radv_buffer, buffer, _buffer);
   RADV_FROM_HANDLE(radv_buffer, count_buffer, _countBuffer);
   struct radv_draw_info info;

   info.indexed = true;
   info.count = maxDrawCount;
   info.indirect = buffer;
   info.indirect_offset = offset;
   info.count_buffer = count_buffer;
   info.count_buffer_offset = countBufferOffset;
   info.stride = stride;
   info.strmout_buffer = NULL;
   info.instance_count = 0;

   if (!radv_before_draw(cmd_buffer, &info, 1))
      return;
   radv_emit_indirect_draw_packets(cmd_buffer, &info);
   radv_after_draw(cmd_buffer);
}

VKAPI_ATTR void VKAPI_CALL
radv_CmdDrawMeshTasksNV(VkCommandBuffer commandBuffer, uint32_t taskCount, uint32_t firstTask)
{
   RADV_FROM_HANDLE(radv_cmd_buffer, cmd_buffer, commandBuffer);
   struct radv_graphics_pipeline *pipeline = cmd_buffer->state.graphics_pipeline;
   struct radv_draw_info info;

   info.count = taskCount;
   info.instance_count = 1;
   info.first_instance = 0;
   info.stride = 0;
   info.indexed = false;
   info.strmout_buffer = NULL;
   info.count_buffer = NULL;
   info.indirect = NULL;

   if (!radv_before_taskmesh_draw(cmd_buffer, &info, 1))
      return;

   if (radv_pipeline_has_stage(pipeline, MESA_SHADER_TASK)) {
      radv_emit_direct_taskmesh_draw_packets(cmd_buffer, taskCount, 1, 1, firstTask);
   } else {
      radv_emit_direct_mesh_draw_packet(cmd_buffer, taskCount, 1, 1, firstTask);
   }

   radv_after_draw(cmd_buffer);
}

VKAPI_ATTR void VKAPI_CALL
radv_CmdDrawMeshTasksEXT(VkCommandBuffer commandBuffer, uint32_t x, uint32_t y, uint32_t z)
{
   RADV_FROM_HANDLE(radv_cmd_buffer, cmd_buffer, commandBuffer);
   struct radv_graphics_pipeline *pipeline = cmd_buffer->state.graphics_pipeline;
   struct radv_draw_info info;

   info.count = x * y * z;
   info.instance_count = 1;
   info.first_instance = 0;
   info.stride = 0;
   info.indexed = false;
   info.strmout_buffer = NULL;
   info.count_buffer = NULL;
   info.indirect = NULL;

   if (!radv_before_taskmesh_draw(cmd_buffer, &info, 1))
      return;

   if (radv_pipeline_has_stage(pipeline, MESA_SHADER_TASK)) {
      radv_emit_direct_taskmesh_draw_packets(cmd_buffer, x, y, z, 0);
   } else {
      radv_emit_direct_mesh_draw_packet(cmd_buffer, x, y, z, 0);
   }

   radv_after_draw(cmd_buffer);
}

VKAPI_ATTR void VKAPI_CALL
radv_CmdDrawMeshTasksIndirectNV(VkCommandBuffer commandBuffer, VkBuffer _buffer,
                                VkDeviceSize offset, uint32_t drawCount, uint32_t stride)
{
   RADV_FROM_HANDLE(radv_cmd_buffer, cmd_buffer, commandBuffer);
   RADV_FROM_HANDLE(radv_buffer, buffer, _buffer);

   struct radv_graphics_pipeline *pipeline = cmd_buffer->state.graphics_pipeline;
   struct radv_draw_info info;

   info.indirect = buffer;
   info.indirect_offset = offset;
   info.stride = stride;
   info.count = drawCount;
   info.strmout_buffer = NULL;
   info.count_buffer = NULL;
   info.indexed = false;
   info.instance_count = 0;

   if (!radv_before_taskmesh_draw(cmd_buffer, &info, drawCount))
      return;

   /* Indirect draw with mesh shader only:
    * Use DRAW_INDIRECT / DRAW_INDIRECT_MULTI like normal indirect draws.
    * Needed because DISPATCH_MESH_INDIRECT_MULTI doesn't support firstTask.
    *
    * Indirect draw with task + mesh shaders:
    * Use DISPATCH_TASKMESH_INDIRECT_MULTI_ACE + DISPATCH_TASKMESH_GFX.
    * These packets don't support firstTask so we implement that by
    * reading the NV command's indirect buffer in the shader.
    *
    * The indirect BO layout from the NV_mesh_shader API is incompatible
    * with AMD HW. To make it work, we allocate some space
    * in the upload buffer and copy the data to it.
    */

   if (radv_pipeline_has_stage(pipeline, MESA_SHADER_TASK)) {
      uint64_t nv_ib_va = radv_buffer_get_va(buffer->bo) + buffer->offset + offset;
      uint32_t nv_ib_stride = MAX2(stride, sizeof(VkDrawMeshTasksIndirectCommandNV));
      struct radv_buffer buf =
         radv_nv_task_indirect_bo(cmd_buffer, buffer, offset, drawCount, stride);
      info.indirect = &buf;
      info.indirect_offset = 0;
      info.stride = sizeof(VkDispatchIndirectCommand);

      radv_emit_indirect_taskmesh_draw_packets(cmd_buffer, &info, nv_ib_va, nv_ib_stride);
   } else {
      struct radv_buffer buf =
         radv_nv_mesh_indirect_bo(cmd_buffer, buffer, offset, drawCount, stride);
      info.indirect = &buf;
      info.indirect_offset = 0;
      info.stride = sizeof(VkDrawIndirectCommand);

      radv_emit_indirect_draw_packets(cmd_buffer, &info);
   }

   radv_after_draw(cmd_buffer);
}

VKAPI_ATTR void VKAPI_CALL
radv_CmdDrawMeshTasksIndirectEXT(VkCommandBuffer commandBuffer, VkBuffer _buffer,
                                 VkDeviceSize offset, uint32_t drawCount, uint32_t stride)
{
   if (!drawCount)
      return;

   RADV_FROM_HANDLE(radv_cmd_buffer, cmd_buffer, commandBuffer);
   RADV_FROM_HANDLE(radv_buffer, buffer, _buffer);

   struct radv_graphics_pipeline *pipeline = cmd_buffer->state.graphics_pipeline;
   struct radv_draw_info info;

   info.indirect = buffer;
   info.indirect_offset = offset;
   info.stride = stride;
   info.count = drawCount;
   info.strmout_buffer = NULL;
   info.count_buffer = NULL;
   info.indexed = false;
   info.instance_count = 0;

   if (!radv_before_taskmesh_draw(cmd_buffer, &info, drawCount))
      return;

   if (radv_pipeline_has_stage(pipeline, MESA_SHADER_TASK)) {
      radv_emit_indirect_taskmesh_draw_packets(cmd_buffer, &info, 0, 0);
   } else {
      radv_emit_indirect_mesh_draw_packets(cmd_buffer, &info);
   }

   radv_after_draw(cmd_buffer);
}

VKAPI_ATTR void VKAPI_CALL
radv_CmdDrawMeshTasksIndirectCountNV(VkCommandBuffer commandBuffer, VkBuffer _buffer,
                                     VkDeviceSize offset, VkBuffer _countBuffer,
                                     VkDeviceSize countBufferOffset, uint32_t maxDrawCount,
                                     uint32_t stride)
{
   RADV_FROM_HANDLE(radv_cmd_buffer, cmd_buffer, commandBuffer);
   RADV_FROM_HANDLE(radv_buffer, buffer, _buffer);
   RADV_FROM_HANDLE(radv_buffer, count_buffer, _countBuffer);

   struct radv_graphics_pipeline *pipeline = cmd_buffer->state.graphics_pipeline;
   struct radv_draw_info info;

   info.indirect = buffer;
   info.indirect_offset = offset;
   info.stride = stride;
   info.count = maxDrawCount;
   info.strmout_buffer = NULL;
   info.count_buffer = count_buffer;
   info.count_buffer_offset = countBufferOffset;
   info.indexed = false;
   info.instance_count = 0;

   if (!radv_before_taskmesh_draw(cmd_buffer, &info, maxDrawCount))
      return;

   if (radv_pipeline_has_stage(pipeline, MESA_SHADER_TASK)) {
      uint64_t nv_ib_va = radv_buffer_get_va(buffer->bo) + buffer->offset + offset;
      uint32_t nv_ib_stride = MAX2(stride, sizeof(VkDrawMeshTasksIndirectCommandNV));
      struct radv_buffer buf =
         radv_nv_task_indirect_bo(cmd_buffer, buffer, offset, maxDrawCount, stride);
      info.indirect = &buf;
      info.indirect_offset = 0;
      info.stride = sizeof(VkDispatchIndirectCommand);

      radv_emit_indirect_taskmesh_draw_packets(cmd_buffer, &info, nv_ib_va, nv_ib_stride);
   } else {
      struct radv_buffer buf =
         radv_nv_mesh_indirect_bo(cmd_buffer, buffer, offset, maxDrawCount, stride);
      info.indirect = &buf;
      info.indirect_offset = 0;
      info.stride = sizeof(VkDrawIndirectCommand);

      radv_emit_indirect_draw_packets(cmd_buffer, &info);
   }

   radv_after_draw(cmd_buffer);
}

VKAPI_ATTR void VKAPI_CALL
radv_CmdDrawMeshTasksIndirectCountEXT(VkCommandBuffer commandBuffer, VkBuffer _buffer,
                                      VkDeviceSize offset, VkBuffer _countBuffer,
                                      VkDeviceSize countBufferOffset, uint32_t maxDrawCount,
                                      uint32_t stride)
{

   RADV_FROM_HANDLE(radv_cmd_buffer, cmd_buffer, commandBuffer);
   RADV_FROM_HANDLE(radv_buffer, buffer, _buffer);
   RADV_FROM_HANDLE(radv_buffer, count_buffer, _countBuffer);

   struct radv_graphics_pipeline *pipeline = cmd_buffer->state.graphics_pipeline;
   struct radv_draw_info info;

   info.indirect = buffer;
   info.indirect_offset = offset;
   info.stride = stride;
   info.count = maxDrawCount;
   info.strmout_buffer = NULL;
   info.count_buffer = count_buffer;
   info.count_buffer_offset = countBufferOffset;
   info.indexed = false;
   info.instance_count = 0;

   if (!radv_before_taskmesh_draw(cmd_buffer, &info, maxDrawCount))
      return;

   if (radv_pipeline_has_stage(pipeline, MESA_SHADER_TASK)) {
      radv_emit_indirect_taskmesh_draw_packets(cmd_buffer, &info, 0, 0);
   } else {
      radv_emit_indirect_mesh_draw_packets(cmd_buffer, &info);
   }

   radv_after_draw(cmd_buffer);
}

VKAPI_ATTR void VKAPI_CALL
radv_CmdExecuteGeneratedCommandsNV(VkCommandBuffer commandBuffer, VkBool32 isPreprocessed,
                                   const VkGeneratedCommandsInfoNV *pGeneratedCommandsInfo)
{
   VK_FROM_HANDLE(radv_cmd_buffer, cmd_buffer, commandBuffer);
   VK_FROM_HANDLE(radv_indirect_command_layout, layout,
                  pGeneratedCommandsInfo->indirectCommandsLayout);
   VK_FROM_HANDLE(radv_buffer, prep_buffer, pGeneratedCommandsInfo->preprocessBuffer);

   /* The only actions that can be done are draws, so skip on other queues. */
   if (cmd_buffer->qf != RADV_QUEUE_GENERAL)
      return;

   /* Secondary command buffers are needed for the full extension but can't use
    * PKT3_INDIRECT_BUFFER_CIK.
    */
   assert(cmd_buffer->vk.level == VK_COMMAND_BUFFER_LEVEL_PRIMARY);

   radv_prepare_dgc(cmd_buffer, pGeneratedCommandsInfo);

   struct radv_draw_info info;

   info.count = pGeneratedCommandsInfo->sequencesCount;
   info.indirect = prep_buffer; /* We're not really going use it this way, but a good signal
                                   that this is not direct. */
   info.indirect_offset = 0;
   info.stride = 0;
   info.strmout_buffer = NULL;
   info.count_buffer = NULL;
   info.indexed = layout->indexed;
   info.instance_count = 0;

   if (!radv_before_draw(cmd_buffer, &info, 1))
      return;

   uint32_t cmdbuf_size = radv_get_indirect_cmdbuf_size(pGeneratedCommandsInfo);
   uint64_t va = radv_buffer_get_va(prep_buffer->bo) + prep_buffer->offset +
                 pGeneratedCommandsInfo->preprocessOffset;
   const uint32_t view_mask = cmd_buffer->state.render.view_mask;

   radeon_emit(cmd_buffer->cs, PKT3(PKT3_PFP_SYNC_ME, 0, cmd_buffer->state.predicating));
   radeon_emit(cmd_buffer->cs, 0);

   if (!view_mask) {
      radeon_emit(cmd_buffer->cs, PKT3(PKT3_INDIRECT_BUFFER_CIK, 2, 0));
      radeon_emit(cmd_buffer->cs, va);
      radeon_emit(cmd_buffer->cs, va >> 32);
      radeon_emit(cmd_buffer->cs, cmdbuf_size >> 2);
   } else {
      u_foreach_bit (view, view_mask) {
         radv_emit_view_index(cmd_buffer, view);

         radeon_emit(cmd_buffer->cs, PKT3(PKT3_INDIRECT_BUFFER_CIK, 2, 0));
         radeon_emit(cmd_buffer->cs, va);
         radeon_emit(cmd_buffer->cs, va >> 32);
         radeon_emit(cmd_buffer->cs, cmdbuf_size >> 2);
      }
   }

   if (layout->binds_index_buffer) {
      cmd_buffer->state.last_index_type = -1;
      cmd_buffer->state.dirty |= RADV_CMD_DIRTY_INDEX_BUFFER;
   }

   if (layout->bind_vbo_mask)
      cmd_buffer->state.dirty |= RADV_CMD_DIRTY_VERTEX_BUFFER;

   if (layout->binds_state)
      cmd_buffer->state.dirty |= RADV_CMD_DIRTY_DYNAMIC_FRONT_FACE;

   cmd_buffer->push_constant_stages |= ~0;

   cmd_buffer->state.last_index_type = -1;
   cmd_buffer->state.last_num_instances = -1;
   cmd_buffer->state.last_vertex_offset = -1;
   cmd_buffer->state.last_first_instance = -1;
   cmd_buffer->state.last_drawid = -1;

   radv_after_draw(cmd_buffer);
}

static void
radv_emit_dispatch_packets(struct radv_cmd_buffer *cmd_buffer,
                           const struct radv_shader *compute_shader,
                           const struct radv_dispatch_info *info)
{
   unsigned dispatch_initiator = cmd_buffer->device->dispatch_initiator;
   struct radeon_winsys *ws = cmd_buffer->device->ws;
   bool predicating = cmd_buffer->state.predicating;
   struct radeon_cmdbuf *cs = cmd_buffer->cs;
   const struct radv_userdata_info *loc = radv_get_user_sgpr(compute_shader, AC_UD_CS_GRID_SIZE);

   radv_describe_dispatch(cmd_buffer, info->blocks[0], info->blocks[1], info->blocks[2]);

   ASSERTED unsigned cdw_max = radeon_check_space(ws, cs, 30);

   if (compute_shader->info.wave_size == 32) {
      assert(cmd_buffer->device->physical_device->rad_info.gfx_level >= GFX10);
      dispatch_initiator |= S_00B800_CS_W32_EN(1);
   }

   if (info->ordered)
      dispatch_initiator &= ~S_00B800_ORDER_MODE(1);

   if (info->va) {
      if (info->indirect)
         radv_cs_add_buffer(ws, cs, info->indirect);

      if (info->unaligned) {
         radeon_set_sh_reg_seq(cs, R_00B81C_COMPUTE_NUM_THREAD_X, 3);
         radeon_emit(cs, S_00B81C_NUM_THREAD_FULL(compute_shader->info.cs.block_size[0]));
         radeon_emit(cs, S_00B81C_NUM_THREAD_FULL(compute_shader->info.cs.block_size[1]));
         radeon_emit(cs, S_00B81C_NUM_THREAD_FULL(compute_shader->info.cs.block_size[2]));

         dispatch_initiator |= S_00B800_USE_THREAD_DIMENSIONS(1);
      }

      if (loc->sgpr_idx != -1) {
         unsigned reg = R_00B900_COMPUTE_USER_DATA_0 + loc->sgpr_idx * 4;

         if (cmd_buffer->device->load_grid_size_from_user_sgpr) {
            assert(cmd_buffer->device->physical_device->rad_info.gfx_level >= GFX10_3);
            radeon_emit(cs, PKT3(PKT3_LOAD_SH_REG_INDEX, 3, 0));
            radeon_emit(cs, info->va);
            radeon_emit(cs, info->va >> 32);
            radeon_emit(cs, (reg - SI_SH_REG_OFFSET) >> 2);
            radeon_emit(cs, 3);
         } else {
            radv_emit_shader_pointer(cmd_buffer->device, cmd_buffer->cs, reg, info->va, true);
         }
      }

      if (radv_cmd_buffer_uses_mec(cmd_buffer)) {
         radv_cs_emit_compute_predication(&cmd_buffer->state, cs, cmd_buffer->mec_inv_pred_va,
                                          &cmd_buffer->mec_inv_pred_emitted,
                                          4 /* DISPATCH_INDIRECT size */);
         radeon_emit(cs, PKT3(PKT3_DISPATCH_INDIRECT, 2, 0) | PKT3_SHADER_TYPE_S(1));
         radeon_emit(cs, info->va);
         radeon_emit(cs, info->va >> 32);
         radeon_emit(cs, dispatch_initiator);
      } else {
         radeon_emit(cs, PKT3(PKT3_SET_BASE, 2, 0) | PKT3_SHADER_TYPE_S(1));
         radeon_emit(cs, 1);
         radeon_emit(cs, info->va);
         radeon_emit(cs, info->va >> 32);

         radeon_emit(cs, PKT3(PKT3_DISPATCH_INDIRECT, 1, predicating) | PKT3_SHADER_TYPE_S(1));
         radeon_emit(cs, 0);
         radeon_emit(cs, dispatch_initiator);
      }
   } else {
      unsigned blocks[3] = {info->blocks[0], info->blocks[1], info->blocks[2]};
      unsigned offsets[3] = {info->offsets[0], info->offsets[1], info->offsets[2]};

      if (info->unaligned) {
         const unsigned *cs_block_size = compute_shader->info.cs.block_size;
         unsigned remainder[3];

         /* If aligned, these should be an entire block size,
          * not 0.
          */
         remainder[0] = blocks[0] + cs_block_size[0] - align_u32_npot(blocks[0], cs_block_size[0]);
         remainder[1] = blocks[1] + cs_block_size[1] - align_u32_npot(blocks[1], cs_block_size[1]);
         remainder[2] = blocks[2] + cs_block_size[2] - align_u32_npot(blocks[2], cs_block_size[2]);

         blocks[0] = round_up_u32(blocks[0], cs_block_size[0]);
         blocks[1] = round_up_u32(blocks[1], cs_block_size[1]);
         blocks[2] = round_up_u32(blocks[2], cs_block_size[2]);

         for (unsigned i = 0; i < 3; ++i) {
            assert(offsets[i] % cs_block_size[i] == 0);
            offsets[i] /= cs_block_size[i];
         }

         radeon_set_sh_reg_seq(cs, R_00B81C_COMPUTE_NUM_THREAD_X, 3);
         radeon_emit(cs, S_00B81C_NUM_THREAD_FULL(cs_block_size[0]) |
                            S_00B81C_NUM_THREAD_PARTIAL(remainder[0]));
         radeon_emit(cs, S_00B81C_NUM_THREAD_FULL(cs_block_size[1]) |
                            S_00B81C_NUM_THREAD_PARTIAL(remainder[1]));
         radeon_emit(cs, S_00B81C_NUM_THREAD_FULL(cs_block_size[2]) |
                            S_00B81C_NUM_THREAD_PARTIAL(remainder[2]));

         dispatch_initiator |= S_00B800_PARTIAL_TG_EN(1);
      }

      if (loc->sgpr_idx != -1) {
         if (cmd_buffer->device->load_grid_size_from_user_sgpr) {
            assert(loc->num_sgprs == 3);

            radeon_set_sh_reg_seq(cs, R_00B900_COMPUTE_USER_DATA_0 + loc->sgpr_idx * 4, 3);
            radeon_emit(cs, blocks[0]);
            radeon_emit(cs, blocks[1]);
            radeon_emit(cs, blocks[2]);
         } else {
            uint32_t offset;
            if (!radv_cmd_buffer_upload_data(cmd_buffer, 12, blocks, &offset))
               return;

            uint64_t va = radv_buffer_get_va(cmd_buffer->upload.upload_bo) + offset;
            radv_emit_shader_pointer(cmd_buffer->device, cmd_buffer->cs,
                                     R_00B900_COMPUTE_USER_DATA_0 + loc->sgpr_idx * 4, va, true);
         }
      }

      if (offsets[0] || offsets[1] || offsets[2]) {
         radeon_set_sh_reg_seq(cs, R_00B810_COMPUTE_START_X, 3);
         radeon_emit(cs, offsets[0]);
         radeon_emit(cs, offsets[1]);
         radeon_emit(cs, offsets[2]);

         /* The blocks in the packet are not counts but end values. */
         for (unsigned i = 0; i < 3; ++i)
            blocks[i] += offsets[i];
      } else {
         dispatch_initiator |= S_00B800_FORCE_START_AT_000(1);
      }

      if (radv_cmd_buffer_uses_mec(cmd_buffer)) {
         radv_cs_emit_compute_predication(&cmd_buffer->state, cs, cmd_buffer->mec_inv_pred_va,
                                          &cmd_buffer->mec_inv_pred_emitted,
                                          5 /* DISPATCH_DIRECT size */);
         predicating = false;
      }

      radeon_emit(cs, PKT3(PKT3_DISPATCH_DIRECT, 3, predicating) | PKT3_SHADER_TYPE_S(1));
      radeon_emit(cs, blocks[0]);
      radeon_emit(cs, blocks[1]);
      radeon_emit(cs, blocks[2]);
      radeon_emit(cs, dispatch_initiator);
   }

   assert(cmd_buffer->cs->cdw <= cdw_max);
}

static void
radv_upload_compute_shader_descriptors(struct radv_cmd_buffer *cmd_buffer,
                                       struct radv_compute_pipeline *pipeline,
                                       VkPipelineBindPoint bind_point)
{
   radv_flush_descriptors(cmd_buffer, VK_SHADER_STAGE_COMPUTE_BIT, &pipeline->base, bind_point);
   const VkShaderStageFlags stages = bind_point == VK_PIPELINE_BIND_POINT_RAY_TRACING_KHR
                                        ? RADV_RT_STAGE_BITS
                                        : VK_SHADER_STAGE_COMPUTE_BIT;
   const VkShaderStageFlags pc_stages =
      radv_must_flush_constants(cmd_buffer, &pipeline->base, stages);
   if (pc_stages)
      radv_flush_constants(cmd_buffer, pc_stages, &pipeline->base, bind_point);
}

static void
radv_dispatch(struct radv_cmd_buffer *cmd_buffer, const struct radv_dispatch_info *info,
              struct radv_compute_pipeline *pipeline, VkPipelineBindPoint bind_point)
{
   struct radv_shader *compute_shader = pipeline->base.shaders[MESA_SHADER_COMPUTE];
   bool has_prefetch = cmd_buffer->device->physical_device->rad_info.gfx_level >= GFX7;
   bool pipeline_is_dirty = pipeline != cmd_buffer->state.emitted_compute_pipeline;

   if (compute_shader->info.cs.regalloc_hang_bug)
      cmd_buffer->state.flush_bits |= RADV_CMD_FLAG_PS_PARTIAL_FLUSH |
                                      RADV_CMD_FLAG_CS_PARTIAL_FLUSH;

   if (cmd_buffer->state.flush_bits &
       (RADV_CMD_FLAG_FLUSH_AND_INV_CB | RADV_CMD_FLAG_FLUSH_AND_INV_DB |
        RADV_CMD_FLAG_PS_PARTIAL_FLUSH | RADV_CMD_FLAG_CS_PARTIAL_FLUSH)) {
      /* If we have to wait for idle, set all states first, so that
       * all SET packets are processed in parallel with previous draw
       * calls. Then upload descriptors, set shader pointers, and
       * dispatch, and prefetch at the end. This ensures that the
       * time the CUs are idle is very short. (there are only SET_SH
       * packets between the wait and the draw)
       */
      radv_emit_compute_pipeline(cmd_buffer, pipeline);
      si_emit_cache_flush(cmd_buffer);
      /* <-- CUs are idle here --> */

      radv_upload_compute_shader_descriptors(cmd_buffer, pipeline, bind_point);

      radv_emit_dispatch_packets(cmd_buffer, compute_shader, info);
      /* <-- CUs are busy here --> */

      /* Start prefetches after the dispatch has been started. Both
       * will run in parallel, but starting the dispatch first is
       * more important.
       */
      if (has_prefetch && pipeline_is_dirty) {
         radv_emit_shader_prefetch(cmd_buffer, compute_shader);
      }
   } else {
      /* If we don't wait for idle, start prefetches first, then set
       * states, and dispatch at the end.
       */
      si_emit_cache_flush(cmd_buffer);

      if (has_prefetch && pipeline_is_dirty) {
         radv_emit_shader_prefetch(cmd_buffer, compute_shader);
      }

      radv_upload_compute_shader_descriptors(cmd_buffer, pipeline, bind_point);

      radv_emit_compute_pipeline(cmd_buffer, pipeline);
      radv_emit_dispatch_packets(cmd_buffer, compute_shader, info);
   }

   if (pipeline_is_dirty) {
      /* Raytracing uses compute shaders but has separate bind points and pipelines.
       * So if we set compute userdata & shader registers we should dirty the raytracing
       * ones and the other way around.
       *
       * We only need to do this when the pipeline is dirty because when we switch between
       * the two we always need to switch pipelines.
       */
      radv_mark_descriptor_sets_dirty(cmd_buffer, bind_point == VK_PIPELINE_BIND_POINT_COMPUTE
                                                     ? VK_PIPELINE_BIND_POINT_RAY_TRACING_KHR
                                                     : VK_PIPELINE_BIND_POINT_COMPUTE);
   }

   if (compute_shader->info.cs.regalloc_hang_bug)
      cmd_buffer->state.flush_bits |= RADV_CMD_FLAG_CS_PARTIAL_FLUSH;

   radv_cmd_buffer_after_draw(cmd_buffer, RADV_CMD_FLAG_CS_PARTIAL_FLUSH);
}

void
radv_compute_dispatch(struct radv_cmd_buffer *cmd_buffer, const struct radv_dispatch_info *info)
{
   radv_dispatch(cmd_buffer, info, cmd_buffer->state.compute_pipeline,
                 VK_PIPELINE_BIND_POINT_COMPUTE);
}

VKAPI_ATTR void VKAPI_CALL
radv_CmdDispatchBase(VkCommandBuffer commandBuffer, uint32_t base_x, uint32_t base_y,
                     uint32_t base_z, uint32_t x, uint32_t y, uint32_t z)
{
   RADV_FROM_HANDLE(radv_cmd_buffer, cmd_buffer, commandBuffer);
   struct radv_dispatch_info info = {0};

   info.blocks[0] = x;
   info.blocks[1] = y;
   info.blocks[2] = z;

   info.offsets[0] = base_x;
   info.offsets[1] = base_y;
   info.offsets[2] = base_z;
   radv_compute_dispatch(cmd_buffer, &info);
}

VKAPI_ATTR void VKAPI_CALL
radv_CmdDispatchIndirect(VkCommandBuffer commandBuffer, VkBuffer _buffer, VkDeviceSize offset)
{
   RADV_FROM_HANDLE(radv_cmd_buffer, cmd_buffer, commandBuffer);
   RADV_FROM_HANDLE(radv_buffer, buffer, _buffer);
   struct radv_dispatch_info info = {0};

   info.indirect = buffer->bo;
   info.va = radv_buffer_get_va(buffer->bo) + buffer->offset + offset;

   radv_compute_dispatch(cmd_buffer, &info);
}

void
radv_unaligned_dispatch(struct radv_cmd_buffer *cmd_buffer, uint32_t x, uint32_t y, uint32_t z)
{
   struct radv_dispatch_info info = {0};

   info.blocks[0] = x;
   info.blocks[1] = y;
   info.blocks[2] = z;
   info.unaligned = 1;

   radv_compute_dispatch(cmd_buffer, &info);
}

void
radv_indirect_dispatch(struct radv_cmd_buffer *cmd_buffer, struct radeon_winsys_bo *bo, uint64_t va)
{
   struct radv_dispatch_info info = {0};

   info.indirect = bo;
   info.va = va;

   radv_compute_dispatch(cmd_buffer, &info);
}

enum radv_rt_mode {
   radv_rt_mode_direct,
   radv_rt_mode_indirect,
   radv_rt_mode_indirect2,
};

static void
radv_trace_rays(struct radv_cmd_buffer *cmd_buffer, const VkTraceRaysIndirectCommand2KHR *tables,
                uint64_t indirect_va, enum radv_rt_mode mode)
{
   struct radv_compute_pipeline *pipeline = &cmd_buffer->state.rt_pipeline->base;
   uint32_t base_reg = pipeline->base.user_data_0[MESA_SHADER_COMPUTE];

   /* Reserve scratch for stacks manually since it is not handled by the compute path. */
   uint32_t scratch_bytes_per_wave = pipeline->base.scratch_bytes_per_wave;
   const struct radv_shader *compute_shader = pipeline->base.shaders[MESA_SHADER_COMPUTE];
   uint32_t wave_size = compute_shader->info.wave_size;
   uint32_t stack_size = cmd_buffer->state.rt_pipeline->stack_size;
   if (stack_size == -1u)
      stack_size = cmd_buffer->state.rt_stack_size; /* dynamic stack size */

   /* The hardware register is specified as a multiple of 256 DWORDS. */
   scratch_bytes_per_wave += align(stack_size * wave_size, 1024);

   cmd_buffer->compute_scratch_size_per_wave_needed =
      MAX2(cmd_buffer->compute_scratch_size_per_wave_needed, scratch_bytes_per_wave);

   struct radv_dispatch_info info = {0};
   info.unaligned = true;

   uint64_t launch_size_va;
   uint64_t sbt_va;

   if (mode != radv_rt_mode_indirect2) {
      uint32_t upload_size = mode == radv_rt_mode_direct
                                ? sizeof(VkTraceRaysIndirectCommand2KHR)
                                : offsetof(VkTraceRaysIndirectCommand2KHR, width);

      uint32_t offset;
      if (!radv_cmd_buffer_upload_data(cmd_buffer, upload_size, tables, &offset))
         return;

      uint64_t upload_va = radv_buffer_get_va(cmd_buffer->upload.upload_bo) + offset;

      launch_size_va = (mode == radv_rt_mode_direct)
                          ? upload_va + offsetof(VkTraceRaysIndirectCommand2KHR, width)
                          : indirect_va;
      sbt_va = upload_va;
   } else {
      launch_size_va = indirect_va + offsetof(VkTraceRaysIndirectCommand2KHR, width);
      sbt_va = indirect_va;
   }

   if (mode == radv_rt_mode_direct) {
      info.blocks[0] = tables->width;
      info.blocks[1] = tables->height;
      info.blocks[2] = tables->depth;
   } else
      info.va = launch_size_va;

   ASSERTED unsigned cdw_max = radeon_check_space(cmd_buffer->device->ws, cmd_buffer->cs, 15);

   const struct radv_userdata_info *desc_loc =
      radv_get_user_sgpr(compute_shader, AC_UD_CS_SBT_DESCRIPTORS);
   if (desc_loc->sgpr_idx != -1) {
      radv_emit_shader_pointer(cmd_buffer->device, cmd_buffer->cs,
                               base_reg + desc_loc->sgpr_idx * 4, sbt_va, true);
   }

   const struct radv_userdata_info *size_loc =
      radv_get_user_sgpr(compute_shader, AC_UD_CS_RAY_LAUNCH_SIZE_ADDR);
   if (size_loc->sgpr_idx != -1) {
      radv_emit_shader_pointer(cmd_buffer->device, cmd_buffer->cs,
                               base_reg + size_loc->sgpr_idx * 4, launch_size_va, true);
   }

   const struct radv_userdata_info *base_loc =
      radv_get_user_sgpr(compute_shader, AC_UD_CS_RAY_DYNAMIC_CALLABLE_STACK_BASE);
   if (base_loc->sgpr_idx != -1) {
      const struct radv_shader_info *cs_info = &compute_shader->info;
      radeon_set_sh_reg(cmd_buffer->cs, R_00B900_COMPUTE_USER_DATA_0 + base_loc->sgpr_idx * 4,
                        pipeline->base.scratch_bytes_per_wave / cs_info->wave_size);
   }

<<<<<<< HEAD
   struct radv_userdata_info *shader_loc =
      radv_lookup_user_sgpr(&pipeline->base, MESA_SHADER_COMPUTE, AC_UD_CS_TRAVERSAL_SHADER_ADDR);
=======
   const struct radv_userdata_info *shader_loc =
      radv_get_user_sgpr(compute_shader, AC_UD_CS_TRAVERSAL_SHADER_ADDR);
>>>>>>> af1bc7f4
   if (shader_loc->sgpr_idx != -1) {
      uint64_t raygen_va = pipeline->base.shaders[MESA_SHADER_RAYGEN]->va;
      radv_emit_shader_pointer(cmd_buffer->device, cmd_buffer->cs,
                               base_reg + shader_loc->sgpr_idx * 4, raygen_va, true);
   }

   assert(cmd_buffer->cs->cdw <= cdw_max);

   radv_dispatch(cmd_buffer, &info, pipeline, VK_PIPELINE_BIND_POINT_RAY_TRACING_KHR);
}

VKAPI_ATTR void VKAPI_CALL
radv_CmdTraceRaysKHR(VkCommandBuffer commandBuffer,
                     const VkStridedDeviceAddressRegionKHR *pRaygenShaderBindingTable,
                     const VkStridedDeviceAddressRegionKHR *pMissShaderBindingTable,
                     const VkStridedDeviceAddressRegionKHR *pHitShaderBindingTable,
                     const VkStridedDeviceAddressRegionKHR *pCallableShaderBindingTable,
                     uint32_t width, uint32_t height, uint32_t depth)
{
   RADV_FROM_HANDLE(radv_cmd_buffer, cmd_buffer, commandBuffer);

   VkTraceRaysIndirectCommand2KHR tables = {
      .raygenShaderRecordAddress = pRaygenShaderBindingTable->deviceAddress,
      .raygenShaderRecordSize = pRaygenShaderBindingTable->size,
      .missShaderBindingTableAddress = pMissShaderBindingTable->deviceAddress,
      .missShaderBindingTableSize = pMissShaderBindingTable->size,
      .missShaderBindingTableStride = pMissShaderBindingTable->stride,
      .hitShaderBindingTableAddress = pHitShaderBindingTable->deviceAddress,
      .hitShaderBindingTableSize = pHitShaderBindingTable->size,
      .hitShaderBindingTableStride = pHitShaderBindingTable->stride,
      .callableShaderBindingTableAddress = pCallableShaderBindingTable->deviceAddress,
      .callableShaderBindingTableSize = pCallableShaderBindingTable->size,
      .callableShaderBindingTableStride = pCallableShaderBindingTable->stride,
      .width = width,
      .height = height,
      .depth = depth,
   };

   radv_trace_rays(cmd_buffer, &tables, 0, radv_rt_mode_direct);
}

VKAPI_ATTR void VKAPI_CALL
radv_CmdTraceRaysIndirectKHR(VkCommandBuffer commandBuffer,
                             const VkStridedDeviceAddressRegionKHR *pRaygenShaderBindingTable,
                             const VkStridedDeviceAddressRegionKHR *pMissShaderBindingTable,
                             const VkStridedDeviceAddressRegionKHR *pHitShaderBindingTable,
                             const VkStridedDeviceAddressRegionKHR *pCallableShaderBindingTable,
                             VkDeviceAddress indirectDeviceAddress)
{
   RADV_FROM_HANDLE(radv_cmd_buffer, cmd_buffer, commandBuffer);

   assert(cmd_buffer->device->use_global_bo_list);

   VkTraceRaysIndirectCommand2KHR tables = {
      .raygenShaderRecordAddress = pRaygenShaderBindingTable->deviceAddress,
      .raygenShaderRecordSize = pRaygenShaderBindingTable->size,
      .missShaderBindingTableAddress = pMissShaderBindingTable->deviceAddress,
      .missShaderBindingTableSize = pMissShaderBindingTable->size,
      .missShaderBindingTableStride = pMissShaderBindingTable->stride,
      .hitShaderBindingTableAddress = pHitShaderBindingTable->deviceAddress,
      .hitShaderBindingTableSize = pHitShaderBindingTable->size,
      .hitShaderBindingTableStride = pHitShaderBindingTable->stride,
      .callableShaderBindingTableAddress = pCallableShaderBindingTable->deviceAddress,
      .callableShaderBindingTableSize = pCallableShaderBindingTable->size,
      .callableShaderBindingTableStride = pCallableShaderBindingTable->stride,
   };

   radv_trace_rays(cmd_buffer, &tables, indirectDeviceAddress, radv_rt_mode_indirect);
}

VKAPI_ATTR void VKAPI_CALL
radv_CmdTraceRaysIndirect2KHR(VkCommandBuffer commandBuffer, VkDeviceAddress indirectDeviceAddress)
{
   RADV_FROM_HANDLE(radv_cmd_buffer, cmd_buffer, commandBuffer);

   assert(cmd_buffer->device->use_global_bo_list);

   radv_trace_rays(cmd_buffer, NULL, indirectDeviceAddress, radv_rt_mode_indirect2);
}

VKAPI_ATTR void VKAPI_CALL
radv_CmdSetRayTracingPipelineStackSizeKHR(VkCommandBuffer commandBuffer, uint32_t size)
{
   RADV_FROM_HANDLE(radv_cmd_buffer, cmd_buffer, commandBuffer);
   cmd_buffer->state.rt_stack_size = size;
}

/*
 * For HTILE we have the following interesting clear words:
 *   0xfffff30f: Uncompressed, full depth range, for depth+stencil HTILE
 *   0xfffc000f: Uncompressed, full depth range, for depth only HTILE.
 *   0xfffffff0: Clear depth to 1.0
 *   0x00000000: Clear depth to 0.0
 */
static void
radv_initialize_htile(struct radv_cmd_buffer *cmd_buffer, struct radv_image *image,
                      const VkImageSubresourceRange *range)
{
   struct radv_cmd_state *state = &cmd_buffer->state;
   uint32_t htile_value = radv_get_htile_initial_value(cmd_buffer->device, image);
   VkClearDepthStencilValue value = {0};
   struct radv_barrier_data barrier = {0};

   barrier.layout_transitions.init_mask_ram = 1;
   radv_describe_layout_transition(cmd_buffer, &barrier);

   /* Transitioning from LAYOUT_UNDEFINED layout not everyone is consistent
    * in considering previous rendering work for WAW hazards. */
   state->flush_bits |=
      radv_src_access_flush(cmd_buffer, VK_ACCESS_2_DEPTH_STENCIL_ATTACHMENT_WRITE_BIT, image);

   if (image->planes[0].surface.has_stencil &&
       !(range->aspectMask == (VK_IMAGE_ASPECT_DEPTH_BIT | VK_IMAGE_ASPECT_STENCIL_BIT))) {
      /* Flush caches before performing a separate aspect initialization because it's a
       * read-modify-write operation.
       */
      state->flush_bits |= radv_dst_access_flush(cmd_buffer, VK_ACCESS_2_SHADER_READ_BIT, image);
   }

   state->flush_bits |= radv_clear_htile(cmd_buffer, image, range, htile_value);

   radv_set_ds_clear_metadata(cmd_buffer, image, range, value, range->aspectMask);

   if (radv_image_is_tc_compat_htile(image) && (range->aspectMask & VK_IMAGE_ASPECT_DEPTH_BIT)) {
      /* Initialize the TC-compat metada value to 0 because by
       * default DB_Z_INFO.RANGE_PRECISION is set to 1, and we only
       * need have to conditionally update its value when performing
       * a fast depth clear.
       */
      radv_set_tc_compat_zrange_metadata(cmd_buffer, image, range, 0);
   }
}

static void
radv_handle_depth_image_transition(struct radv_cmd_buffer *cmd_buffer, struct radv_image *image,
                                   VkImageLayout src_layout, VkImageLayout dst_layout,
                                   unsigned src_queue_mask, unsigned dst_queue_mask,
                                   const VkImageSubresourceRange *range,
                                   struct radv_sample_locations_state *sample_locs)
{
   struct radv_device *device = cmd_buffer->device;

   if (!radv_htile_enabled(image, range->baseMipLevel))
      return;

   if (src_layout == VK_IMAGE_LAYOUT_UNDEFINED) {
      radv_initialize_htile(cmd_buffer, image, range);
   } else if (!radv_layout_is_htile_compressed(device, image, src_layout, src_queue_mask) &&
              radv_layout_is_htile_compressed(device, image, dst_layout, dst_queue_mask)) {
      radv_initialize_htile(cmd_buffer, image, range);
   } else if (radv_layout_is_htile_compressed(device, image, src_layout, src_queue_mask) &&
              !radv_layout_is_htile_compressed(device, image, dst_layout, dst_queue_mask)) {
      cmd_buffer->state.flush_bits |=
         RADV_CMD_FLAG_FLUSH_AND_INV_DB | RADV_CMD_FLAG_FLUSH_AND_INV_DB_META;

      radv_expand_depth_stencil(cmd_buffer, image, range, sample_locs);

      cmd_buffer->state.flush_bits |=
         RADV_CMD_FLAG_FLUSH_AND_INV_DB | RADV_CMD_FLAG_FLUSH_AND_INV_DB_META;
   }
}

static uint32_t
radv_init_cmask(struct radv_cmd_buffer *cmd_buffer, struct radv_image *image,
                const VkImageSubresourceRange *range, uint32_t value)
{
   struct radv_barrier_data barrier = {0};

   barrier.layout_transitions.init_mask_ram = 1;
   radv_describe_layout_transition(cmd_buffer, &barrier);

   return radv_clear_cmask(cmd_buffer, image, range, value);
}

uint32_t
radv_init_fmask(struct radv_cmd_buffer *cmd_buffer, struct radv_image *image,
                const VkImageSubresourceRange *range)
{
   static const uint32_t fmask_clear_values[4] = {0x00000000, 0x02020202, 0xE4E4E4E4, 0x76543210};
   uint32_t log2_samples = util_logbase2(image->info.samples);
   uint32_t value = fmask_clear_values[log2_samples];
   struct radv_barrier_data barrier = {0};

   barrier.layout_transitions.init_mask_ram = 1;
   radv_describe_layout_transition(cmd_buffer, &barrier);

   return radv_clear_fmask(cmd_buffer, image, range, value);
}

uint32_t
radv_init_dcc(struct radv_cmd_buffer *cmd_buffer, struct radv_image *image,
              const VkImageSubresourceRange *range, uint32_t value)
{
   struct radv_barrier_data barrier = {0};
   uint32_t flush_bits = 0;
   unsigned size = 0;

   barrier.layout_transitions.init_mask_ram = 1;
   radv_describe_layout_transition(cmd_buffer, &barrier);

   flush_bits |= radv_clear_dcc(cmd_buffer, image, range, value);

   if (cmd_buffer->device->physical_device->rad_info.gfx_level == GFX8) {
      /* When DCC is enabled with mipmaps, some levels might not
       * support fast clears and we have to initialize them as "fully
       * expanded".
       */
      /* Compute the size of all fast clearable DCC levels. */
      for (unsigned i = 0; i < image->planes[0].surface.num_meta_levels; i++) {
         struct legacy_surf_dcc_level *dcc_level = &image->planes[0].surface.u.legacy.color.dcc_level[i];
         unsigned dcc_fast_clear_size =
            dcc_level->dcc_slice_fast_clear_size * image->info.array_size;

         if (!dcc_fast_clear_size)
            break;

         size = dcc_level->dcc_offset + dcc_fast_clear_size;
      }

      /* Initialize the mipmap levels without DCC. */
      if (size != image->planes[0].surface.meta_size) {
         flush_bits |= radv_fill_buffer(cmd_buffer, image, image->bindings[0].bo,
                                        radv_buffer_get_va(image->bindings[0].bo) +
                                           image->bindings[0].offset +
                                           image->planes[0].surface.meta_offset + size,
                                        image->planes[0].surface.meta_size - size, 0xffffffff);
      }
   }

   return flush_bits;
}

/**
 * Initialize DCC/FMASK/CMASK metadata for a color image.
 */
static void
radv_init_color_image_metadata(struct radv_cmd_buffer *cmd_buffer, struct radv_image *image,
                               VkImageLayout src_layout, VkImageLayout dst_layout,
                               unsigned src_queue_mask, unsigned dst_queue_mask,
                               const VkImageSubresourceRange *range)
{
   uint32_t flush_bits = 0;

   /* Transitioning from LAYOUT_UNDEFINED layout not everyone is
    * consistent in considering previous rendering work for WAW hazards.
    */
   cmd_buffer->state.flush_bits |=
      radv_src_access_flush(cmd_buffer, VK_ACCESS_2_COLOR_ATTACHMENT_WRITE_BIT, image);

   if (radv_image_has_cmask(image)) {
      uint32_t value;

      if (cmd_buffer->device->physical_device->rad_info.gfx_level == GFX9) {
         /* TODO: Fix clearing CMASK layers on GFX9. */
         if (radv_image_is_tc_compat_cmask(image) ||
             (radv_image_has_fmask(image) &&
              radv_layout_can_fast_clear(cmd_buffer->device, image, range->baseMipLevel, dst_layout,
                                         dst_queue_mask))) {
            value = 0xccccccccu;
         } else {
            value = 0xffffffffu;
         }
      } else {
         static const uint32_t cmask_clear_values[4] = {0xffffffff, 0xdddddddd, 0xeeeeeeee, 0xffffffff};
         uint32_t log2_samples = util_logbase2(image->info.samples);

         value = cmask_clear_values[log2_samples];
      }

      flush_bits |= radv_init_cmask(cmd_buffer, image, range, value);
   }

   if (radv_image_has_fmask(image)) {
      flush_bits |= radv_init_fmask(cmd_buffer, image, range);
   }

   if (radv_dcc_enabled(image, range->baseMipLevel)) {
      uint32_t value = 0xffffffffu; /* Fully expanded mode. */

      if (radv_layout_dcc_compressed(cmd_buffer->device, image, range->baseMipLevel,
                                     dst_layout, dst_queue_mask)) {
         value = 0u;
      }

      flush_bits |= radv_init_dcc(cmd_buffer, image, range, value);
   }

   if (radv_image_has_cmask(image) || radv_dcc_enabled(image, range->baseMipLevel)) {
      radv_update_fce_metadata(cmd_buffer, image, range, false);

      uint32_t color_values[2] = {0};
      radv_set_color_clear_metadata(cmd_buffer, image, range, color_values);
   }

   cmd_buffer->state.flush_bits |= flush_bits;
}

static void
radv_retile_transition(struct radv_cmd_buffer *cmd_buffer, struct radv_image *image,
                       VkImageLayout src_layout, VkImageLayout dst_layout, unsigned dst_queue_mask)
{
   /* If the image is read-only, we don't have to retile DCC because it can't change. */
   if (!(image->vk.usage & RADV_IMAGE_USAGE_WRITE_BITS))
      return;

   if (src_layout != VK_IMAGE_LAYOUT_PRESENT_SRC_KHR &&
       (dst_layout == VK_IMAGE_LAYOUT_PRESENT_SRC_KHR ||
        (dst_queue_mask & (1u << RADV_QUEUE_FOREIGN))))
      radv_retile_dcc(cmd_buffer, image);
}

static bool
radv_image_need_retile(const struct radv_image *image)
{
   return image->planes[0].surface.display_dcc_offset &&
          image->planes[0].surface.display_dcc_offset != image->planes[0].surface.meta_offset;
}

/**
 * Handle color image transitions for DCC/FMASK/CMASK.
 */
static void
radv_handle_color_image_transition(struct radv_cmd_buffer *cmd_buffer, struct radv_image *image,
                                   VkImageLayout src_layout, VkImageLayout dst_layout,
                                   unsigned src_queue_mask, unsigned dst_queue_mask,
                                   const VkImageSubresourceRange *range)
{
   bool dcc_decompressed = false, fast_clear_flushed = false;

   if (!radv_image_has_cmask(image) && !radv_image_has_fmask(image) &&
       !radv_dcc_enabled(image, range->baseMipLevel))
      return;

   if (src_layout == VK_IMAGE_LAYOUT_UNDEFINED) {
      radv_init_color_image_metadata(cmd_buffer, image, src_layout, dst_layout,
                                     src_queue_mask, dst_queue_mask, range);

      if (radv_image_need_retile(image))
         radv_retile_transition(cmd_buffer, image, src_layout, dst_layout, dst_queue_mask);
      return;
   }

   if (radv_dcc_enabled(image, range->baseMipLevel)) {
      if (src_layout == VK_IMAGE_LAYOUT_PREINITIALIZED) {
         cmd_buffer->state.flush_bits |= radv_init_dcc(cmd_buffer, image, range, 0xffffffffu);
      } else if (radv_layout_dcc_compressed(cmd_buffer->device, image, range->baseMipLevel,
                                            src_layout, src_queue_mask) &&
                 !radv_layout_dcc_compressed(cmd_buffer->device, image, range->baseMipLevel,
                                             dst_layout, dst_queue_mask)) {
         radv_decompress_dcc(cmd_buffer, image, range);
         dcc_decompressed = true;
      } else if (radv_layout_can_fast_clear(cmd_buffer->device, image, range->baseMipLevel,
                                            src_layout, src_queue_mask) &&
                 !radv_layout_can_fast_clear(cmd_buffer->device, image, range->baseMipLevel,
                                             dst_layout, dst_queue_mask)) {
         radv_fast_clear_flush_image_inplace(cmd_buffer, image, range);
         fast_clear_flushed = true;
      }

      if (radv_image_need_retile(image))
         radv_retile_transition(cmd_buffer, image, src_layout, dst_layout, dst_queue_mask);
   } else if (radv_image_has_cmask(image) || radv_image_has_fmask(image)) {
      if (radv_layout_can_fast_clear(cmd_buffer->device, image, range->baseMipLevel,
                                     src_layout, src_queue_mask) &&
          !radv_layout_can_fast_clear(cmd_buffer->device, image, range->baseMipLevel,
                                      dst_layout, dst_queue_mask)) {
         radv_fast_clear_flush_image_inplace(cmd_buffer, image, range);
         fast_clear_flushed = true;
      }
   }

   /* MSAA color decompress. */
   if (radv_image_has_fmask(image) &&
       (image->vk.usage & (VK_IMAGE_USAGE_STORAGE_BIT | VK_IMAGE_USAGE_TRANSFER_DST_BIT)) &&
       radv_layout_fmask_compressed(cmd_buffer->device, image, src_layout, src_queue_mask) &&
       !radv_layout_fmask_compressed(cmd_buffer->device, image, dst_layout, dst_queue_mask)) {
      if (radv_dcc_enabled(image, range->baseMipLevel) &&
          !radv_image_use_dcc_image_stores(cmd_buffer->device, image) && !dcc_decompressed) {
         /* A DCC decompress is required before expanding FMASK
          * when DCC stores aren't supported to avoid being in
          * a state where DCC is compressed and the main
          * surface is uncompressed.
          */
         radv_decompress_dcc(cmd_buffer, image, range);
      } else if (!fast_clear_flushed) {
         /* A FMASK decompress is required before expanding
          * FMASK.
          */
         radv_fast_clear_flush_image_inplace(cmd_buffer, image, range);
      }

      struct radv_barrier_data barrier = {0};
      barrier.layout_transitions.fmask_color_expand = 1;
      radv_describe_layout_transition(cmd_buffer, &barrier);

      radv_expand_fmask_image_inplace(cmd_buffer, image, range);
   }
}

static void
radv_handle_image_transition(struct radv_cmd_buffer *cmd_buffer, struct radv_image *image,
                             VkImageLayout src_layout, VkImageLayout dst_layout,
                             uint32_t src_family_index, uint32_t dst_family_index,
                             const VkImageSubresourceRange *range,
                             struct radv_sample_locations_state *sample_locs)
{
   enum radv_queue_family src_qf = vk_queue_to_radv(cmd_buffer->device->physical_device, src_family_index);
   enum radv_queue_family dst_qf = vk_queue_to_radv(cmd_buffer->device->physical_device, dst_family_index);
   if (image->exclusive && src_family_index != dst_family_index) {
      /* This is an acquire or a release operation and there will be
       * a corresponding release/acquire. Do the transition in the
       * most flexible queue. */

      assert(src_qf == cmd_buffer->qf ||
             dst_qf == cmd_buffer->qf);

      if (src_family_index == VK_QUEUE_FAMILY_EXTERNAL || src_family_index == VK_QUEUE_FAMILY_FOREIGN_EXT)
         return;

      if (cmd_buffer->qf == RADV_QUEUE_TRANSFER)
         return;

      if (cmd_buffer->qf == RADV_QUEUE_COMPUTE &&
          (src_qf == RADV_QUEUE_GENERAL || dst_qf == RADV_QUEUE_GENERAL))
         return;
   }

   unsigned src_queue_mask =
      radv_image_queue_family_mask(image, src_qf, cmd_buffer->qf);
   unsigned dst_queue_mask =
      radv_image_queue_family_mask(image, dst_qf, cmd_buffer->qf);

   if (src_layout == dst_layout && src_queue_mask == dst_queue_mask)
      return;

   if (image->vk.aspects & VK_IMAGE_ASPECT_DEPTH_BIT) {
      radv_handle_depth_image_transition(cmd_buffer, image, src_layout, dst_layout,
                                         src_queue_mask, dst_queue_mask, range, sample_locs);
   } else {
      radv_handle_color_image_transition(cmd_buffer, image, src_layout, dst_layout,
                                         src_queue_mask, dst_queue_mask, range);
   }
}

static void
radv_cp_dma_wait_for_stages(struct radv_cmd_buffer *cmd_buffer, VkPipelineStageFlags2 stage_mask)
{
   /* Make sure CP DMA is idle because the driver might have performed a DMA operation for copying a
    * buffer (or a MSAA image using FMASK). Note that updating a buffer is considered a clear
    * operation but it might also use a CP DMA copy in some rare situations. Other operations using
    * a CP DMA clear are implicitly synchronized (see CP_DMA_SYNC).
    */
   if (stage_mask & (VK_PIPELINE_STAGE_2_COPY_BIT | VK_PIPELINE_STAGE_2_CLEAR_BIT |
                     VK_PIPELINE_STAGE_2_ALL_TRANSFER_BIT | VK_PIPELINE_STAGE_2_BOTTOM_OF_PIPE_BIT |
                     VK_PIPELINE_STAGE_2_ALL_COMMANDS_BIT))
      si_cp_dma_wait_for_idle(cmd_buffer);
}

static void
radv_barrier(struct radv_cmd_buffer *cmd_buffer, const VkDependencyInfo *dep_info,
             enum rgp_barrier_reason reason)
{
   enum radv_cmd_flush_bits src_flush_bits = 0;
   enum radv_cmd_flush_bits dst_flush_bits = 0;
   VkPipelineStageFlags2 src_stage_mask = 0;
   VkPipelineStageFlags2 dst_stage_mask = 0;

   if (cmd_buffer->state.render.active)
      radv_mark_noncoherent_rb(cmd_buffer);

   radv_describe_barrier_start(cmd_buffer, reason);

   for (uint32_t i = 0; i < dep_info->memoryBarrierCount; i++) {
      src_stage_mask |= dep_info->pMemoryBarriers[i].srcStageMask;
      src_flush_bits |=
         radv_src_access_flush(cmd_buffer, dep_info->pMemoryBarriers[i].srcAccessMask, NULL);
      dst_stage_mask |= dep_info->pMemoryBarriers[i].dstStageMask;
      dst_flush_bits |=
         radv_dst_access_flush(cmd_buffer, dep_info->pMemoryBarriers[i].dstAccessMask, NULL);
   }

   for (uint32_t i = 0; i < dep_info->bufferMemoryBarrierCount; i++) {
      src_stage_mask |= dep_info->pBufferMemoryBarriers[i].srcStageMask;
      src_flush_bits |=
         radv_src_access_flush(cmd_buffer, dep_info->pBufferMemoryBarriers[i].srcAccessMask, NULL);
      dst_stage_mask |= dep_info->pBufferMemoryBarriers[i].dstStageMask;
      dst_flush_bits |=
         radv_dst_access_flush(cmd_buffer, dep_info->pBufferMemoryBarriers[i].dstAccessMask, NULL);
   }

   for (uint32_t i = 0; i < dep_info->imageMemoryBarrierCount; i++) {
      RADV_FROM_HANDLE(radv_image, image, dep_info->pImageMemoryBarriers[i].image);

      src_stage_mask |= dep_info->pImageMemoryBarriers[i].srcStageMask;
      src_flush_bits |=
         radv_src_access_flush(cmd_buffer, dep_info->pImageMemoryBarriers[i].srcAccessMask, image);
      dst_stage_mask |= dep_info->pImageMemoryBarriers[i].dstStageMask;
      dst_flush_bits |=
         radv_dst_access_flush(cmd_buffer, dep_info->pImageMemoryBarriers[i].dstAccessMask, image);
   }

   /* The Vulkan spec 1.1.98 says:
    *
    * "An execution dependency with only
    *  VK_PIPELINE_STAGE_2_BOTTOM_OF_PIPE_BIT in the destination stage mask
    *  will only prevent that stage from executing in subsequently
    *  submitted commands. As this stage does not perform any actual
    *  execution, this is not observable - in effect, it does not delay
    *  processing of subsequent commands. Similarly an execution dependency
    *  with only VK_PIPELINE_STAGE_2_TOP_OF_PIPE_BIT in the source stage mask
    *  will effectively not wait for any prior commands to complete."
    */
   if (dst_stage_mask != VK_PIPELINE_STAGE_2_BOTTOM_OF_PIPE_BIT)
      radv_stage_flush(cmd_buffer, src_stage_mask);
   cmd_buffer->state.flush_bits |= src_flush_bits;

   radv_ace_internal_barrier(cmd_buffer, src_stage_mask, 0);

   for (uint32_t i = 0; i < dep_info->imageMemoryBarrierCount; i++) {
      RADV_FROM_HANDLE(radv_image, image, dep_info->pImageMemoryBarriers[i].image);

      const struct VkSampleLocationsInfoEXT *sample_locs_info =
         vk_find_struct_const(dep_info->pImageMemoryBarriers[i].pNext, SAMPLE_LOCATIONS_INFO_EXT);
      struct radv_sample_locations_state sample_locations;

      if (sample_locs_info) {
         assert(image->vk.create_flags & VK_IMAGE_CREATE_SAMPLE_LOCATIONS_COMPATIBLE_DEPTH_BIT_EXT);
         sample_locations.per_pixel = sample_locs_info->sampleLocationsPerPixel;
         sample_locations.grid_size = sample_locs_info->sampleLocationGridSize;
         sample_locations.count = sample_locs_info->sampleLocationsCount;
         typed_memcpy(&sample_locations.locations[0], sample_locs_info->pSampleLocations,
                      sample_locs_info->sampleLocationsCount);
      }

      radv_handle_image_transition(
         cmd_buffer, image, dep_info->pImageMemoryBarriers[i].oldLayout,
         dep_info->pImageMemoryBarriers[i].newLayout,
         dep_info->pImageMemoryBarriers[i].srcQueueFamilyIndex,
         dep_info->pImageMemoryBarriers[i].dstQueueFamilyIndex,
         &dep_info->pImageMemoryBarriers[i].subresourceRange, sample_locs_info ? &sample_locations : NULL);
   }

   radv_ace_internal_barrier(cmd_buffer, 0, dst_stage_mask);
   radv_cp_dma_wait_for_stages(cmd_buffer, src_stage_mask);

   cmd_buffer->state.flush_bits |= dst_flush_bits;

   radv_describe_barrier_end(cmd_buffer);
}

VKAPI_ATTR void VKAPI_CALL
radv_CmdPipelineBarrier2(VkCommandBuffer commandBuffer,
                         const VkDependencyInfo *pDependencyInfo)
{
   RADV_FROM_HANDLE(radv_cmd_buffer, cmd_buffer, commandBuffer);

   radv_barrier(cmd_buffer, pDependencyInfo, RGP_BARRIER_EXTERNAL_CMD_PIPELINE_BARRIER);
}

static void
write_event(struct radv_cmd_buffer *cmd_buffer, struct radv_event *event,
            VkPipelineStageFlags2 stageMask, unsigned value)
{
   struct radeon_cmdbuf *cs = cmd_buffer->cs;
   uint64_t va = radv_buffer_get_va(event->bo);

   si_emit_cache_flush(cmd_buffer);

   radv_cs_add_buffer(cmd_buffer->device->ws, cs, event->bo);

   ASSERTED unsigned cdw_max = radeon_check_space(cmd_buffer->device->ws, cs, 28);

   if (stageMask & (VK_PIPELINE_STAGE_2_COPY_BIT |
                    VK_PIPELINE_STAGE_2_RESOLVE_BIT |
                    VK_PIPELINE_STAGE_2_BLIT_BIT |
                    VK_PIPELINE_STAGE_2_CLEAR_BIT)) {
      /* Be conservative for now. */
      stageMask |= VK_PIPELINE_STAGE_2_ALL_TRANSFER_BIT;
   }

   /* Flags that only require a top-of-pipe event. */
   VkPipelineStageFlags2 top_of_pipe_flags = VK_PIPELINE_STAGE_2_TOP_OF_PIPE_BIT;

   /* Flags that only require a post-index-fetch event. */
   VkPipelineStageFlags2 post_index_fetch_flags =
      top_of_pipe_flags | VK_PIPELINE_STAGE_2_DRAW_INDIRECT_BIT | VK_PIPELINE_STAGE_2_VERTEX_INPUT_BIT;

   /* Flags that only require signaling post PS. */
   VkPipelineStageFlags2 post_ps_flags =
      post_index_fetch_flags | VK_PIPELINE_STAGE_2_VERTEX_SHADER_BIT |
      VK_PIPELINE_STAGE_2_TESSELLATION_CONTROL_SHADER_BIT |
      VK_PIPELINE_STAGE_2_TESSELLATION_EVALUATION_SHADER_BIT | VK_PIPELINE_STAGE_2_GEOMETRY_SHADER_BIT |
      VK_PIPELINE_STAGE_2_MESH_SHADER_BIT_EXT |
      VK_PIPELINE_STAGE_2_TRANSFORM_FEEDBACK_BIT_EXT |
      VK_PIPELINE_STAGE_2_PRE_RASTERIZATION_SHADERS_BIT |
      VK_PIPELINE_STAGE_2_FRAGMENT_SHADING_RATE_ATTACHMENT_BIT_KHR |
      VK_PIPELINE_STAGE_2_EARLY_FRAGMENT_TESTS_BIT | VK_PIPELINE_STAGE_2_FRAGMENT_SHADER_BIT;

   /* Flags that only require signaling post CS. */
   VkPipelineStageFlags2 post_cs_flags = VK_PIPELINE_STAGE_2_COMPUTE_SHADER_BIT;

   radv_cp_dma_wait_for_stages(cmd_buffer, stageMask);

   if (!(stageMask & ~top_of_pipe_flags)) {
      /* Just need to sync the PFP engine. */
      radeon_emit(cs, PKT3(PKT3_WRITE_DATA, 3, 0));
      radeon_emit(cs, S_370_DST_SEL(V_370_MEM) | S_370_WR_CONFIRM(1) | S_370_ENGINE_SEL(V_370_PFP));
      radeon_emit(cs, va);
      radeon_emit(cs, va >> 32);
      radeon_emit(cs, value);
   } else if (!(stageMask & ~post_index_fetch_flags)) {
      /* Sync ME because PFP reads index and indirect buffers. */
      radeon_emit(cs, PKT3(PKT3_WRITE_DATA, 3, 0));
      radeon_emit(cs, S_370_DST_SEL(V_370_MEM) | S_370_WR_CONFIRM(1) | S_370_ENGINE_SEL(V_370_ME));
      radeon_emit(cs, va);
      radeon_emit(cs, va >> 32);
      radeon_emit(cs, value);
   } else {
      unsigned event_type;

      if (!(stageMask & ~post_ps_flags)) {
         /* Sync previous fragment shaders. */
         event_type = V_028A90_PS_DONE;
      } else if (!(stageMask & ~post_cs_flags)) {
         /* Sync previous compute shaders. */
         event_type = V_028A90_CS_DONE;
      } else {
         /* Otherwise, sync all prior GPU work. */
         event_type = V_028A90_BOTTOM_OF_PIPE_TS;
      }

      si_cs_emit_write_event_eop(cs, cmd_buffer->device->physical_device->rad_info.gfx_level,
                                 radv_cmd_buffer_uses_mec(cmd_buffer), event_type, 0,
                                 EOP_DST_SEL_MEM, EOP_DATA_SEL_VALUE_32BIT, va, value,
                                 cmd_buffer->gfx9_eop_bug_va);
   }

   assert(cmd_buffer->cs->cdw <= cdw_max);
}

VKAPI_ATTR void VKAPI_CALL
radv_CmdSetEvent2(VkCommandBuffer commandBuffer, VkEvent _event,
                  const VkDependencyInfo* pDependencyInfo)
{
   RADV_FROM_HANDLE(radv_cmd_buffer, cmd_buffer, commandBuffer);
   RADV_FROM_HANDLE(radv_event, event, _event);
   VkPipelineStageFlags2 src_stage_mask = 0;

   for (uint32_t i = 0; i < pDependencyInfo->memoryBarrierCount; i++)
      src_stage_mask |= pDependencyInfo->pMemoryBarriers[i].srcStageMask;
   for (uint32_t i = 0; i < pDependencyInfo->bufferMemoryBarrierCount; i++)
      src_stage_mask |= pDependencyInfo->pBufferMemoryBarriers[i].srcStageMask;
   for (uint32_t i = 0; i < pDependencyInfo->imageMemoryBarrierCount; i++)
      src_stage_mask |= pDependencyInfo->pImageMemoryBarriers[i].srcStageMask;

   write_event(cmd_buffer, event, src_stage_mask, 1);
}

VKAPI_ATTR void VKAPI_CALL
radv_CmdResetEvent2(VkCommandBuffer commandBuffer, VkEvent _event,
                    VkPipelineStageFlags2 stageMask)
{
   RADV_FROM_HANDLE(radv_cmd_buffer, cmd_buffer, commandBuffer);
   RADV_FROM_HANDLE(radv_event, event, _event);

   write_event(cmd_buffer, event, stageMask, 0);
}

VKAPI_ATTR void VKAPI_CALL
radv_CmdWaitEvents2(VkCommandBuffer commandBuffer, uint32_t eventCount, const VkEvent *pEvents,
                    const VkDependencyInfo* pDependencyInfos)
{
   RADV_FROM_HANDLE(radv_cmd_buffer, cmd_buffer, commandBuffer);
   struct radeon_cmdbuf *cs = cmd_buffer->cs;

   for (unsigned i = 0; i < eventCount; ++i) {
      RADV_FROM_HANDLE(radv_event, event, pEvents[i]);
      uint64_t va = radv_buffer_get_va(event->bo);

      radv_cs_add_buffer(cmd_buffer->device->ws, cs, event->bo);

      ASSERTED unsigned cdw_max = radeon_check_space(cmd_buffer->device->ws, cs, 7);

      radv_cp_wait_mem(cs, WAIT_REG_MEM_EQUAL, va, 1, 0xffffffff);
      assert(cmd_buffer->cs->cdw <= cdw_max);
   }

   radv_barrier(cmd_buffer, pDependencyInfos, RGP_BARRIER_EXTERNAL_CMD_WAIT_EVENTS);
}

/* VK_EXT_conditional_rendering */
VKAPI_ATTR void VKAPI_CALL
radv_CmdBeginConditionalRenderingEXT(
   VkCommandBuffer commandBuffer,
   const VkConditionalRenderingBeginInfoEXT *pConditionalRenderingBegin)
{
   RADV_FROM_HANDLE(radv_cmd_buffer, cmd_buffer, commandBuffer);
   RADV_FROM_HANDLE(radv_buffer, buffer, pConditionalRenderingBegin->buffer);
   struct radeon_cmdbuf *cs = cmd_buffer->cs;
   unsigned pred_op = PREDICATION_OP_BOOL32;
   bool draw_visible = true;
   uint64_t va;

   va = radv_buffer_get_va(buffer->bo) + buffer->offset + pConditionalRenderingBegin->offset;

   /* By default, if the 32-bit value at offset in buffer memory is zero,
    * then the rendering commands are discarded, otherwise they are
    * executed as normal. If the inverted flag is set, all commands are
    * discarded if the value is non zero.
    */
   if (pConditionalRenderingBegin->flags & VK_CONDITIONAL_RENDERING_INVERTED_BIT_EXT) {
      draw_visible = false;
   }

   si_emit_cache_flush(cmd_buffer);

   if (cmd_buffer->qf == RADV_QUEUE_GENERAL &&
       !cmd_buffer->device->physical_device->rad_info.has_32bit_predication) {
      uint64_t pred_value = 0, pred_va;
      unsigned pred_offset;

      /* From the Vulkan spec 1.1.107:
       *
       * "If the 32-bit value at offset in buffer memory is zero,
       *  then the rendering commands are discarded, otherwise they
       *  are executed as normal. If the value of the predicate in
       *  buffer memory changes while conditional rendering is
       *  active, the rendering commands may be discarded in an
       *  implementation-dependent way. Some implementations may
       *  latch the value of the predicate upon beginning conditional
       *  rendering while others may read it before every rendering
       *  command."
       *
       * But, the AMD hardware treats the predicate as a 64-bit
       * value which means we need a workaround in the driver.
       * Luckily, it's not required to support if the value changes
       * when predication is active.
       *
       * The workaround is as follows:
       * 1) allocate a 64-value in the upload BO and initialize it
       *    to 0
       * 2) copy the 32-bit predicate value to the upload BO
       * 3) use the new allocated VA address for predication
       *
       * Based on the conditionalrender demo, it's faster to do the
       * COPY_DATA in ME  (+ sync PFP) instead of PFP.
       */
      radv_cmd_buffer_upload_data(cmd_buffer, 8, &pred_value, &pred_offset);

      pred_va = radv_buffer_get_va(cmd_buffer->upload.upload_bo) + pred_offset;

      radeon_emit(cs, PKT3(PKT3_COPY_DATA, 4, 0));
      radeon_emit(cs, COPY_DATA_SRC_SEL(COPY_DATA_SRC_MEM) | COPY_DATA_DST_SEL(COPY_DATA_DST_MEM) |
                         COPY_DATA_WR_CONFIRM);
      radeon_emit(cs, va);
      radeon_emit(cs, va >> 32);
      radeon_emit(cs, pred_va);
      radeon_emit(cs, pred_va >> 32);

      radeon_emit(cs, PKT3(PKT3_PFP_SYNC_ME, 0, 0));
      radeon_emit(cs, 0);

      va = pred_va;
      pred_op = PREDICATION_OP_BOOL64;
   }

   /* MEC doesn't support predication, we emulate it elsewhere. */
   if (!radv_cmd_buffer_uses_mec(cmd_buffer)) {
      si_emit_set_predication_state(cmd_buffer, draw_visible, pred_op, va);
   }

   /* Store conditional rendering user info. */
   cmd_buffer->state.predicating = true;
   cmd_buffer->state.predication_type = draw_visible;
   cmd_buffer->state.predication_op = pred_op;
   cmd_buffer->state.predication_va = va;
   cmd_buffer->mec_inv_pred_emitted = false;
}

VKAPI_ATTR void VKAPI_CALL
radv_CmdEndConditionalRenderingEXT(VkCommandBuffer commandBuffer)
{
   RADV_FROM_HANDLE(radv_cmd_buffer, cmd_buffer, commandBuffer);

   /* MEC doesn't support predication, no need to emit anything here. */
   if (!radv_cmd_buffer_uses_mec(cmd_buffer)) {
      si_emit_set_predication_state(cmd_buffer, false, 0, 0);
   }

   /* Reset conditional rendering user info. */
   cmd_buffer->state.predicating = false;
   cmd_buffer->state.predication_type = -1;
   cmd_buffer->state.predication_op = 0;
   cmd_buffer->state.predication_va = 0;
   cmd_buffer->mec_inv_pred_emitted = false;
}

/* VK_EXT_transform_feedback */
VKAPI_ATTR void VKAPI_CALL
radv_CmdBindTransformFeedbackBuffersEXT(VkCommandBuffer commandBuffer, uint32_t firstBinding,
                                        uint32_t bindingCount, const VkBuffer *pBuffers,
                                        const VkDeviceSize *pOffsets, const VkDeviceSize *pSizes)
{
   RADV_FROM_HANDLE(radv_cmd_buffer, cmd_buffer, commandBuffer);
   struct radv_streamout_binding *sb = cmd_buffer->streamout_bindings;
   uint8_t enabled_mask = 0;

   assert(firstBinding + bindingCount <= MAX_SO_BUFFERS);
   for (uint32_t i = 0; i < bindingCount; i++) {
      uint32_t idx = firstBinding + i;

      sb[idx].buffer = radv_buffer_from_handle(pBuffers[i]);
      sb[idx].offset = pOffsets[i];

      if (!pSizes || pSizes[i] == VK_WHOLE_SIZE) {
         sb[idx].size = sb[idx].buffer->vk.size - sb[idx].offset;
      } else {
         sb[idx].size = pSizes[i];
      }

      radv_cs_add_buffer(cmd_buffer->device->ws, cmd_buffer->cs, sb[idx].buffer->bo);

      enabled_mask |= 1 << idx;
   }

   cmd_buffer->state.streamout.enabled_mask |= enabled_mask;

   cmd_buffer->state.dirty |= RADV_CMD_DIRTY_STREAMOUT_BUFFER;
}

void
radv_emit_streamout_enable(struct radv_cmd_buffer *cmd_buffer)
{
   struct radv_streamout_state *so = &cmd_buffer->state.streamout;
   struct radv_graphics_pipeline *pipeline = cmd_buffer->state.graphics_pipeline;
   bool streamout_enabled = radv_is_streamout_enabled(cmd_buffer);
   struct radeon_cmdbuf *cs = cmd_buffer->cs;
   uint32_t enabled_stream_buffers_mask = 0;

   if (pipeline && pipeline->streamout_shader) {
      enabled_stream_buffers_mask = pipeline->streamout_shader->info.so.enabled_stream_buffers_mask;
   }

   radeon_set_context_reg_seq(cs, R_028B94_VGT_STRMOUT_CONFIG, 2);
   radeon_emit(cs, S_028B94_STREAMOUT_0_EN(streamout_enabled) | S_028B94_RAST_STREAM(0) |
                      S_028B94_STREAMOUT_1_EN(streamout_enabled) |
                      S_028B94_STREAMOUT_2_EN(streamout_enabled) |
                      S_028B94_STREAMOUT_3_EN(streamout_enabled));
   radeon_emit(cs, so->hw_enabled_mask & enabled_stream_buffers_mask);

   cmd_buffer->state.context_roll_without_scissor_emitted = true;
}

static void
radv_set_streamout_enable(struct radv_cmd_buffer *cmd_buffer, bool enable)
{
   struct radv_streamout_state *so = &cmd_buffer->state.streamout;
   bool old_streamout_enabled = radv_is_streamout_enabled(cmd_buffer);
   uint32_t old_hw_enabled_mask = so->hw_enabled_mask;

   so->streamout_enabled = enable;

   so->hw_enabled_mask = so->enabled_mask | (so->enabled_mask << 4) | (so->enabled_mask << 8) |
                         (so->enabled_mask << 12);

   if (!cmd_buffer->device->physical_device->use_ngg_streamout &&
       ((old_streamout_enabled != radv_is_streamout_enabled(cmd_buffer)) ||
        (old_hw_enabled_mask != so->hw_enabled_mask)))
      radv_emit_streamout_enable(cmd_buffer);

   if (cmd_buffer->device->physical_device->use_ngg_streamout) {
      cmd_buffer->state.dirty |= RADV_CMD_DIRTY_NGG_QUERY;

      /* Re-emit streamout buffers to unbind them. */
      if (!enable)
         cmd_buffer->state.dirty |= RADV_CMD_DIRTY_STREAMOUT_BUFFER;
   }
}

static void
radv_flush_vgt_streamout(struct radv_cmd_buffer *cmd_buffer)
{
   struct radeon_cmdbuf *cs = cmd_buffer->cs;
   unsigned reg_strmout_cntl;

   /* The register is at different places on different ASICs. */
   if (cmd_buffer->device->physical_device->rad_info.gfx_level >= GFX9) {
      reg_strmout_cntl = R_0300FC_CP_STRMOUT_CNTL;
      radeon_emit(cs, PKT3(PKT3_WRITE_DATA, 3, 0));
      radeon_emit(cs, S_370_DST_SEL(V_370_MEM_MAPPED_REGISTER) | S_370_ENGINE_SEL(V_370_ME));
      radeon_emit(cs, R_0300FC_CP_STRMOUT_CNTL >> 2);
      radeon_emit(cs, 0);
      radeon_emit(cs, 0);
   } else if (cmd_buffer->device->physical_device->rad_info.gfx_level >= GFX7) {
      reg_strmout_cntl = R_0300FC_CP_STRMOUT_CNTL;
      radeon_set_uconfig_reg(cs, reg_strmout_cntl, 0);
   } else {
      reg_strmout_cntl = R_0084FC_CP_STRMOUT_CNTL;
      radeon_set_config_reg(cs, reg_strmout_cntl, 0);
   }

   radeon_emit(cs, PKT3(PKT3_EVENT_WRITE, 0, 0));
   radeon_emit(cs, EVENT_TYPE(V_028A90_SO_VGTSTREAMOUT_FLUSH) | EVENT_INDEX(0));

   radeon_emit(cs, PKT3(PKT3_WAIT_REG_MEM, 5, 0));
   radeon_emit(cs,
               WAIT_REG_MEM_EQUAL); /* wait until the register is equal to the reference value */
   radeon_emit(cs, reg_strmout_cntl >> 2); /* register */
   radeon_emit(cs, 0);
   radeon_emit(cs, S_0084FC_OFFSET_UPDATE_DONE(1)); /* reference value */
   radeon_emit(cs, S_0084FC_OFFSET_UPDATE_DONE(1)); /* mask */
   radeon_emit(cs, 4);                              /* poll interval */
}

VKAPI_ATTR void VKAPI_CALL
radv_CmdBeginTransformFeedbackEXT(VkCommandBuffer commandBuffer, uint32_t firstCounterBuffer,
                                  uint32_t counterBufferCount, const VkBuffer *pCounterBuffers,
                                  const VkDeviceSize *pCounterBufferOffsets)
{
   RADV_FROM_HANDLE(radv_cmd_buffer, cmd_buffer, commandBuffer);
   struct radv_streamout_binding *sb = cmd_buffer->streamout_bindings;
   struct radv_streamout_state *so = &cmd_buffer->state.streamout;
   struct radv_graphics_pipeline *pipeline = cmd_buffer->state.graphics_pipeline;
   struct radv_shader_info *info = &pipeline->streamout_shader->info;
   unsigned last_target = util_last_bit(so->enabled_mask) - 1;
   struct radeon_cmdbuf *cs = cmd_buffer->cs;

   assert(firstCounterBuffer + counterBufferCount <= MAX_SO_BUFFERS);
   if (cmd_buffer->device->physical_device->use_ngg_streamout) {
      /* Sync because the next streamout operation will overwrite GDS and we
       * have to make sure it's idle.
       * TODO: Improve by tracking if there is a streamout operation in
       * flight.
       */
      cmd_buffer->state.flush_bits |= RADV_CMD_FLAG_VS_PARTIAL_FLUSH;
      si_emit_cache_flush(cmd_buffer);
   } else {
      radv_flush_vgt_streamout(cmd_buffer);
   }

   u_foreach_bit(i, so->enabled_mask)
   {
      int32_t counter_buffer_idx = i - firstCounterBuffer;
      if (counter_buffer_idx >= 0 && counter_buffer_idx >= counterBufferCount)
         counter_buffer_idx = -1;

      bool append =
         counter_buffer_idx >= 0 && pCounterBuffers && pCounterBuffers[counter_buffer_idx];
      uint64_t va = 0;

      if (append) {
         RADV_FROM_HANDLE(radv_buffer, buffer, pCounterBuffers[counter_buffer_idx]);
         uint64_t counter_buffer_offset = 0;

         if (pCounterBufferOffsets)
            counter_buffer_offset = pCounterBufferOffsets[counter_buffer_idx];

         va += radv_buffer_get_va(buffer->bo);
         va += buffer->offset + counter_buffer_offset;

         radv_cs_add_buffer(cmd_buffer->device->ws, cs, buffer->bo);
      }

      if (cmd_buffer->device->physical_device->use_ngg_streamout) {
         radeon_emit(cs, PKT3(PKT3_DMA_DATA, 5, 0));
         radeon_emit(cs, S_411_SRC_SEL(append ? V_411_SRC_ADDR_TC_L2 : V_411_DATA) |
                            S_411_DST_SEL(V_411_GDS) | S_411_CP_SYNC(i == last_target));
         radeon_emit(cs, va);
         radeon_emit(cs, va >> 32);
         radeon_emit(cs, 4 * i); /* destination in GDS */
         radeon_emit(cs, 0);
         radeon_emit(cs, S_415_BYTE_COUNT_GFX9(4) | S_415_DISABLE_WR_CONFIRM_GFX9(i != last_target));
      } else {
         /* AMD GCN binds streamout buffers as shader resources.
          * VGT only counts primitives and tells the shader through
          * SGPRs what to do.
          */
         radeon_set_context_reg_seq(cs, R_028AD0_VGT_STRMOUT_BUFFER_SIZE_0 + 16 * i, 2);
         radeon_emit(cs, sb[i].size >> 2);      /* BUFFER_SIZE (in DW) */
         radeon_emit(cs, info->so.strides[i]);  /* VTX_STRIDE (in DW) */

         cmd_buffer->state.context_roll_without_scissor_emitted = true;

         if (append) {
            radeon_emit(cs, PKT3(PKT3_STRMOUT_BUFFER_UPDATE, 4, 0));
            radeon_emit(cs, STRMOUT_SELECT_BUFFER(i) | STRMOUT_DATA_TYPE(1) |    /* offset in bytes */
                            STRMOUT_OFFSET_SOURCE(STRMOUT_OFFSET_FROM_MEM));     /* control */
            radeon_emit(cs, 0);                                                  /* unused */
            radeon_emit(cs, 0);                                                  /* unused */
            radeon_emit(cs, va);                                                 /* src address lo */
            radeon_emit(cs, va >> 32);                                           /* src address hi */
         } else {
            /* Start from the beginning. */
            radeon_emit(cs, PKT3(PKT3_STRMOUT_BUFFER_UPDATE, 4, 0));
            radeon_emit(cs, STRMOUT_SELECT_BUFFER(i) | STRMOUT_DATA_TYPE(1) |    /* offset in bytes */
                            STRMOUT_OFFSET_SOURCE(STRMOUT_OFFSET_FROM_PACKET));  /* control */
            radeon_emit(cs, 0);                                                  /* unused */
            radeon_emit(cs, 0);                                                  /* unused */
            radeon_emit(cs, 0);                                                  /* unused */
            radeon_emit(cs, 0);                                                  /* unused */
         }
      }
   }

   radv_set_streamout_enable(cmd_buffer, true);
}

VKAPI_ATTR void VKAPI_CALL
radv_CmdEndTransformFeedbackEXT(VkCommandBuffer commandBuffer, uint32_t firstCounterBuffer,
                                uint32_t counterBufferCount, const VkBuffer *pCounterBuffers,
                                const VkDeviceSize *pCounterBufferOffsets)
{
   RADV_FROM_HANDLE(radv_cmd_buffer, cmd_buffer, commandBuffer);
   struct radv_streamout_state *so = &cmd_buffer->state.streamout;
   struct radeon_cmdbuf *cs = cmd_buffer->cs;

   assert(firstCounterBuffer + counterBufferCount <= MAX_SO_BUFFERS);

   if (!cmd_buffer->device->physical_device->use_ngg_streamout)
      radv_flush_vgt_streamout(cmd_buffer);

   u_foreach_bit(i, so->enabled_mask)
   {
      int32_t counter_buffer_idx = i - firstCounterBuffer;
      if (counter_buffer_idx >= 0 && counter_buffer_idx >= counterBufferCount)
         counter_buffer_idx = -1;

      bool append =
         counter_buffer_idx >= 0 && pCounterBuffers && pCounterBuffers[counter_buffer_idx];
      uint64_t va = 0;

      if (append) {
         RADV_FROM_HANDLE(radv_buffer, buffer, pCounterBuffers[counter_buffer_idx]);
         uint64_t counter_buffer_offset = 0;

         if (pCounterBufferOffsets)
            counter_buffer_offset = pCounterBufferOffsets[counter_buffer_idx];

         va += radv_buffer_get_va(buffer->bo);
         va += buffer->offset + counter_buffer_offset;

         radv_cs_add_buffer(cmd_buffer->device->ws, cs, buffer->bo);
      }

      if (cmd_buffer->device->physical_device->use_ngg_streamout) {
         if (append) {
            si_cs_emit_write_event_eop(cs, cmd_buffer->device->physical_device->rad_info.gfx_level,
                                       radv_cmd_buffer_uses_mec(cmd_buffer), V_028A90_PS_DONE, 0,
                                       EOP_DST_SEL_TC_L2, EOP_DATA_SEL_GDS, va, EOP_DATA_GDS(i, 1), 0);
         }
      } else {
         if (append) {
            radeon_emit(cs, PKT3(PKT3_STRMOUT_BUFFER_UPDATE, 4, 0));
            radeon_emit(cs, STRMOUT_SELECT_BUFFER(i) | STRMOUT_DATA_TYPE(1) | /* offset in bytes */
                            STRMOUT_OFFSET_SOURCE(STRMOUT_OFFSET_NONE) |
                            STRMOUT_STORE_BUFFER_FILLED_SIZE);                /* control */
            radeon_emit(cs, va);                                              /* dst address lo */
            radeon_emit(cs, va >> 32);                                        /* dst address hi */
            radeon_emit(cs, 0);                                               /* unused */
            radeon_emit(cs, 0);                                               /* unused */
         }

         /* Deactivate transform feedback by zeroing the buffer size.
          * The counters (primitives generated, primitives emitted) may
          * be enabled even if there is not buffer bound. This ensures
          * that the primitives-emitted query won't increment.
          */
         radeon_set_context_reg(cs, R_028AD0_VGT_STRMOUT_BUFFER_SIZE_0 + 16 * i, 0);

         cmd_buffer->state.context_roll_without_scissor_emitted = true;
      }
   }

   radv_set_streamout_enable(cmd_buffer, false);
}

static void
radv_emit_strmout_buffer(struct radv_cmd_buffer *cmd_buffer, const struct radv_draw_info *draw_info)
{
   const enum amd_gfx_level gfx_level = cmd_buffer->device->physical_device->rad_info.gfx_level;
   uint64_t va = radv_buffer_get_va(draw_info->strmout_buffer->bo);
   struct radeon_cmdbuf *cs = cmd_buffer->cs;

   va += draw_info->strmout_buffer->offset + draw_info->strmout_buffer_offset;

   radeon_set_context_reg(cs, R_028B30_VGT_STRMOUT_DRAW_OPAQUE_VERTEX_STRIDE, draw_info->stride);

   if (gfx_level >= GFX10) {
      /* Emitting a COPY_DATA packet should be enough because RADV doesn't support preemption
       * (shadow memory) but for unknown reasons, it can lead to GPU hangs on GFX10+.
       */
      radeon_emit(cs, PKT3(PKT3_PFP_SYNC_ME, 0, 0));
      radeon_emit(cs, 0);

      radeon_emit(cs, PKT3(PKT3_LOAD_CONTEXT_REG_INDEX, 3, 0));
      radeon_emit(cs, va);
      radeon_emit(cs, va >> 32);
      radeon_emit(cs, (R_028B2C_VGT_STRMOUT_DRAW_OPAQUE_BUFFER_FILLED_SIZE - SI_CONTEXT_REG_OFFSET) >> 2);
      radeon_emit(cs, 1); /* 1 DWORD */
   } else {
      radeon_emit(cs, PKT3(PKT3_COPY_DATA, 4, 0));
      radeon_emit(cs, COPY_DATA_SRC_SEL(COPY_DATA_SRC_MEM) | COPY_DATA_DST_SEL(COPY_DATA_REG) |
                      COPY_DATA_WR_CONFIRM);
      radeon_emit(cs, va);
      radeon_emit(cs, va >> 32);
      radeon_emit(cs, R_028B2C_VGT_STRMOUT_DRAW_OPAQUE_BUFFER_FILLED_SIZE >> 2);
      radeon_emit(cs, 0); /* unused */
   }

   radv_cs_add_buffer(cmd_buffer->device->ws, cs, draw_info->strmout_buffer->bo);
}

VKAPI_ATTR void VKAPI_CALL
radv_CmdDrawIndirectByteCountEXT(VkCommandBuffer commandBuffer, uint32_t instanceCount,
                                 uint32_t firstInstance, VkBuffer _counterBuffer,
                                 VkDeviceSize counterBufferOffset, uint32_t counterOffset,
                                 uint32_t vertexStride)
{
   RADV_FROM_HANDLE(radv_cmd_buffer, cmd_buffer, commandBuffer);
   RADV_FROM_HANDLE(radv_buffer, counterBuffer, _counterBuffer);
   struct radv_draw_info info;

   info.count = 0;
   info.instance_count = instanceCount;
   info.first_instance = firstInstance;
   info.strmout_buffer = counterBuffer;
   info.strmout_buffer_offset = counterBufferOffset;
   info.stride = vertexStride;
   info.indexed = false;
   info.indirect = NULL;

   if (!radv_before_draw(cmd_buffer, &info, 1))
      return;
   struct VkMultiDrawInfoEXT minfo = { 0, 0 };
   radv_emit_strmout_buffer(cmd_buffer, &info);
   radv_emit_direct_draw_packets(cmd_buffer, &info, 1, &minfo, S_0287F0_USE_OPAQUE(1), 0);
   radv_after_draw(cmd_buffer);
}

/* VK_AMD_buffer_marker */
VKAPI_ATTR void VKAPI_CALL
radv_CmdWriteBufferMarker2AMD(VkCommandBuffer commandBuffer, VkPipelineStageFlags2 stage,
                              VkBuffer dstBuffer, VkDeviceSize dstOffset, uint32_t marker)
{
   RADV_FROM_HANDLE(radv_cmd_buffer, cmd_buffer, commandBuffer);
   RADV_FROM_HANDLE(radv_buffer, buffer, dstBuffer);
   struct radeon_cmdbuf *cs = cmd_buffer->cs;
   uint64_t va = radv_buffer_get_va(buffer->bo) + buffer->offset + dstOffset;

   si_emit_cache_flush(cmd_buffer);

   ASSERTED unsigned cdw_max = radeon_check_space(cmd_buffer->device->ws, cmd_buffer->cs, 12);

   if (!(stage & ~VK_PIPELINE_STAGE_2_TOP_OF_PIPE_BIT)) {
      radeon_emit(cs, PKT3(PKT3_COPY_DATA, 4, 0));
      radeon_emit(cs, COPY_DATA_SRC_SEL(COPY_DATA_IMM) | COPY_DATA_DST_SEL(COPY_DATA_DST_MEM) |
                         COPY_DATA_WR_CONFIRM);
      radeon_emit(cs, marker);
      radeon_emit(cs, 0);
      radeon_emit(cs, va);
      radeon_emit(cs, va >> 32);
   } else {
      si_cs_emit_write_event_eop(cs, cmd_buffer->device->physical_device->rad_info.gfx_level,
                                 radv_cmd_buffer_uses_mec(cmd_buffer), V_028A90_BOTTOM_OF_PIPE_TS,
                                 0, EOP_DST_SEL_MEM, EOP_DATA_SEL_VALUE_32BIT, va, marker,
                                 cmd_buffer->gfx9_eop_bug_va);
   }

   assert(cmd_buffer->cs->cdw <= cdw_max);
}

VKAPI_ATTR void VKAPI_CALL
radv_CmdBindPipelineShaderGroupNV(VkCommandBuffer commandBuffer,
                                  VkPipelineBindPoint pipelineBindPoint, VkPipeline pipeline,
                                  uint32_t groupIndex)
{
   fprintf(stderr, "radv: unimplemented vkCmdBindPipelineShaderGroupNV\n");
   abort();
}

/* VK_EXT_descriptor_buffer */
VKAPI_ATTR void VKAPI_CALL
radv_CmdBindDescriptorBuffersEXT(VkCommandBuffer commandBuffer, uint32_t bufferCount,
                                 const VkDescriptorBufferBindingInfoEXT *pBindingInfos)
{
   RADV_FROM_HANDLE(radv_cmd_buffer, cmd_buffer, commandBuffer);

   for (uint32_t i = 0; i < bufferCount; i++) {
      cmd_buffer->descriptor_buffers[i] = pBindingInfos[i].address;
   }
}

VKAPI_ATTR void VKAPI_CALL
radv_CmdSetDescriptorBufferOffsetsEXT(VkCommandBuffer commandBuffer,
                                      VkPipelineBindPoint pipelineBindPoint,
                                      VkPipelineLayout _layout, uint32_t firstSet, uint32_t setCount,
                                      const uint32_t *pBufferIndices, const VkDeviceSize *pOffsets)
{
   RADV_FROM_HANDLE(radv_cmd_buffer, cmd_buffer, commandBuffer);
   struct radv_descriptor_state *descriptors_state =
      radv_get_descriptors_state(cmd_buffer, pipelineBindPoint);

   for (unsigned i = 0; i < setCount; i++) {
      unsigned idx = i + firstSet;

      descriptors_state->descriptor_buffers[idx] =
         cmd_buffer->descriptor_buffers[pBufferIndices[i]] + pOffsets[i];

      radv_set_descriptor_set(cmd_buffer, pipelineBindPoint, NULL, idx);
   }
}

VKAPI_ATTR void VKAPI_CALL
radv_CmdBindDescriptorBufferEmbeddedSamplersEXT(VkCommandBuffer commandBuffer,
                                                VkPipelineBindPoint pipelineBindPoint,
                                                VkPipelineLayout _layout, uint32_t set)
{
   /* This is a no-op because embedded samplers are inlined at compile time. */
}<|MERGE_RESOLUTION|>--- conflicted
+++ resolved
@@ -9976,13 +9976,8 @@
                         pipeline->base.scratch_bytes_per_wave / cs_info->wave_size);
    }
 
-<<<<<<< HEAD
-   struct radv_userdata_info *shader_loc =
-      radv_lookup_user_sgpr(&pipeline->base, MESA_SHADER_COMPUTE, AC_UD_CS_TRAVERSAL_SHADER_ADDR);
-=======
    const struct radv_userdata_info *shader_loc =
       radv_get_user_sgpr(compute_shader, AC_UD_CS_TRAVERSAL_SHADER_ADDR);
->>>>>>> af1bc7f4
    if (shader_loc->sgpr_idx != -1) {
       uint64_t raygen_va = pipeline->base.shaders[MESA_SHADER_RAYGEN]->va;
       radv_emit_shader_pointer(cmd_buffer->device, cmd_buffer->cs,
