--- conflicted
+++ resolved
@@ -3353,11 +3353,7 @@
    bool keep_executable_info =
       radv_pipeline_capture_shaders(device, pCreateInfo->flags);
    bool keep_statistic_info =
-<<<<<<< HEAD
-      radv_pipeline_capture_shader_stats(pipeline->base.device, pCreateInfo->flags);
-=======
       radv_pipeline_capture_shader_stats(device, pCreateInfo->flags);
->>>>>>> af1bc7f4
    struct radv_pipeline_stage stages[MESA_VULKAN_SHADER_STAGES];
    const VkPipelineCreationFeedbackCreateInfo *creation_feedback =
       vk_find_struct_const(pCreateInfo->pNext, PIPELINE_CREATION_FEEDBACK_CREATE_INFO);
@@ -3414,13 +3410,6 @@
       if (found_in_application_cache)
          pipeline_feedback.flags |= VK_PIPELINE_CREATION_FEEDBACK_APPLICATION_PIPELINE_CACHE_HIT_BIT;
 
-<<<<<<< HEAD
-      /* TODO: Add PS epilogs to the cache. */
-      if (!radv_pipeline_create_ps_epilog(pipeline, pipeline_key, lib_flags, noop_fs))
-         return VK_ERROR_OUT_OF_DEVICE_MEMORY;
-
-=======
->>>>>>> af1bc7f4
       result = VK_SUCCESS;
       goto done;
    }
@@ -3486,11 +3475,7 @@
       stages[i].feedback.duration += os_time_get_nano() - stage_start;
    }
 
-<<<<<<< HEAD
-   radv_fill_shader_info(pipeline, pipeline_layout, pipeline_key, stages, noop_fs, active_nir_stages);
-=======
    radv_fill_shader_info(device, pipeline, pipeline_layout, pipeline_key, stages, noop_fs, active_nir_stages);
->>>>>>> af1bc7f4
 
    radv_declare_pipeline_args(device, stages, pipeline_key, active_nir_stages);
 
@@ -3510,12 +3495,8 @@
    radv_pipeline_nir_to_asm(device, pipeline, stages, pipeline_key, pipeline_layout, keep_executable_info,
                             keep_statistic_info, active_nir_stages, binaries, &gs_copy_binary);
 
-<<<<<<< HEAD
-   if (!radv_pipeline_create_ps_epilog(pipeline, pipeline_key, lib_flags, noop_fs))
-=======
    if (!radv_pipeline_create_ps_epilog(device, pipeline, pipeline_key, lib_flags, noop_fs,
                                        &ps_epilog_binary))
->>>>>>> af1bc7f4
       return VK_ERROR_OUT_OF_DEVICE_MEMORY;
 
    if (keep_executable_info) {
@@ -5326,16 +5307,6 @@
    pipeline->base.dynamic_offset_count = layout->dynamic_offset_count;
 
    pipeline->base.shader_upload_seq = pipeline->base.shaders[MESA_SHADER_COMPUTE]->upload_seq;
-<<<<<<< HEAD
-
-   if (device->physical_device->rad_info.has_cs_regalloc_hang_bug) {
-      struct radv_shader *compute_shader = pipeline->base.shaders[MESA_SHADER_COMPUTE];
-      unsigned *cs_block_size = compute_shader->info.cs.block_size;
-
-      pipeline->cs_regalloc_hang_bug = cs_block_size[0] * cs_block_size[1] * cs_block_size[2] > 256;
-   }
-=======
->>>>>>> af1bc7f4
 
    radv_compute_generate_pm4(device, pipeline);
 }
