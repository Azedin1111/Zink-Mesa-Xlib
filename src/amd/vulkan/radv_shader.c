/*
 * Copyright © 2016 Red Hat.
 * Copyright © 2016 Bas Nieuwenhuizen
 *
 * based in part on anv driver which is:
 * Copyright © 2015 Intel Corporation
 *
 * Permission is hereby granted, free of charge, to any person obtaining a
 * copy of this software and associated documentation files (the "Software"),
 * to deal in the Software without restriction, including without limitation
 * the rights to use, copy, modify, merge, publish, distribute, sublicense,
 * and/or sell copies of the Software, and to permit persons to whom the
 * Software is furnished to do so, subject to the following conditions:
 *
 * The above copyright notice and this permission notice (including the next
 * paragraph) shall be included in all copies or substantial portions of the
 * Software.
 *
 * THE SOFTWARE IS PROVIDED "AS IS", WITHOUT WARRANTY OF ANY KIND, EXPRESS OR
 * IMPLIED, INCLUDING BUT NOT LIMITED TO THE WARRANTIES OF MERCHANTABILITY,
 * FITNESS FOR A PARTICULAR PURPOSE AND NONINFRINGEMENT.  IN NO EVENT SHALL
 * THE AUTHORS OR COPYRIGHT HOLDERS BE LIABLE FOR ANY CLAIM, DAMAGES OR OTHER
 * LIABILITY, WHETHER IN AN ACTION OF CONTRACT, TORT OR OTHERWISE, ARISING
 * FROM, OUT OF OR IN CONNECTION WITH THE SOFTWARE OR THE USE OR OTHER DEALINGS
 * IN THE SOFTWARE.
 */

#include "radv_shader.h"
#include "nir/nir.h"
#include "nir/nir_builder.h"
#include "nir/nir_xfb_info.h"
#include "spirv/nir_spirv.h"
#include "util/memstream.h"
#include "util/mesa-sha1.h"
#include "util/u_atomic.h"
#include "util/streaming-load-memcpy.h"
#include "radv_cs.h"
#include "radv_debug.h"
#include "radv_meta.h"
#include "radv_private.h"
#include "radv_shader_args.h"

#include "util/u_debug.h"
#include "ac_binary.h"
#include "ac_nir.h"
#if defined(USE_LIBELF)
#include "ac_rtld.h"
#endif
#include "aco_interface.h"
#include "sid.h"
#include "vk_format.h"
#include "vk_sync.h"
#include "vk_semaphore.h"

#include "aco_shader_info.h"
#include "radv_aco_shader_info.h"
#ifdef LLVM_AVAILABLE
#include "ac_llvm_util.h"
#endif

static void
get_nir_options_for_stage(struct radv_physical_device *device, gl_shader_stage stage)
{
   bool split_fma = (stage <= MESA_SHADER_GEOMETRY || stage == MESA_SHADER_MESH) &&
                    device->instance->debug_flags & RADV_DEBUG_SPLIT_FMA;
   device->nir_options[stage] = (nir_shader_compiler_options){
      .vertex_id_zero_based = true,
      .lower_scmp = true,
      .lower_flrp16 = true,
      .lower_flrp32 = true,
      .lower_flrp64 = true,
      .lower_device_index_to_zero = true,
      .lower_fdiv = true,
      .lower_fmod = true,
      .lower_ineg = true,
      .lower_bitfield_insert_to_bitfield_select = true,
      .lower_bitfield_extract = true,
      .lower_pack_snorm_4x8 = true,
      .lower_pack_unorm_4x8 = true,
      .lower_pack_half_2x16 = true,
      .lower_pack_64_2x32 = true,
      .lower_pack_64_4x16 = true,
      .lower_pack_32_2x16 = true,
      .lower_unpack_snorm_2x16 = true,
      .lower_unpack_snorm_4x8 = true,
      .lower_unpack_unorm_2x16 = true,
      .lower_unpack_unorm_4x8 = true,
      .lower_unpack_half_2x16 = true,
      .lower_ffma16 = split_fma || device->rad_info.gfx_level < GFX9,
      .lower_ffma32 = split_fma || device->rad_info.gfx_level < GFX10_3,
      .lower_ffma64 = split_fma,
      .lower_fpow = true,
      .lower_mul_2x32_64 = true,
      .lower_rotate = true,
      .lower_iadd_sat = device->rad_info.gfx_level <= GFX8,
      .lower_hadd = true,
      .lower_mul_32x16 = true,
      .lower_uclz = true,
      .has_fsub = true,
      .has_isub = true,
      .has_sdot_4x8 = device->rad_info.has_accelerated_dot_product,
      .has_sudot_4x8 =
         device->rad_info.has_accelerated_dot_product && device->rad_info.gfx_level >= GFX11,
      .has_udot_4x8 = device->rad_info.has_accelerated_dot_product,
      .has_dot_2x16 =
         device->rad_info.has_accelerated_dot_product && device->rad_info.gfx_level < GFX11,
      .has_find_msb_rev = true,
      .has_pack_half_2x16_rtz = true,
      .use_scoped_barrier = true,
#ifdef LLVM_AVAILABLE
      .has_fmulz = !device->use_llvm || LLVM_VERSION_MAJOR >= 12,
#else
      .has_fmulz = true,
#endif
      .max_unroll_iterations = 32,
      .max_unroll_iterations_aggressive = 128,
      .use_interpolated_input_intrinsics = true,
      .vectorize_vec2_16bit = true,
      /* nir_lower_int64() isn't actually called for the LLVM backend,
       * but this helps the loop unrolling heuristics. */
      .lower_int64_options = nir_lower_imul64 | nir_lower_imul_high64 | nir_lower_imul_2x32_64 |
                             nir_lower_divmod64 | nir_lower_minmax64 | nir_lower_iabs64 |
                             nir_lower_iadd_sat64,
      .lower_doubles_options = nir_lower_drcp | nir_lower_dsqrt | nir_lower_drsq | nir_lower_ddiv,
      .divergence_analysis_options = nir_divergence_view_index_uniform,
   };
}

void
radv_get_nir_options(struct radv_physical_device *device)
{
   for (gl_shader_stage stage = MESA_SHADER_VERTEX; stage < MESA_VULKAN_SHADER_STAGES; stage++)
      get_nir_options_for_stage(device, stage);
}

static uint8_t
vectorize_vec2_16bit(const nir_instr *instr, const void *_)
{
   if (instr->type != nir_instr_type_alu)
      return 0;

   const nir_alu_instr *alu = nir_instr_as_alu(instr);
   const unsigned bit_size = alu->dest.dest.ssa.bit_size;
   if (bit_size == 16)
      return 2;
   else
      return 1;
}

static bool
is_meta_shader(nir_shader *nir)
{
   return nir && nir->info.internal;
}

bool
radv_can_dump_shader(struct radv_device *device, nir_shader *nir, bool meta_shader)
{
   if (!(device->instance->debug_flags & RADV_DEBUG_DUMP_SHADERS))
      return false;

   if ((is_meta_shader(nir) || meta_shader) &&
       !(device->instance->debug_flags & RADV_DEBUG_DUMP_META_SHADERS))
      return false;

   return true;
}

bool
radv_can_dump_shader_stats(struct radv_device *device, nir_shader *nir)
{
   /* Only dump non-meta shader stats. */
   return device->instance->debug_flags & RADV_DEBUG_DUMP_SHADER_STATS && !is_meta_shader(nir);
}

void
radv_optimize_nir(struct nir_shader *shader, bool optimize_conservatively)
{
   bool progress;

   do {
      progress = false;

      NIR_PASS(progress, shader, nir_split_array_vars, nir_var_function_temp);
      NIR_PASS(progress, shader, nir_shrink_vec_array_vars, nir_var_function_temp);

      if (!shader->info.var_copies_lowered) {
         /* Only run this pass if nir_lower_var_copies was not called
          * yet. That would lower away any copy_deref instructions and we
          * don't want to introduce any more.
          */
         NIR_PASS(progress, shader, nir_opt_find_array_copies);
      }

      NIR_PASS(progress, shader, nir_opt_copy_prop_vars);
      NIR_PASS(progress, shader, nir_opt_dead_write_vars);
      NIR_PASS(_, shader, nir_lower_vars_to_ssa);

      NIR_PASS(_, shader, nir_lower_alu_width, vectorize_vec2_16bit, NULL);
      NIR_PASS(_, shader, nir_lower_phis_to_scalar, true);

      NIR_PASS(progress, shader, nir_copy_prop);
      NIR_PASS(progress, shader, nir_opt_remove_phis);
      NIR_PASS(progress, shader, nir_opt_dce);
      if (nir_opt_trivial_continues(shader)) {
         progress = true;
         NIR_PASS(progress, shader, nir_copy_prop);
         NIR_PASS(progress, shader, nir_opt_remove_phis);
         NIR_PASS(progress, shader, nir_opt_dce);
      }
      NIR_PASS(progress, shader, nir_opt_if,
               nir_opt_if_aggressive_last_continue | nir_opt_if_optimize_phi_true_false);
      NIR_PASS(progress, shader, nir_opt_dead_cf);
      NIR_PASS(progress, shader, nir_opt_cse);
      NIR_PASS(progress, shader, nir_opt_peephole_select, 8, true, true);
      NIR_PASS(progress, shader, nir_opt_constant_folding);
      NIR_PASS(progress, shader, nir_opt_algebraic);

      NIR_PASS(progress, shader, nir_opt_undef);

      if (shader->options->max_unroll_iterations) {
         NIR_PASS(progress, shader, nir_opt_loop_unroll);
      }
   } while (progress && !optimize_conservatively);

   NIR_PASS(progress, shader, nir_opt_shrink_vectors);
   NIR_PASS(progress, shader, nir_remove_dead_variables,
            nir_var_function_temp | nir_var_shader_in | nir_var_shader_out, NULL);

   if (shader->info.stage == MESA_SHADER_FRAGMENT &&
       (shader->info.fs.uses_discard || shader->info.fs.uses_demote)) {
      NIR_PASS(progress, shader, nir_opt_conditional_discard);
      NIR_PASS(progress, shader, nir_opt_move_discards_to_top);
   }

   NIR_PASS(progress, shader, nir_opt_move, nir_move_load_ubo);
}

void
radv_optimize_nir_algebraic(nir_shader *nir, bool opt_offsets)
{
   bool more_algebraic = true;
   while (more_algebraic) {
      more_algebraic = false;
      NIR_PASS(_, nir, nir_copy_prop);
      NIR_PASS(_, nir, nir_opt_dce);
      NIR_PASS(_, nir, nir_opt_constant_folding);
      NIR_PASS(_, nir, nir_opt_cse);
      NIR_PASS(more_algebraic, nir, nir_opt_algebraic);
   }

   if (opt_offsets) {
      static const nir_opt_offsets_options offset_options = {
         .uniform_max = 0,
         .buffer_max = ~0,
         .shared_max = ~0,
      };
      NIR_PASS(_, nir, nir_opt_offsets, &offset_options);
   }

   /* Do late algebraic optimization to turn add(a,
    * neg(b)) back into subs, then the mandatory cleanup
    * after algebraic.  Note that it may produce fnegs,
    * and if so then we need to keep running to squash
    * fneg(fneg(a)).
    */
   bool more_late_algebraic = true;
   while (more_late_algebraic) {
      more_late_algebraic = false;
      NIR_PASS(more_late_algebraic, nir, nir_opt_algebraic_late);
      NIR_PASS(_, nir, nir_opt_constant_folding);
      NIR_PASS(_, nir, nir_copy_prop);
      NIR_PASS(_, nir, nir_opt_dce);
      NIR_PASS(_, nir, nir_opt_cse);
   }
}

static void
shared_var_info(const struct glsl_type *type, unsigned *size, unsigned *align)
{
   assert(glsl_type_is_vector_or_scalar(type));

   uint32_t comp_size = glsl_type_is_boolean(type) ? 4 : glsl_get_bit_size(type) / 8;
   unsigned length = glsl_get_vector_elements(type);
   *size = comp_size * length, *align = comp_size;
}

struct radv_shader_debug_data {
   struct radv_device *device;
   const struct vk_object_base *object;
};

static void
radv_spirv_nir_debug(void *private_data, enum nir_spirv_debug_level level, size_t spirv_offset,
                     const char *message)
{
   struct radv_shader_debug_data *debug_data = private_data;
   struct radv_instance *instance = debug_data->device->instance;

   static const VkDebugReportFlagsEXT vk_flags[] = {
      [NIR_SPIRV_DEBUG_LEVEL_INFO] = VK_DEBUG_REPORT_INFORMATION_BIT_EXT,
      [NIR_SPIRV_DEBUG_LEVEL_WARNING] = VK_DEBUG_REPORT_WARNING_BIT_EXT,
      [NIR_SPIRV_DEBUG_LEVEL_ERROR] = VK_DEBUG_REPORT_ERROR_BIT_EXT,
   };
   char buffer[256];

   snprintf(buffer, sizeof(buffer), "SPIR-V offset %lu: %s", (unsigned long)spirv_offset, message);

   vk_debug_report(&instance->vk, vk_flags[level], debug_data->object, 0, 0, "radv", buffer);
}

static void
radv_compiler_debug(void *private_data, enum aco_compiler_debug_level level, const char *message)
{
   struct radv_shader_debug_data *debug_data = private_data;
   struct radv_instance *instance = debug_data->device->instance;

   static const VkDebugReportFlagsEXT vk_flags[] = {
      [ACO_COMPILER_DEBUG_LEVEL_PERFWARN] = VK_DEBUG_REPORT_PERFORMANCE_WARNING_BIT_EXT,
      [ACO_COMPILER_DEBUG_LEVEL_ERROR] = VK_DEBUG_REPORT_ERROR_BIT_EXT,
   };

   /* VK_DEBUG_REPORT_DEBUG_BIT_EXT specifies diagnostic information
    * from the implementation and layers.
    */
   vk_debug_report(&instance->vk, vk_flags[level] | VK_DEBUG_REPORT_DEBUG_BIT_EXT,
                   NULL, 0, 0, "radv", message);
}

static bool
lower_intrinsics(nir_shader *nir, const struct radv_pipeline_key *key)
{
   nir_function_impl *entry = nir_shader_get_entrypoint(nir);
   bool progress = false;
   nir_builder b;

   nir_builder_init(&b, entry);

   nir_foreach_block (block, entry) {
      nir_foreach_instr_safe (instr, block) {
         if (instr->type != nir_instr_type_intrinsic)
            continue;

         nir_intrinsic_instr *intrin = nir_instr_as_intrinsic(instr);
         b.cursor = nir_before_instr(&intrin->instr);

         nir_ssa_def *def = NULL;
         switch (intrin->intrinsic) {
         case nir_intrinsic_is_sparse_texels_resident:
            def = nir_ieq_imm(&b, intrin->src[0].ssa, 0);
            break;
         case nir_intrinsic_sparse_residency_code_and:
            def = nir_ior(&b, intrin->src[0].ssa, intrin->src[1].ssa);
            break;
         case nir_intrinsic_load_view_index:
            if (key->has_multiview_view_index)
               continue;
            def = nir_imm_zero(&b, 1, 32);
            break;
         default:
            continue;
         }

         nir_ssa_def_rewrite_uses(&intrin->dest.ssa, def);

         nir_instr_remove(instr);
         progress = true;
      }
   }

   if (progress)
      nir_metadata_preserve(entry, nir_metadata_block_index | nir_metadata_dominance);
   else
      nir_metadata_preserve(entry, nir_metadata_all);

   return progress;
}

static bool
radv_lower_primitive_shading_rate(nir_shader *nir, enum amd_gfx_level gfx_level)
{
   nir_function_impl *impl = nir_shader_get_entrypoint(nir);
   bool progress = false;

   nir_builder b;
   nir_builder_init(&b, impl);

   /* Iterate in reverse order since there should be only one deref store to PRIMITIVE_SHADING_RATE
    * after lower_io_to_temporaries for vertex shaders.
    */
   nir_foreach_block_reverse(block, impl) {
      nir_foreach_instr_reverse(instr, block) {
         if (instr->type != nir_instr_type_intrinsic)
            continue;

         nir_intrinsic_instr *intr = nir_instr_as_intrinsic(instr);
         if (intr->intrinsic != nir_intrinsic_store_deref)
            continue;

         nir_variable *var = nir_intrinsic_get_var(intr, 0);
         if (var->data.mode != nir_var_shader_out ||
             var->data.location != VARYING_SLOT_PRIMITIVE_SHADING_RATE)
            continue;

         b.cursor = nir_before_instr(instr);

         nir_ssa_def *val = nir_ssa_for_src(&b, intr->src[1], 1);

         /* x_rate = (shadingRate & (Horizontal2Pixels | Horizontal4Pixels)) ? 0x1 : 0x0; */
         nir_ssa_def *x_rate = nir_iand_imm(&b, val, 12);
         x_rate = nir_b2i32(&b, nir_ine_imm(&b, x_rate, 0));

         /* y_rate = (shadingRate & (Vertical2Pixels | Vertical4Pixels)) ? 0x1 : 0x0; */
         nir_ssa_def *y_rate = nir_iand_imm(&b, val, 3);
         y_rate = nir_b2i32(&b, nir_ine_imm(&b, y_rate, 0));

         nir_ssa_def *out = NULL;

         /* MS:
          * Primitive shading rate is a per-primitive output, it is
          * part of the second channel of the primitive export.
          * Bits [28:31] = VRS rate
          * This will be added to the other bits of that channel in the backend.
          *
          * VS, TES, GS:
          * Primitive shading rate is a per-vertex output pos export.
          * Bits [2:5] = VRS rate
          * HW shading rate = (xRate << 2) | (yRate << 4)
          *
          * GFX11: 4-bit VRS_SHADING_RATE enum
          * GFX10: X = low 2 bits, Y = high 2 bits
          */
         unsigned x_rate_shift = 2;
         unsigned y_rate_shift = 4;

         if (gfx_level >= GFX11) {
            x_rate_shift = 4;
            y_rate_shift = 2;
         }
         if (nir->info.stage == MESA_SHADER_MESH) {
            x_rate_shift += 26;
            y_rate_shift += 26;
         }

         out = nir_ior(&b, nir_ishl_imm(&b, x_rate, x_rate_shift), nir_ishl_imm(&b, y_rate, y_rate_shift));

         nir_instr_rewrite_src(&intr->instr, &intr->src[1], nir_src_for_ssa(out));

         progress = true;
         if (nir->info.stage == MESA_SHADER_VERTEX)
            break;
      }
      if (nir->info.stage == MESA_SHADER_VERTEX && progress)
         break;
   }

   if (progress)
      nir_metadata_preserve(impl, nir_metadata_block_index | nir_metadata_dominance);
   else
      nir_metadata_preserve(impl, nir_metadata_all);

   return progress;
}

bool
radv_lower_fs_intrinsics(nir_shader *nir, const struct radv_pipeline_stage *fs_stage,
                         const struct radv_pipeline_key *key)
{
   const struct radv_shader_info *info = &fs_stage->info;
   const struct radv_shader_args *args = &fs_stage->args;
   nir_function_impl *impl = nir_shader_get_entrypoint(nir);
   bool progress = false;

   nir_builder b;
   nir_builder_init(&b, impl);

   nir_foreach_block(block, impl) {
      nir_foreach_instr_safe(instr, block) {
         if (instr->type != nir_instr_type_intrinsic)
            continue;

         nir_intrinsic_instr *intrin = nir_instr_as_intrinsic(instr);
         b.cursor = nir_after_instr(&intrin->instr);

         switch (intrin->intrinsic) {
         case nir_intrinsic_load_sample_mask_in: {
            nir_ssa_def *sample_coverage =
               nir_load_vector_arg_amd(&b, 1, .base = args->ac.sample_coverage.arg_index);

            nir_ssa_def *def = NULL;
            if (info->ps.uses_sample_shading || key->ps.sample_shading_enable) {
               /* gl_SampleMaskIn[0] = (SampleCoverage & (1 << gl_SampleID)). */
               nir_ssa_def *sample_id = nir_load_sample_id(&b);
               def = nir_iand(&b, sample_coverage, nir_ishl(&b, nir_imm_int(&b, 1u), sample_id));
            } else {
               def = sample_coverage;
            }

            nir_ssa_def_rewrite_uses(&intrin->dest.ssa, def);

            nir_instr_remove(instr);
            progress = true;
            break;
         }
         case nir_intrinsic_load_frag_coord: {
            if (!key->adjust_frag_coord_z)
               continue;

            if (!(nir_ssa_def_components_read(&intrin->dest.ssa) & (1 << 2)))
               continue;

            nir_ssa_def *frag_z = nir_channel(&b, &intrin->dest.ssa, 2);

            /* adjusted_frag_z = fddx_fine(frag_z) * 0.0625 + frag_z */
            nir_ssa_def *adjusted_frag_z = nir_fddx_fine(&b, frag_z);
            adjusted_frag_z = nir_ffma_imm1(&b, adjusted_frag_z, 0.0625f, frag_z);

            /* VRS Rate X = Ancillary[2:3] */
            nir_ssa_def *ancillary =
               nir_load_vector_arg_amd(&b, 1, .base = args->ac.ancillary.arg_index);
            nir_ssa_def *x_rate = nir_ubfe_imm(&b, ancillary, 2, 2);

            /* xRate = xRate == 0x1 ? adjusted_frag_z : frag_z. */
            nir_ssa_def *cond = nir_ieq_imm(&b, x_rate, 1);
            frag_z = nir_bcsel(&b, cond, adjusted_frag_z, frag_z);

            nir_ssa_def *new_dest = nir_vector_insert_imm(&b, &intrin->dest.ssa, frag_z, 2);
            nir_ssa_def_rewrite_uses_after(&intrin->dest.ssa, new_dest, new_dest->parent_instr);

            progress = true;
            break;
         }
         case nir_intrinsic_load_barycentric_at_sample: {
            nir_ssa_def *num_samples = nir_load_rasterization_samples_amd(&b);
            nir_ssa_def *new_dest;

            if (key->dynamic_rasterization_samples) {
               nir_ssa_def *res1, *res2;

               nir_push_if(&b, nir_ieq_imm(&b, num_samples, 1));
               {
                  res1 = nir_load_barycentric_pixel(&b, 32,
                                                    .interp_mode = nir_intrinsic_interp_mode(intrin));
               }
               nir_push_else(&b, NULL);
               {
                  nir_ssa_def *sample_pos =
                     nir_load_sample_positions_amd(&b, 32, intrin->src[0].ssa, num_samples);

                  /* sample_pos -= 0.5 */
                  sample_pos = nir_fsub(&b, sample_pos, nir_imm_float(&b, 0.5f));

                  res2 = nir_load_barycentric_at_offset(&b, 32, sample_pos,
                                                        .interp_mode = nir_intrinsic_interp_mode(intrin));
               }
               nir_pop_if(&b, NULL);

               new_dest = nir_if_phi(&b, res1, res2);
            } else {
               if (!key->ps.num_samples) {
                  new_dest =
                     nir_load_barycentric_pixel(&b, 32,
                                                .interp_mode = nir_intrinsic_interp_mode(intrin));
               } else {
                  nir_ssa_def *sample_pos =
                     nir_load_sample_positions_amd(&b, 32, intrin->src[0].ssa, num_samples);

                  /* sample_pos -= 0.5 */
                  sample_pos = nir_fsub(&b, sample_pos, nir_imm_float(&b, 0.5f));

                  new_dest =
                     nir_load_barycentric_at_offset(&b, 32, sample_pos,
                                                    .interp_mode = nir_intrinsic_interp_mode(intrin));
               }
            }

            nir_ssa_def_rewrite_uses(&intrin->dest.ssa, new_dest);
            nir_instr_remove(instr);

            progress = true;
            break;
         }
         default:
            break;
         }
      }
   }

   if (progress)
      nir_metadata_preserve(impl, 0);
   else
      nir_metadata_preserve(impl, nir_metadata_all);

   return progress;
}

/* Emulates NV_mesh_shader first_task using first_vertex. */
static bool
radv_lower_ms_workgroup_id(nir_shader *nir)
{
   nir_function_impl *impl = nir_shader_get_entrypoint(nir);
   bool progress = false;
   nir_builder b;
   nir_builder_init(&b, impl);

   nir_foreach_block(block, impl) {
      nir_foreach_instr_safe(instr, block) {
         if (instr->type != nir_instr_type_intrinsic)
            continue;

         nir_intrinsic_instr *intrin = nir_instr_as_intrinsic(instr);
         if (intrin->intrinsic != nir_intrinsic_load_workgroup_id)
            continue;

         progress = true;
         b.cursor = nir_after_instr(instr);
         nir_ssa_def *x = nir_channel(&b, &intrin->dest.ssa, 0);
         nir_ssa_def *x_full = nir_iadd(&b, x, nir_load_first_vertex(&b));
         nir_ssa_def *v = nir_vector_insert_imm(&b, &intrin->dest.ssa, x_full, 0);
         nir_ssa_def_rewrite_uses_after(&intrin->dest.ssa, v, v->parent_instr);
      }
   }

   nir_metadata preserved =
      progress ? (nir_metadata_block_index | nir_metadata_dominance) : nir_metadata_all;
   nir_metadata_preserve(impl, preserved);
   return progress;
}

static bool
is_sincos(const nir_instr *instr, const void *_)
{
   return instr->type == nir_instr_type_alu &&
          (nir_instr_as_alu(instr)->op == nir_op_fsin || nir_instr_as_alu(instr)->op == nir_op_fcos);
}

static nir_ssa_def *
lower_sincos(struct nir_builder *b, nir_instr *instr, void *_)
{
   nir_alu_instr *sincos = nir_instr_as_alu(instr);
   nir_ssa_def *src = nir_fmul_imm(b, nir_ssa_for_alu_src(b, sincos, 0), 0.15915493667125702);
   return sincos->op == nir_op_fsin ? nir_fsin_amd(b, src) : nir_fcos_amd(b, src);
}

static bool
is_not_xfb_output(nir_variable *var, void *data)
{
   if (var->data.mode != nir_var_shader_out)
      return true;

   return !var->data.explicit_xfb_buffer &&
          !var->data.explicit_xfb_stride;
}

nir_shader *
radv_shader_spirv_to_nir(struct radv_device *device, const struct radv_pipeline_stage *stage,
                         const struct radv_pipeline_key *key, bool is_internal)
{
   unsigned subgroup_size = 64, ballot_bit_size = 64;
   if (key->cs.compute_subgroup_size) {
      /* Only compute shaders currently support requiring a
       * specific subgroup size.
       */
      assert(stage->stage >= MESA_SHADER_COMPUTE);
      subgroup_size = key->cs.compute_subgroup_size;
      ballot_bit_size = key->cs.compute_subgroup_size;
   }

   nir_shader *nir;

   if (stage->internal_nir) {
      /* Some things such as our meta clear/blit code will give us a NIR
       * shader directly.  In that case, we just ignore the SPIR-V entirely
       * and just use the NIR shader.  We don't want to alter meta and RT
       * shaders IR directly, so clone it first. */
      nir = nir_shader_clone(NULL, stage->internal_nir);
      nir_validate_shader(nir, "in internal shader");

      assert(exec_list_length(&nir->functions) == 1);
   } else {
      uint32_t *spirv = (uint32_t *)stage->spirv.data;
      assert(stage->spirv.size % 4 == 0);

      bool dump_meta = device->instance->debug_flags & RADV_DEBUG_DUMP_META_SHADERS;
      if ((device->instance->debug_flags & RADV_DEBUG_DUMP_SPIRV) &&
          (!is_internal || dump_meta))
         radv_print_spirv(stage->spirv.data, stage->spirv.size, stderr);

      uint32_t num_spec_entries = 0;
      struct nir_spirv_specialization *spec_entries =
         vk_spec_info_to_nir_spirv(stage->spec_info, &num_spec_entries);
      struct radv_shader_debug_data spirv_debug_data = {
         .device = device,
         .object = stage->spirv.object,
      };
      const struct spirv_to_nir_options spirv_options = {
         .caps =
            {
               .amd_fragment_mask = true,
               .amd_gcn_shader = true,
               .amd_image_gather_bias_lod = true,
               .amd_image_read_write_lod = true,
               .amd_shader_ballot = true,
               .amd_shader_explicit_vertex_parameter = true,
               .amd_trinary_minmax = true,
               .demote_to_helper_invocation = true,
               .derivative_group = true,
               .descriptor_array_dynamic_indexing = true,
               .descriptor_array_non_uniform_indexing = true,
               .descriptor_indexing = true,
               .device_group = true,
               .draw_parameters = true,
               .float_controls = true,
               .float16 = device->physical_device->rad_info.has_packed_math_16bit,
               .float32_atomic_add = true,
               .float32_atomic_min_max = true,
               .float64 = true,
               .float64_atomic_min_max = true,
               .fragment_fully_covered = true,
               .geometry_streams = true,
               .groups = true,
               .image_atomic_int64 = true,
               .image_ms_array = true,
               .image_read_without_format = true,
               .image_write_without_format = true,
               .int8 = true,
               .int16 = true,
               .int64 = true,
               .int64_atomics = true,
               .integer_functions2 = true,
               .mesh_shading = true,
               .mesh_shading_nv = true,
               .min_lod = true,
               .multiview = true,
               .physical_storage_buffer_address = true,
               .post_depth_coverage = true,
               .ray_cull_mask = true,
               .ray_query = true,
               .ray_tracing = true,
               .ray_traversal_primitive_culling = true,
               .runtime_descriptor_array = true,
               .shader_clock = true,
               .shader_viewport_index_layer = true,
               .sparse_residency = true,
               .stencil_export = true,
               .storage_8bit = true,
               .storage_16bit = true,
               .storage_image_ms = true,
               .subgroup_arithmetic = true,
               .subgroup_ballot = true,
               .subgroup_basic = true,
               .subgroup_quad = true,
               .subgroup_shuffle = true,
               .subgroup_uniform_control_flow = true,
               .subgroup_vote = true,
               .tessellation = true,
               .transform_feedback = true,
               .variable_pointers = true,
               .vk_memory_model = true,
               .vk_memory_model_device_scope = true,
               .fragment_shading_rate = device->physical_device->rad_info.gfx_level >= GFX10_3,
               .workgroup_memory_explicit_layout = true,
            },
         .ubo_addr_format = nir_address_format_vec2_index_32bit_offset,
         .ssbo_addr_format = nir_address_format_vec2_index_32bit_offset,
         .phys_ssbo_addr_format = nir_address_format_64bit_global,
         .push_const_addr_format = nir_address_format_logical,
         .shared_addr_format = nir_address_format_32bit_offset,
         .constant_addr_format = nir_address_format_64bit_global,
         .debug =
            {
               .func = radv_spirv_nir_debug,
               .private_data = &spirv_debug_data,
            },
         .force_tex_non_uniform = key->tex_non_uniform,
      };
      nir = spirv_to_nir(spirv, stage->spirv.size / 4, spec_entries, num_spec_entries, stage->stage,
                         stage->entrypoint, &spirv_options,
                         &device->physical_device->nir_options[stage->stage]);
      nir->info.internal |= is_internal;
      assert(nir->info.stage == stage->stage);
      nir_validate_shader(nir, "after spirv_to_nir");

      free(spec_entries);

      const struct nir_lower_sysvals_to_varyings_options sysvals_to_varyings = {
         .point_coord = true,
      };
      NIR_PASS_V(nir, nir_lower_sysvals_to_varyings, &sysvals_to_varyings);

      /* We have to lower away local constant initializers right before we
       * inline functions.  That way they get properly initialized at the top
       * of the function and not at the top of its caller.
       */
      NIR_PASS(_, nir, nir_lower_variable_initializers, nir_var_function_temp);
      NIR_PASS(_, nir, nir_lower_returns);
      bool progress = false;
      NIR_PASS(progress, nir, nir_inline_functions);
      if (progress) {
         NIR_PASS(_, nir, nir_opt_copy_prop_vars);
         NIR_PASS(_, nir, nir_copy_prop);
      }
      NIR_PASS(_, nir, nir_opt_deref);

      /* Pick off the single entrypoint that we want */
      foreach_list_typed_safe(nir_function, func, node, &nir->functions)
      {
         if (func->is_entrypoint)
            func->name = ralloc_strdup(func, "main");
         else
            exec_node_remove(&func->node);
      }
      assert(exec_list_length(&nir->functions) == 1);

      /* Make sure we lower constant initializers on output variables so that
       * nir_remove_dead_variables below sees the corresponding stores
       */
      NIR_PASS(_, nir, nir_lower_variable_initializers, nir_var_shader_out);

      /* Now that we've deleted all but the main function, we can go ahead and
       * lower the rest of the constant initializers.
       */
      NIR_PASS(_, nir, nir_lower_variable_initializers, ~0);

      /* Split member structs.  We do this before lower_io_to_temporaries so that
       * it doesn't lower system values to temporaries by accident.
       */
      NIR_PASS(_, nir, nir_split_var_copies);
      NIR_PASS(_, nir, nir_split_per_member_structs);

      if (nir->info.stage == MESA_SHADER_FRAGMENT)
         NIR_PASS(_, nir, nir_lower_io_to_vector, nir_var_shader_out);
      if (nir->info.stage == MESA_SHADER_FRAGMENT)
         NIR_PASS(_, nir, nir_lower_input_attachments,
                  &(nir_input_attachment_options){
                     .use_fragcoord_sysval = true,
                     .use_layer_id_sysval = false,
                  });

      nir_remove_dead_variables_options dead_vars_opts = {
         .can_remove_var = is_not_xfb_output,
      };
      NIR_PASS(_, nir, nir_remove_dead_variables,
               nir_var_shader_in | nir_var_shader_out | nir_var_system_value | nir_var_mem_shared,
               &dead_vars_opts);

      /* Variables can make nir_propagate_invariant more conservative
       * than it needs to be.
       */
      NIR_PASS(_, nir, nir_lower_global_vars_to_local);
      NIR_PASS(_, nir, nir_lower_vars_to_ssa);

      NIR_PASS(_, nir, nir_propagate_invariant, key->invariant_geom);

      NIR_PASS(_, nir, nir_lower_clip_cull_distance_arrays);

      if (nir->info.stage == MESA_SHADER_VERTEX ||
          nir->info.stage == MESA_SHADER_TESS_EVAL ||
          nir->info.stage == MESA_SHADER_GEOMETRY)
         NIR_PASS_V(nir, nir_shader_gather_xfb_info);

      NIR_PASS(_, nir, nir_lower_discard_or_demote, key->ps.lower_discard_to_demote);

      nir_lower_doubles_options lower_doubles = nir->options->lower_doubles_options;

      if (device->physical_device->rad_info.gfx_level == GFX6) {
         /* GFX6 doesn't support v_floor_f64 and the precision
          * of v_fract_f64 which is used to implement 64-bit
          * floor is less than what Vulkan requires.
          */
         lower_doubles |= nir_lower_dfloor;
      }

      NIR_PASS(_, nir, nir_lower_doubles, NULL, lower_doubles);

      NIR_PASS(_, nir, nir_shader_lower_instructions, &is_sincos, &lower_sincos, NULL);
   }

   NIR_PASS(_, nir, nir_lower_system_values);
   nir_lower_compute_system_values_options csv_options = {
      /* Mesh shaders run as NGG which can implement local_invocation_index from
       * the wave ID in merged_wave_info, but they don't have local_invocation_ids.
       */
      .lower_cs_local_id_to_index = nir->info.stage == MESA_SHADER_MESH,
      .lower_local_invocation_index = nir->info.stage == MESA_SHADER_COMPUTE &&
                                      ((nir->info.workgroup_size[0] == 1) +
                                       (nir->info.workgroup_size[1] == 1) +
                                       (nir->info.workgroup_size[2] == 1)) == 2,
   };
   NIR_PASS(_, nir, nir_lower_compute_system_values, &csv_options);

   if (nir->info.stage == MESA_SHADER_MESH) {
      /* NV_mesh_shader: include first_task (aka. first_vertex) in workgroup ID. */
      NIR_PASS(_, nir, radv_lower_ms_workgroup_id);

      /* Mesh shaders only have a 1D "vertex index" which we use
       * as "workgroup index" to emulate the 3D workgroup ID.
       */
      nir_lower_compute_system_values_options o = {
         .lower_workgroup_id_to_index = true,
      };
      NIR_PASS(_, nir, nir_lower_compute_system_values, &o);
   }

   /* Vulkan uses the separate-shader linking model */
   nir->info.separate_shader = true;

   nir_shader_gather_info(nir, nir_shader_get_entrypoint(nir));

   if (nir->info.ray_queries > 0) {
      /* Lower shared variables early to prevent the over allocation of shared memory in
       * radv_nir_lower_ray_queries.  */
      if (nir->info.stage == MESA_SHADER_COMPUTE) {
         if (!nir->info.shared_memory_explicit_layout)
            NIR_PASS(_, nir, nir_lower_vars_to_explicit_types, nir_var_mem_shared, shared_var_info);

         NIR_PASS(_, nir, nir_lower_explicit_io, nir_var_mem_shared,
                  nir_address_format_32bit_offset);
      }

      NIR_PASS(_, nir, nir_opt_ray_queries);
      NIR_PASS(_, nir, nir_opt_ray_query_ranges);
      NIR_PASS(_, nir, radv_nir_lower_ray_queries, device);
   }

   nir_lower_tex_options tex_options = {
      .lower_txp = ~0,
      .lower_txf_offset = true,
      .lower_tg4_offsets = true,
      .lower_txs_cube_array = true,
      .lower_to_fragment_fetch_amd = device->physical_device->use_fmask,
      .lower_lod_zero_width = true,
      .lower_invalid_implicit_lod = true,
      .lower_array_layer_round_even = !device->physical_device->rad_info.conformant_trunc_coord,
   };

   NIR_PASS(_, nir, nir_lower_tex, &tex_options);

   static const nir_lower_image_options image_options = {
      .lower_cube_size = true,
   };

   NIR_PASS(_, nir, nir_lower_image, &image_options);

   NIR_PASS(_, nir, nir_lower_vars_to_ssa);

   if (nir->info.stage == MESA_SHADER_VERTEX || nir->info.stage == MESA_SHADER_GEOMETRY ||
       nir->info.stage == MESA_SHADER_FRAGMENT) {
      NIR_PASS_V(nir, nir_lower_io_to_temporaries, nir_shader_get_entrypoint(nir), true, true);
   } else if (nir->info.stage == MESA_SHADER_TESS_EVAL) {
      NIR_PASS_V(nir, nir_lower_io_to_temporaries, nir_shader_get_entrypoint(nir), true, false);
   }

   NIR_PASS(_, nir, nir_split_var_copies);

   NIR_PASS(_, nir, nir_lower_global_vars_to_local);
   NIR_PASS(_, nir, nir_remove_dead_variables, nir_var_function_temp, NULL);
   bool gfx7minus = device->physical_device->rad_info.gfx_level <= GFX7;
   NIR_PASS(_, nir, nir_lower_subgroups,
            &(struct nir_lower_subgroups_options){
               .subgroup_size = subgroup_size,
               .ballot_bit_size = ballot_bit_size,
               .ballot_components = 1,
               .lower_to_scalar = 1,
               .lower_subgroup_masks = 1,
               .lower_relative_shuffle = 1,
               .lower_shuffle_to_32bit = 1,
               .lower_vote_eq = 1,
               .lower_quad_broadcast_dynamic = 1,
               .lower_quad_broadcast_dynamic_to_const = gfx7minus,
               .lower_shuffle_to_swizzle_amd = 1,
            });

   NIR_PASS(_, nir, nir_lower_load_const_to_scalar);
   NIR_PASS(_, nir, nir_opt_shrink_stores, !device->instance->disable_shrink_image_store);

   if (!key->optimisations_disabled)
      radv_optimize_nir(nir, false);

   /* We call nir_lower_var_copies() after the first radv_optimize_nir()
    * to remove any copies introduced by nir_opt_find_array_copies().
    */
   NIR_PASS(_, nir, nir_lower_var_copies);

   unsigned lower_flrp = (nir->options->lower_flrp16 ? 16 : 0) |
                         (nir->options->lower_flrp32 ? 32 : 0) |
                         (nir->options->lower_flrp64 ? 64 : 0);
   if (lower_flrp != 0) {
      bool progress = false;
      NIR_PASS(progress, nir, nir_lower_flrp, lower_flrp, false /* always precise */);
      if (progress)
         NIR_PASS(_, nir, nir_opt_constant_folding);
   }

   const nir_opt_access_options opt_access_options = {
      .is_vulkan = true,
   };
   NIR_PASS(_, nir, nir_opt_access, &opt_access_options);

   NIR_PASS(_, nir, nir_lower_explicit_io, nir_var_mem_push_const, nir_address_format_32bit_offset);

   NIR_PASS(_, nir, nir_lower_explicit_io, nir_var_mem_ubo | nir_var_mem_ssbo,
            nir_address_format_vec2_index_32bit_offset);

   NIR_PASS(_, nir, lower_intrinsics, key);

   /* Lower deref operations for compute shared memory. */
   if (nir->info.stage == MESA_SHADER_COMPUTE ||
       nir->info.stage == MESA_SHADER_TASK ||
       nir->info.stage == MESA_SHADER_MESH) {
      nir_variable_mode var_modes = nir_var_mem_shared;

      if (nir->info.stage == MESA_SHADER_TASK ||
          nir->info.stage == MESA_SHADER_MESH)
         var_modes |= nir_var_mem_task_payload;

      if (!nir->info.shared_memory_explicit_layout)
         NIR_PASS(_, nir, nir_lower_vars_to_explicit_types, var_modes, shared_var_info);
      else if (var_modes & ~nir_var_mem_shared)
         NIR_PASS(_, nir, nir_lower_vars_to_explicit_types, var_modes & ~nir_var_mem_shared,
                  shared_var_info);
      NIR_PASS(_, nir, nir_lower_explicit_io, var_modes, nir_address_format_32bit_offset);

      if (nir->info.zero_initialize_shared_memory && nir->info.shared_size > 0) {
         const unsigned chunk_size = 16; /* max single store size */
         const unsigned shared_size = ALIGN(nir->info.shared_size, chunk_size);
         NIR_PASS(_, nir, nir_zero_initialize_shared_memory, shared_size, chunk_size);
      }
   }

   NIR_PASS(_, nir, nir_lower_explicit_io, nir_var_mem_global | nir_var_mem_constant,
            nir_address_format_64bit_global);

   /* Lower large variables that are always constant with load_constant
    * intrinsics, which get turned into PC-relative loads from a data
    * section next to the shader.
    */
   NIR_PASS(_, nir, nir_opt_large_constants, glsl_get_natural_size_align_bytes, 16);

   /* Lower primitive shading rate to match HW requirements. */
   if ((nir->info.stage == MESA_SHADER_VERTEX ||
        nir->info.stage == MESA_SHADER_GEOMETRY ||
        nir->info.stage == MESA_SHADER_MESH) &&
       nir->info.outputs_written & BITFIELD64_BIT(VARYING_SLOT_PRIMITIVE_SHADING_RATE)) {
      /* Lower primitive shading rate to match HW requirements. */
      NIR_PASS(_, nir, radv_lower_primitive_shading_rate,
               device->physical_device->rad_info.gfx_level);
   }

   /* Indirect lowering must be called after the radv_optimize_nir() loop
    * has been called at least once. Otherwise indirect lowering can
    * bloat the instruction count of the loop and cause it to be
    * considered too large for unrolling.
    */
   if (ac_nir_lower_indirect_derefs(nir, device->physical_device->rad_info.gfx_level) &&
       !key->optimisations_disabled && nir->info.stage != MESA_SHADER_COMPUTE) {
      /* Optimize the lowered code before the linking optimizations. */
      radv_optimize_nir(nir, false);
   }


   return nir;
}

static int
type_size_vec4(const struct glsl_type *type, bool bindless)
{
   return glsl_count_attribute_slots(type, false);
}

static nir_variable *
find_layer_in_var(nir_shader *nir)
{
   nir_variable *var = nir_find_variable_with_location(nir, nir_var_shader_in, VARYING_SLOT_LAYER);
   if (var != NULL)
      return var;

   var = nir_variable_create(nir, nir_var_shader_in, glsl_int_type(), "layer id");
   var->data.location = VARYING_SLOT_LAYER;
   var->data.interpolation = INTERP_MODE_FLAT;
   return var;
}

/* We use layered rendering to implement multiview, which means we need to map
 * view_index to gl_Layer. The code generates a load from the layer_id sysval,
 * but since we don't have a way to get at this information from the fragment
 * shader, we also need to lower this to the gl_Layer varying.  This pass
 * lowers both to a varying load from the LAYER slot, before lowering io, so
 * that nir_assign_var_locations() will give the LAYER varying the correct
 * driver_location.
 */

bool
radv_lower_view_index(nir_shader *nir, bool per_primitive)
{
   bool progress = false;
   nir_function_impl *entry = nir_shader_get_entrypoint(nir);
   nir_builder b;
   nir_builder_init(&b, entry);

   nir_variable *layer = NULL;
   nir_foreach_block (block, entry) {
      nir_foreach_instr_safe (instr, block) {
         if (instr->type != nir_instr_type_intrinsic)
            continue;

         nir_intrinsic_instr *load = nir_instr_as_intrinsic(instr);
         if (load->intrinsic != nir_intrinsic_load_view_index)
            continue;

         if (!layer)
            layer = find_layer_in_var(nir);

         layer->data.per_primitive = per_primitive;
         b.cursor = nir_before_instr(instr);
         nir_ssa_def *def = nir_load_var(&b, layer);
         nir_ssa_def_rewrite_uses(&load->dest.ssa, def);

         /* Update inputs_read to reflect that the pass added a new input. */
         nir->info.inputs_read |= VARYING_BIT_LAYER;
         if (per_primitive)
            nir->info.per_primitive_inputs |= VARYING_BIT_LAYER;

         nir_instr_remove(instr);
         progress = true;
      }
   }

   if (progress)
      nir_metadata_preserve(entry, nir_metadata_block_index | nir_metadata_dominance);
   else
      nir_metadata_preserve(entry, nir_metadata_all);

   return progress;
}

void
radv_lower_io(struct radv_device *device, nir_shader *nir)
{
   if (nir->info.stage == MESA_SHADER_FRAGMENT) {
      nir_assign_io_var_locations(nir, nir_var_shader_in, &nir->num_inputs, MESA_SHADER_FRAGMENT);
   }

   if (nir->info.stage == MESA_SHADER_VERTEX) {
      NIR_PASS(_, nir, nir_lower_io, nir_var_shader_in, type_size_vec4, 0);
      NIR_PASS(_, nir, nir_lower_io, nir_var_shader_out, type_size_vec4,
               nir_lower_io_lower_64bit_to_32);
   } else {
      NIR_PASS(_, nir, nir_lower_io, nir_var_shader_in | nir_var_shader_out, type_size_vec4,
               nir_lower_io_lower_64bit_to_32);
   }

   /* This pass needs actual constants */
   NIR_PASS(_, nir, nir_opt_constant_folding);

   NIR_PASS(_, nir, nir_io_add_const_offset_to_base, nir_var_shader_in | nir_var_shader_out);

   if (device->physical_device->use_ngg_streamout && nir->xfb_info) {
      NIR_PASS_V(nir, nir_io_add_intrinsic_xfb_info);

      /* The total number of shader outputs is required for computing the pervertex LDS size for
       * VS/TES when lowering NGG streamout.
       */
      nir_assign_io_var_locations(nir, nir_var_shader_out, &nir->num_outputs, nir->info.stage);
   }
}

bool
radv_lower_io_to_mem(struct radv_device *device, struct radv_pipeline_stage *stage)
{
   const struct radv_shader_info *info = &stage->info;
   nir_shader *nir = stage->nir;

   if (nir->info.stage == MESA_SHADER_VERTEX) {
      if (info->vs.as_ls) {
         NIR_PASS_V(nir, ac_nir_lower_ls_outputs_to_mem, NULL, info->vs.tcs_in_out_eq,
                    info->vs.tcs_temp_only_input_mask);
         return true;
      } else if (info->vs.as_es) {
         NIR_PASS_V(nir, ac_nir_lower_es_outputs_to_mem, NULL,
                    device->physical_device->rad_info.gfx_level, info->esgs_itemsize);
         return true;
      }
   } else if (nir->info.stage == MESA_SHADER_TESS_CTRL) {
      NIR_PASS_V(nir, ac_nir_lower_hs_inputs_to_mem, NULL, info->vs.tcs_in_out_eq);
      NIR_PASS_V(nir, ac_nir_lower_hs_outputs_to_mem, NULL,
                 device->physical_device->rad_info.gfx_level,
                 info->tcs.tes_reads_tess_factors, info->tcs.tes_inputs_read,
                 info->tcs.tes_patch_inputs_read, info->tcs.num_linked_outputs,
                 info->tcs.num_linked_patch_outputs, info->wave_size,
                 false, false, true);

      return true;
   } else if (nir->info.stage == MESA_SHADER_TESS_EVAL) {
      NIR_PASS_V(nir, ac_nir_lower_tes_inputs_to_mem, NULL);

      if (info->tes.as_es) {
         NIR_PASS_V(nir, ac_nir_lower_es_outputs_to_mem, NULL,
                    device->physical_device->rad_info.gfx_level, info->esgs_itemsize);
      }

      return true;
   } else if (nir->info.stage == MESA_SHADER_GEOMETRY) {
      NIR_PASS_V(nir, ac_nir_lower_gs_inputs_to_mem, NULL,
                 device->physical_device->rad_info.gfx_level, false);
      return true;
   } else if (nir->info.stage == MESA_SHADER_TASK) {
      ac_nir_apply_first_task_to_task_shader(nir);
      ac_nir_lower_task_outputs_to_mem(nir, AC_TASK_PAYLOAD_ENTRY_BYTES,
                                       device->physical_device->task_info.num_entries);
      return true;
   } else if (nir->info.stage == MESA_SHADER_MESH) {
      ac_nir_lower_mesh_inputs_to_mem(nir, AC_TASK_PAYLOAD_ENTRY_BYTES,
                                      device->physical_device->task_info.num_entries);
      return true;
   }

   return false;
}

bool
radv_consider_culling(const struct radv_physical_device *pdevice, struct nir_shader *nir, uint64_t ps_inputs_read,
                      unsigned num_vertices_per_primitive, const struct radv_shader_info *info)
{
   /* Culling doesn't make sense for meta shaders. */
   if (is_meta_shader(nir))
      return false;

   /* We don't support culling with multiple viewports yet. */
   if (nir->info.outputs_written & (VARYING_BIT_VIEWPORT | VARYING_BIT_VIEWPORT_MASK))
      return false;

   /* We don't support culling with vertex shader prologs. */
   if (info->vs.has_prolog)
      return false;

   if (!pdevice->use_ngg_culling)
      return false;

   /* Shader based culling efficiency can depend on PS throughput.
    * Estimate an upper limit for PS input param count based on GPU info.
    */
   unsigned max_ps_params;
   unsigned max_render_backends = pdevice->rad_info.max_render_backends;
   unsigned max_se = pdevice->rad_info.max_se;

   if (max_render_backends / max_se == 4)
      max_ps_params = 6; /* Navi21 and other GFX10.3 dGPUs. */
   else
      max_ps_params = 4; /* Navi 1x. */

   /* TODO: consider other heuristics here, such as PS execution time */
   if (util_bitcount64(ps_inputs_read & ~VARYING_BIT_POS) > max_ps_params)
      return false;

   /* Only triangle culling is supported. */
   if (num_vertices_per_primitive != 3)
      return false;

   /* When the shader writes memory, it is difficult to guarantee correctness.
    * Future work:
    * - if only write-only SSBOs are used
    * - if we can prove that non-position outputs don't rely on memory stores
    * then may be okay to keep the memory stores in the 1st shader part, and delete them from the 2nd.
    */
   if (nir->info.writes_memory)
      return false;

   /* When the shader relies on the subgroup invocation ID, we'd break it, because the ID changes after the culling.
    * Future work: try to save this to LDS and reload, but it can still be broken in subtle ways.
    */
   if (BITSET_TEST(nir->info.system_values_read, SYSTEM_VALUE_SUBGROUP_INVOCATION))
      return false;

   return true;
}

static void
setup_ngg_lds_layout(struct radv_device *device, nir_shader *nir, struct radv_shader_info *info,
                     unsigned max_vtx_in)
{
   unsigned scratch_lds_base = 0;
   gl_shader_stage stage = nir->info.stage;

   if (stage == MESA_SHADER_VERTEX || stage == MESA_SHADER_TESS_EVAL) {
      /* Get pervertex LDS usage. */
      bool uses_instanceid =
         BITSET_TEST(nir->info.system_values_read, SYSTEM_VALUE_INSTANCE_ID);
      bool uses_primtive_id =
         BITSET_TEST(nir->info.system_values_read, SYSTEM_VALUE_PRIMITIVE_ID);
      bool streamout_enabled = nir->xfb_info && device->physical_device->use_ngg_streamout;
      unsigned pervertex_lds_bytes =
         ac_ngg_nogs_get_pervertex_lds_size(stage,
                                            nir->num_outputs,
                                            streamout_enabled,
                                            info->outinfo.export_prim_id,
                                            false, /* user edge flag */
                                            info->has_ngg_culling,
                                            uses_instanceid,
                                            uses_primtive_id);

      unsigned total_es_lds_bytes = pervertex_lds_bytes * max_vtx_in;
      scratch_lds_base = ALIGN(total_es_lds_bytes, 8u);
   } else if (stage == MESA_SHADER_GEOMETRY) {
      unsigned esgs_ring_lds_bytes = info->ngg_info.esgs_ring_size;
      unsigned gs_total_out_vtx_bytes = info->ngg_info.ngg_emit_size * 4u;
      scratch_lds_base =
         ALIGN(esgs_ring_lds_bytes + gs_total_out_vtx_bytes, 8u /* for the repacking code */);
   } else {
      /* not handled here */
      return;
   }

   /* Get scratch LDS usage. */
   unsigned scratch_lds_size =
      ac_ngg_get_scratch_lds_size(stage,
                                  info->workgroup_size,
                                  info->wave_size,
                                  device->physical_device->use_ngg_streamout,
                                  info->has_ngg_culling);

   /* Get total LDS usage. */
   nir->info.shared_size = scratch_lds_base + scratch_lds_size;

   /* Record scratch base for abi lower of nir_load_lds_ngg_scratch_base_amd. */
   info->ngg_info.scratch_lds_base = scratch_lds_base;
}

void radv_lower_ngg(struct radv_device *device, struct radv_pipeline_stage *ngg_stage,
                    const struct radv_pipeline_key *pl_key)
{
   const struct radv_shader_info *info = &ngg_stage->info;
   nir_shader *nir = ngg_stage->nir;

   assert(nir->info.stage == MESA_SHADER_VERTEX ||
          nir->info.stage == MESA_SHADER_TESS_EVAL ||
          nir->info.stage == MESA_SHADER_GEOMETRY ||
          nir->info.stage == MESA_SHADER_MESH);

   const struct gfx10_ngg_info *ngg_info = &info->ngg_info;
   unsigned num_vertices_per_prim = 3;

   /* Get the number of vertices per input primitive */
   if (nir->info.stage == MESA_SHADER_TESS_EVAL) {
      if (nir->info.tess.point_mode)
         num_vertices_per_prim = 1;
      else if (nir->info.tess._primitive_mode == TESS_PRIMITIVE_ISOLINES)
         num_vertices_per_prim = 2;

      /* Manually mark the primitive ID used, so the shader can repack it. */
      if (info->outinfo.export_prim_id)
         BITSET_SET(nir->info.system_values_read, SYSTEM_VALUE_PRIMITIVE_ID);

   } else if (nir->info.stage == MESA_SHADER_VERTEX) {
      num_vertices_per_prim = radv_get_num_vertices_per_prim(pl_key);

      /* Manually mark the instance ID used, so the shader can repack it. */
      if (pl_key->vs.instance_rate_inputs)
         BITSET_SET(nir->info.system_values_read, SYSTEM_VALUE_INSTANCE_ID);

   } else if (nir->info.stage == MESA_SHADER_GEOMETRY) {
      num_vertices_per_prim = nir->info.gs.vertices_in;
   } else if (nir->info.stage == MESA_SHADER_MESH) {
      if (nir->info.mesh.primitive_type == SHADER_PRIM_POINTS)
         num_vertices_per_prim = 1;
      else if (nir->info.mesh.primitive_type == SHADER_PRIM_LINES)
         num_vertices_per_prim = 2;
      else
         assert(nir->info.mesh.primitive_type == SHADER_PRIM_TRIANGLES);
   } else {
      unreachable("NGG needs to be VS, TES or GS.");
   }

   /* Invocations that process an input vertex */
   unsigned max_vtx_in = MIN2(256, ngg_info->hw_max_esverts);

   setup_ngg_lds_layout(device, nir, &ngg_stage->info, max_vtx_in);

   ac_nir_lower_ngg_options options = {0};
   options.family = device->physical_device->rad_info.family;
   options.gfx_level = device->physical_device->rad_info.gfx_level;
   options.max_workgroup_size = info->workgroup_size;
   options.wave_size = info->wave_size;
   options.clipdist_enable_mask = info->outinfo.clip_dist_mask | info->outinfo.cull_dist_mask;
   options.vs_output_param_offset = info->outinfo.vs_output_param_offset;
   options.has_param_exports = info->outinfo.param_exports || info->outinfo.prim_param_exports;
   options.can_cull = nir->info.stage != MESA_SHADER_GEOMETRY && info->has_ngg_culling;
   options.disable_streamout = !device->physical_device->use_ngg_streamout;
   options.has_gen_prim_query = info->has_ngg_prim_query;
   options.has_xfb_prim_query = info->has_ngg_xfb_query;
   options.force_vrs = info->force_vrs_per_vertex;

   if (nir->info.stage == MESA_SHADER_VERTEX ||
       nir->info.stage == MESA_SHADER_TESS_EVAL) {
      assert(info->is_ngg);

      if (info->has_ngg_culling)
         radv_optimize_nir_algebraic(nir, false);

      options.num_vertices_per_primitive = num_vertices_per_prim;
      options.early_prim_export = info->has_ngg_early_prim_export;
      options.passthrough = info->is_ngg_passthrough;
      options.export_primitive_id = info->outinfo.export_prim_id;
      options.instance_rate_inputs = pl_key->vs.instance_rate_inputs << VERT_ATTRIB_GENERIC0;

      NIR_PASS_V(nir, ac_nir_lower_ngg_nogs, &options);

      /* Increase ESGS ring size so the LLVM binary contains the correct LDS size. */
      ngg_stage->info.ngg_info.esgs_ring_size = nir->info.shared_size;
   } else if (nir->info.stage == MESA_SHADER_GEOMETRY) {
      assert(info->is_ngg);

      options.gs_out_vtx_bytes = info->gs.gsvs_vertex_size;

      NIR_PASS_V(nir, ac_nir_lower_ngg_gs, &options);
   } else if (nir->info.stage == MESA_SHADER_MESH) {
      bool scratch_ring = false;
      NIR_PASS_V(nir, ac_nir_lower_ngg_ms,
                 options.gfx_level,
                 options.clipdist_enable_mask,
                 options.vs_output_param_offset,
                 options.has_param_exports,
                 &scratch_ring,
                 info->wave_size,
                 pl_key->has_multiview_view_index);
      ngg_stage->info.ms.needs_ms_scratch_ring = scratch_ring;
   } else {
      unreachable("invalid SW stage passed to radv_lower_ngg");
   }
}

static unsigned
get_size_class(unsigned size, bool round_up)
{
   size = round_up ? util_logbase2_ceil(size) : util_logbase2(size);
   unsigned size_class =
      MAX2(size, RADV_SHADER_ALLOC_MIN_SIZE_CLASS) - RADV_SHADER_ALLOC_MIN_SIZE_CLASS;
   return MIN2(size_class, RADV_SHADER_ALLOC_NUM_FREE_LISTS - 1);
}

static void
remove_hole(struct radv_device *device, union radv_shader_arena_block *hole)
{
   unsigned size_class = get_size_class(hole->size, false);
   list_del(&hole->freelist);
   if (list_is_empty(&device->shader_free_lists[size_class]))
      device->shader_free_list_mask &= ~(1u << size_class);
}

static void
add_hole(struct radv_device *device, union radv_shader_arena_block *hole)
{
   unsigned size_class = get_size_class(hole->size, false);
   list_addtail(&hole->freelist, &device->shader_free_lists[size_class]);
   device->shader_free_list_mask |= 1u << size_class;
}

static union radv_shader_arena_block *
alloc_block_obj(struct radv_device *device)
{
   if (!list_is_empty(&device->shader_block_obj_pool)) {
      union radv_shader_arena_block *block =
         list_first_entry(&device->shader_block_obj_pool, union radv_shader_arena_block, pool);
      list_del(&block->pool);
      return block;
   }

   return malloc(sizeof(union radv_shader_arena_block));
}

static void
free_block_obj(struct radv_device *device, union radv_shader_arena_block *block)
{
   list_add(&block->pool, &device->shader_block_obj_pool);
}

VkResult
radv_shader_wait_for_upload(struct radv_device *device, uint64_t seq)
{
   if (!seq)
      return VK_SUCCESS;

   const VkSemaphoreWaitInfo wait_info = {
      .sType = VK_STRUCTURE_TYPE_SEMAPHORE_WAIT_INFO,
      .pSemaphores = &device->shader_upload_sem,
      .semaphoreCount = 1,
      .pValues = &seq,
   };
   return device->vk.dispatch_table.WaitSemaphores(radv_device_to_handle(device), &wait_info,
                                                   UINT64_MAX);
}

/* Segregated fit allocator, implementing a good-fit allocation policy.
 *
 * This is an variation of sequential fit allocation with several lists of free blocks ("holes")
 * instead of one. Each list of holes only contains holes of a certain range of sizes, so holes that
 * are too small can easily be ignored while allocating. Because this also ignores holes that are
 * larger than necessary (approximating best-fit allocation), this could be described as a
 * "good-fit" allocator.
 *
 * Typically, shaders are allocated and only free'd when the device is destroyed. For this pattern,
 * this should allocate blocks for shaders fast and with no fragmentation, while still allowing
 * free'd memory to be re-used.
 */
union radv_shader_arena_block *
radv_alloc_shader_memory(struct radv_device *device, uint32_t size, void *ptr)
{
   size = align(size, RADV_SHADER_ALLOC_ALIGNMENT);

   mtx_lock(&device->shader_arena_mutex);

   /* Try to use an existing hole. Unless the shader is very large, this should only have to look
    * at the first one available.
    */
   unsigned free_list_mask = BITFIELD_MASK(RADV_SHADER_ALLOC_NUM_FREE_LISTS);
   unsigned size_class =
      ffs(device->shader_free_list_mask & (free_list_mask << get_size_class(size, true)));
   if (size_class) {
      size_class--;

      list_for_each_entry(union radv_shader_arena_block, hole,
                          &device->shader_free_lists[size_class], freelist)
      {
         if (hole->size < size)
            continue;

         assert(hole->offset % RADV_SHADER_ALLOC_ALIGNMENT == 0);

         if (size == hole->size) {
            remove_hole(device, hole);
            hole->freelist.next = ptr;
            mtx_unlock(&device->shader_arena_mutex);
            return hole;
         } else {
            union radv_shader_arena_block *alloc = alloc_block_obj(device);
            if (!alloc) {
               mtx_unlock(&device->shader_arena_mutex);
               return NULL;
            }
            list_addtail(&alloc->list, &hole->list);
            alloc->freelist.prev = NULL;
            alloc->freelist.next = ptr;
            alloc->arena = hole->arena;
            alloc->offset = hole->offset;
            alloc->size = size;

            remove_hole(device, hole);
            hole->offset += size;
            hole->size -= size;
            add_hole(device, hole);

            mtx_unlock(&device->shader_arena_mutex);
            return alloc;
         }
      }
   }

   /* Allocate a new shader arena. */
   struct radv_shader_arena *arena = calloc(1, sizeof(struct radv_shader_arena));
   union radv_shader_arena_block *alloc = NULL, *hole = NULL;
   if (!arena)
      goto fail;

   unsigned arena_size =
      MAX2(RADV_SHADER_ALLOC_MIN_ARENA_SIZE
              << MIN2(RADV_SHADER_ALLOC_MAX_ARENA_SIZE_SHIFT, device->shader_arena_shift),
           size);
   enum radeon_bo_flag flags = RADEON_FLAG_NO_INTERPROCESS_SHARING | RADEON_FLAG_32BIT;
   if (device->shader_use_invisible_vram)
      flags |= RADEON_FLAG_NO_CPU_ACCESS;
   else
      flags |=
         (device->physical_device->rad_info.cpdma_prefetch_writes_memory ? 0
                                                                         : RADEON_FLAG_READ_ONLY);

   VkResult result;
   result =
      device->ws->buffer_create(device->ws, arena_size, RADV_SHADER_ALLOC_ALIGNMENT,
                                RADEON_DOMAIN_VRAM, flags, RADV_BO_PRIORITY_SHADER, 0, &arena->bo);
   if (result != VK_SUCCESS)
      goto fail;
   radv_rmv_log_bo_allocate(device, arena->bo, arena_size, true);

   list_inithead(&arena->entries);

   if (!(flags & RADEON_FLAG_NO_CPU_ACCESS)) {
      arena->ptr = (char *)device->ws->buffer_map(arena->bo);
      if (!arena->ptr)
         goto fail;
   }

   alloc = alloc_block_obj(device);
   hole = arena_size - size > 0 ? alloc_block_obj(device) : alloc;
   if (!alloc || !hole)
      goto fail;
   list_addtail(&alloc->list, &arena->entries);
   alloc->freelist.prev = NULL;
   alloc->freelist.next = ptr;
   alloc->arena = arena;
   alloc->offset = 0;
   alloc->size = size;

   if (hole != alloc) {
      hole->arena = arena;
      hole->offset = size;
      hole->size = arena_size - size;

      list_addtail(&hole->list, &arena->entries);
      add_hole(device, hole);
   }

   ++device->shader_arena_shift;
   list_addtail(&arena->list, &device->shader_arenas);

   mtx_unlock(&device->shader_arena_mutex);
   return alloc;

fail:
   mtx_unlock(&device->shader_arena_mutex);
   free(alloc);
   free(hole);
   if (arena && arena->bo) {
      radv_rmv_log_bo_destroy(device, arena->bo);
      device->ws->buffer_destroy(device->ws, arena->bo);
   }
   free(arena);
   return NULL;
}

static union radv_shader_arena_block *
get_hole(struct radv_shader_arena *arena, struct list_head *head)
{
   if (head == &arena->entries)
      return NULL;

   union radv_shader_arena_block *hole = list_entry(head, union radv_shader_arena_block, list);
   return hole->freelist.prev ? hole : NULL;
}

void
radv_free_shader_memory(struct radv_device *device, union radv_shader_arena_block *alloc)
{
   mtx_lock(&device->shader_arena_mutex);

   union radv_shader_arena_block *hole_prev = get_hole(alloc->arena, alloc->list.prev);
   union radv_shader_arena_block *hole_next = get_hole(alloc->arena, alloc->list.next);

   union radv_shader_arena_block *hole = alloc;

   /* merge with previous hole */
   if (hole_prev) {
      remove_hole(device, hole_prev);

      hole_prev->size += hole->size;
      list_del(&hole->list);
      free_block_obj(device, hole);

      hole = hole_prev;
   }

   /* merge with next hole */
   if (hole_next) {
      remove_hole(device, hole_next);

      hole_next->offset -= hole->size;
      hole_next->size += hole->size;
      list_del(&hole->list);
      free_block_obj(device, hole);

      hole = hole_next;
   }

   if (list_is_singular(&hole->list)) {
      struct radv_shader_arena *arena = hole->arena;
      free_block_obj(device, hole);

      radv_rmv_log_bo_destroy(device, arena->bo);
      device->ws->buffer_destroy(device->ws, arena->bo);
      list_del(&arena->list);
      free(arena);
   } else {
      add_hole(device, hole);
   }

   mtx_unlock(&device->shader_arena_mutex);
}

void
radv_init_shader_arenas(struct radv_device *device)
{
   mtx_init(&device->shader_arena_mutex, mtx_plain);

   device->shader_free_list_mask = 0;

   list_inithead(&device->shader_arenas);
   list_inithead(&device->shader_block_obj_pool);
   for (unsigned i = 0; i < RADV_SHADER_ALLOC_NUM_FREE_LISTS; i++)
      list_inithead(&device->shader_free_lists[i]);
}

void
radv_destroy_shader_arenas(struct radv_device *device)
{
   list_for_each_entry_safe(union radv_shader_arena_block, block, &device->shader_block_obj_pool,
                            pool) free(block);

   list_for_each_entry_safe(struct radv_shader_arena, arena, &device->shader_arenas, list)
   {
      radv_rmv_log_bo_destroy(device, arena->bo);
      device->ws->buffer_destroy(device->ws, arena->bo);
      free(arena);
   }
   mtx_destroy(&device->shader_arena_mutex);
}

VkResult
radv_init_shader_upload_queue(struct radv_device *device)
{
   if (!device->shader_use_invisible_vram)
      return VK_SUCCESS;

   VkDevice vk_device = radv_device_to_handle(device);
   struct radeon_winsys *ws = device->ws;

   const struct vk_device_dispatch_table *disp = &device->vk.dispatch_table;
   VkResult result = VK_SUCCESS;

   result = ws->ctx_create(ws, RADEON_CTX_PRIORITY_MEDIUM, &device->shader_upload_hw_ctx);
   if (result != VK_SUCCESS)
      return result;
   mtx_init(&device->shader_upload_hw_ctx_mutex, mtx_plain);

   mtx_init(&device->shader_dma_submission_list_mutex, mtx_plain);
   cnd_init(&device->shader_dma_submission_list_cond);
   list_inithead(&device->shader_dma_submissions);

   for (unsigned i = 0; i < RADV_SHADER_UPLOAD_CS_COUNT; i++) {
      struct radv_shader_dma_submission *submission = calloc(1, sizeof(struct radv_shader_dma_submission));
      submission->cs = ws->cs_create(ws, AMD_IP_SDMA);
      if (!submission->cs)
         return VK_ERROR_OUT_OF_HOST_MEMORY;
      list_addtail(&submission->list, &device->shader_dma_submissions);
   }

   const VkSemaphoreTypeCreateInfo sem_type = {
      .sType = VK_STRUCTURE_TYPE_SEMAPHORE_TYPE_CREATE_INFO,
      .semaphoreType = VK_SEMAPHORE_TYPE_TIMELINE,
      .initialValue = 0,
   };
   const VkSemaphoreCreateInfo sem_create = {
      .sType = VK_STRUCTURE_TYPE_SEMAPHORE_CREATE_INFO,
      .pNext = &sem_type,
   };
   result = disp->CreateSemaphore(vk_device, &sem_create, NULL, &device->shader_upload_sem);
   if (result != VK_SUCCESS)
      return result;

   return VK_SUCCESS;
}

void
radv_destroy_shader_upload_queue(struct radv_device *device)
{
   if (!device->shader_use_invisible_vram)
      return;

   struct vk_device_dispatch_table *disp = &device->vk.dispatch_table;
   struct radeon_winsys *ws = device->ws;

   /* Upload queue should be idle assuming that pipelines are not leaked */
   if (device->shader_upload_sem)
      disp->DestroySemaphore(radv_device_to_handle(device), device->shader_upload_sem, NULL);

   list_for_each_entry_safe(struct radv_shader_dma_submission, submission,
                            &device->shader_dma_submissions, list)
   {
      if (submission->cs)
         ws->cs_destroy(submission->cs);
      if (submission->bo)
         ws->buffer_destroy(ws, submission->bo);
      list_del(&submission->list);
      free(submission);
   }

   cnd_destroy(&device->shader_dma_submission_list_cond);
   mtx_destroy(&device->shader_dma_submission_list_mutex);

   if (device->shader_upload_hw_ctx) {
      mtx_destroy(&device->shader_upload_hw_ctx_mutex);
      ws->ctx_destroy(device->shader_upload_hw_ctx);
   }
}

/* For the UMR disassembler. */
#define DEBUGGER_END_OF_CODE_MARKER 0xbf9f0000 /* invalid instruction */
#define DEBUGGER_NUM_MARKERS        5

static unsigned
radv_get_shader_binary_size(size_t code_size)
{
   return code_size + DEBUGGER_NUM_MARKERS * 4;
}

static bool
radv_should_use_wgp_mode(const struct radv_device *device, gl_shader_stage stage,
                         const struct radv_shader_info *info)
{
   enum amd_gfx_level chip = device->physical_device->rad_info.gfx_level;
   switch (stage) {
   case MESA_SHADER_COMPUTE:
   case MESA_SHADER_TESS_CTRL:
      return chip >= GFX10;
   case MESA_SHADER_GEOMETRY:
      return chip == GFX10 || (chip >= GFX10_3 && !info->is_ngg);
   case MESA_SHADER_VERTEX:
   case MESA_SHADER_TESS_EVAL:
      return chip == GFX10 && info->is_ngg;
   default:
      return false;
   }
}

static void
radv_postprocess_config(const struct radv_device *device, const struct ac_shader_config *config_in,
                        const struct radv_shader_info *info, gl_shader_stage stage,
                        const struct radv_shader_args *args,
                        struct ac_shader_config *config_out)
{
   const struct radv_physical_device *pdevice = device->physical_device;
   bool scratch_enabled = config_in->scratch_bytes_per_wave > 0 || info->cs.is_rt_shader;
   bool trap_enabled = !!device->trap_handler_shader;
   unsigned vgpr_comp_cnt = 0;
   unsigned num_input_vgprs = args->ac.num_vgprs_used;

   if (stage == MESA_SHADER_FRAGMENT) {
      num_input_vgprs = ac_get_fs_input_vgpr_cnt(config_in, NULL, NULL, NULL);
   }

   unsigned num_vgprs = MAX2(config_in->num_vgprs, num_input_vgprs);
   /* +2 for the ring offsets, +3 for scratch wave offset and VCC */
   unsigned num_sgprs = MAX2(config_in->num_sgprs, args->ac.num_sgprs_used + 2 + 3);
   unsigned num_shared_vgprs = config_in->num_shared_vgprs;
   /* shared VGPRs are introduced in Navi and are allocated in blocks of 8 (RDNA ref 3.6.5) */
   assert((pdevice->rad_info.gfx_level >= GFX10 && num_shared_vgprs % 8 == 0) ||
          (pdevice->rad_info.gfx_level < GFX10 && num_shared_vgprs == 0));
   unsigned num_shared_vgpr_blocks = num_shared_vgprs / 8;
   unsigned excp_en = 0;

   *config_out = *config_in;
   config_out->num_vgprs = num_vgprs;
   config_out->num_sgprs = num_sgprs;
   config_out->num_shared_vgprs = num_shared_vgprs;

   config_out->rsrc2 = S_00B12C_USER_SGPR(args->num_user_sgprs) |
                       S_00B12C_SCRATCH_EN(scratch_enabled) | S_00B12C_TRAP_PRESENT(trap_enabled);

   if (trap_enabled) {
      /* Configure the shader exceptions like memory violation, etc.
       * TODO: Enable (and validate) more exceptions.
       */
      excp_en = 1 << 8; /* mem_viol */
   }

   if (!pdevice->use_ngg_streamout) {
      config_out->rsrc2 |=
         S_00B12C_SO_BASE0_EN(!!info->so.strides[0]) | S_00B12C_SO_BASE1_EN(!!info->so.strides[1]) |
         S_00B12C_SO_BASE2_EN(!!info->so.strides[2]) | S_00B12C_SO_BASE3_EN(!!info->so.strides[3]) |
         S_00B12C_SO_EN(!!info->so.num_outputs);
   }

   config_out->rsrc1 = S_00B848_VGPRS((num_vgprs - 1) / (info->wave_size == 32 ? 8 : 4)) |
                       S_00B848_DX10_CLAMP(1) | S_00B848_FLOAT_MODE(config_out->float_mode);

   if (pdevice->rad_info.gfx_level >= GFX10) {
      config_out->rsrc2 |= S_00B22C_USER_SGPR_MSB_GFX10(args->num_user_sgprs >> 5);
   } else {
      config_out->rsrc1 |= S_00B228_SGPRS((num_sgprs - 1) / 8);
      config_out->rsrc2 |= S_00B22C_USER_SGPR_MSB_GFX9(args->num_user_sgprs >> 5);
   }

   bool wgp_mode = radv_should_use_wgp_mode(device, stage, info);

   switch (stage) {
   case MESA_SHADER_TESS_EVAL:
      if (info->is_ngg) {
         config_out->rsrc1 |= S_00B228_MEM_ORDERED(pdevice->rad_info.gfx_level >= GFX10);
         config_out->rsrc2 |= S_00B22C_OC_LDS_EN(1) | S_00B22C_EXCP_EN(excp_en);
      } else if (info->tes.as_es) {
         assert(pdevice->rad_info.gfx_level <= GFX8);
         vgpr_comp_cnt = info->uses_prim_id ? 3 : 2;

         config_out->rsrc2 |= S_00B12C_OC_LDS_EN(1) | S_00B12C_EXCP_EN(excp_en);
      } else {
         bool enable_prim_id = info->outinfo.export_prim_id || info->uses_prim_id;
         vgpr_comp_cnt = enable_prim_id ? 3 : 2;

         config_out->rsrc1 |= S_00B128_MEM_ORDERED(pdevice->rad_info.gfx_level >= GFX10);
         config_out->rsrc2 |= S_00B12C_OC_LDS_EN(1) | S_00B12C_EXCP_EN(excp_en);
      }
      config_out->rsrc2 |= S_00B22C_SHARED_VGPR_CNT(num_shared_vgpr_blocks);
      break;
   case MESA_SHADER_TESS_CTRL:
      if (pdevice->rad_info.gfx_level >= GFX9) {
         /* We need at least 2 components for LS.
          * VGPR0-3: (VertexID, RelAutoindex, InstanceID / StepRate0, InstanceID).
          * StepRate0 is set to 1. so that VGPR3 doesn't have to be loaded.
          */
         if (pdevice->rad_info.gfx_level >= GFX10) {
            if (info->vs.needs_instance_id) {
               vgpr_comp_cnt = 3;
            } else if (pdevice->rad_info.gfx_level <= GFX10_3) {
               vgpr_comp_cnt = 1;
            }
            config_out->rsrc2 |= S_00B42C_EXCP_EN_GFX6(excp_en);
         } else {
            vgpr_comp_cnt = info->vs.needs_instance_id ? 2 : 1;
            config_out->rsrc2 |= S_00B42C_EXCP_EN_GFX9(excp_en);
         }
      } else {
         config_out->rsrc2 |= S_00B12C_OC_LDS_EN(1) | S_00B12C_EXCP_EN(excp_en);
      }
      config_out->rsrc1 |=
         S_00B428_MEM_ORDERED(pdevice->rad_info.gfx_level >= GFX10) | S_00B428_WGP_MODE(wgp_mode);
      config_out->rsrc2 |= S_00B42C_SHARED_VGPR_CNT(num_shared_vgpr_blocks);
      break;
   case MESA_SHADER_VERTEX:
      if (info->is_ngg) {
         config_out->rsrc1 |= S_00B228_MEM_ORDERED(pdevice->rad_info.gfx_level >= GFX10);
      } else if (info->vs.as_ls) {
         assert(pdevice->rad_info.gfx_level <= GFX8);
         /* We need at least 2 components for LS.
          * VGPR0-3: (VertexID, RelAutoindex, InstanceID / StepRate0, InstanceID).
          * StepRate0 is set to 1. so that VGPR3 doesn't have to be loaded.
          */
         vgpr_comp_cnt = info->vs.needs_instance_id ? 2 : 1;
      } else if (info->vs.as_es) {
         assert(pdevice->rad_info.gfx_level <= GFX8);
         /* VGPR0-3: (VertexID, InstanceID / StepRate0, ...) */
         vgpr_comp_cnt = info->vs.needs_instance_id ? 1 : 0;
      } else {
         /* VGPR0-3: (VertexID, InstanceID / StepRate0, PrimID, InstanceID)
          * If PrimID is disabled. InstanceID / StepRate1 is loaded instead.
          * StepRate0 is set to 1. so that VGPR3 doesn't have to be loaded.
          */
         if (info->vs.needs_instance_id && pdevice->rad_info.gfx_level >= GFX10) {
            vgpr_comp_cnt = 3;
         } else if (info->outinfo.export_prim_id) {
            vgpr_comp_cnt = 2;
         } else if (info->vs.needs_instance_id) {
            vgpr_comp_cnt = 1;
         } else {
            vgpr_comp_cnt = 0;
         }

         config_out->rsrc1 |= S_00B128_MEM_ORDERED(pdevice->rad_info.gfx_level >= GFX10);
      }
      config_out->rsrc2 |=
         S_00B12C_SHARED_VGPR_CNT(num_shared_vgpr_blocks) | S_00B12C_EXCP_EN(excp_en);
      break;
   case MESA_SHADER_MESH:
      config_out->rsrc1 |= S_00B228_MEM_ORDERED(1);
      config_out->rsrc2 |=
         S_00B12C_SHARED_VGPR_CNT(num_shared_vgpr_blocks) | S_00B12C_EXCP_EN(excp_en);
      break;
   case MESA_SHADER_FRAGMENT:
      config_out->rsrc1 |= S_00B028_MEM_ORDERED(pdevice->rad_info.gfx_level >= GFX10);
      config_out->rsrc2 |= S_00B02C_SHARED_VGPR_CNT(num_shared_vgpr_blocks) |
                           S_00B02C_EXCP_EN(excp_en);
      break;
   case MESA_SHADER_GEOMETRY:
      config_out->rsrc1 |= S_00B228_MEM_ORDERED(pdevice->rad_info.gfx_level >= GFX10);
      config_out->rsrc2 |=
         S_00B22C_SHARED_VGPR_CNT(num_shared_vgpr_blocks) | S_00B22C_EXCP_EN(excp_en);
      break;
   case MESA_SHADER_RAYGEN:
   case MESA_SHADER_CLOSEST_HIT:
   case MESA_SHADER_MISS:
   case MESA_SHADER_CALLABLE:
   case MESA_SHADER_INTERSECTION:
   case MESA_SHADER_ANY_HIT:
      config_out->rsrc2 |= S_00B12C_SCRATCH_EN(1);
      FALLTHROUGH;
   case MESA_SHADER_COMPUTE:
   case MESA_SHADER_TASK:
      config_out->rsrc1 |=
         S_00B848_MEM_ORDERED(pdevice->rad_info.gfx_level >= GFX10) | S_00B848_WGP_MODE(wgp_mode);
      config_out->rsrc2 |= S_00B84C_TGID_X_EN(info->cs.uses_block_id[0]) |
                           S_00B84C_TGID_Y_EN(info->cs.uses_block_id[1]) |
                           S_00B84C_TGID_Z_EN(info->cs.uses_block_id[2]) |
                           S_00B84C_TIDIG_COMP_CNT(info->cs.uses_thread_id[2]   ? 2
                                                   : info->cs.uses_thread_id[1] ? 1
                                                                                : 0) |
                           S_00B84C_TG_SIZE_EN(info->cs.uses_local_invocation_idx) |
                           S_00B84C_LDS_SIZE(config_in->lds_size) | S_00B84C_EXCP_EN(excp_en);
      config_out->rsrc3 |= S_00B8A0_SHARED_VGPR_CNT(num_shared_vgpr_blocks);

      break;
   default:
      unreachable("unsupported shader type");
      break;
   }

   if (pdevice->rad_info.gfx_level >= GFX10 && info->is_ngg &&
       (stage == MESA_SHADER_VERTEX || stage == MESA_SHADER_TESS_EVAL ||
        stage == MESA_SHADER_GEOMETRY || stage == MESA_SHADER_MESH)) {
      unsigned gs_vgpr_comp_cnt, es_vgpr_comp_cnt;
      gl_shader_stage es_stage = stage;
      if (stage == MESA_SHADER_GEOMETRY)
         es_stage = info->gs.es_type;

      /* VGPR5-8: (VertexID, UserVGPR0, UserVGPR1, UserVGPR2 / InstanceID) */
      if (es_stage == MESA_SHADER_VERTEX) {
         es_vgpr_comp_cnt = info->vs.needs_instance_id ? 3 : 0;
      } else if (es_stage == MESA_SHADER_TESS_EVAL) {
         bool enable_prim_id = info->outinfo.export_prim_id || info->uses_prim_id;
         es_vgpr_comp_cnt = enable_prim_id ? 3 : 2;
      } else if (es_stage == MESA_SHADER_MESH) {
         es_vgpr_comp_cnt = 0;
      } else {
         unreachable("Unexpected ES shader stage");
      }

      /* GS vertex offsets in NGG:
       * - in passthrough mode, they are all packed into VGPR0
       * - in the default mode: VGPR0: offsets 0, 1; VGPR1: offsets 2, 3
       *
       * The vertex offset 2 is always needed when NGG isn't in passthrough mode
       * and uses triangle input primitives, including with NGG culling.
       */
      bool need_gs_vtx_offset2 = !info->is_ngg_passthrough || info->gs.vertices_in >= 3;

      /* TES only needs vertex offset 2 for triangles or quads. */
      if (stage == MESA_SHADER_TESS_EVAL)
         need_gs_vtx_offset2 &= info->tes._primitive_mode == TESS_PRIMITIVE_TRIANGLES ||
                                info->tes._primitive_mode == TESS_PRIMITIVE_QUADS;

      if (info->uses_invocation_id) {
         gs_vgpr_comp_cnt = 3; /* VGPR3 contains InvocationID. */
      } else if (info->uses_prim_id || (es_stage == MESA_SHADER_VERTEX &&
                                        info->outinfo.export_prim_id)) {
         gs_vgpr_comp_cnt = 2; /* VGPR2 contains PrimitiveID. */
      } else if (need_gs_vtx_offset2) {
         gs_vgpr_comp_cnt = 1; /* VGPR1 contains offsets 2, 3 */
      } else {
         gs_vgpr_comp_cnt = 0; /* VGPR0 contains offsets 0, 1 (or passthrough prim) */
      }

      /* Disable the WGP mode on gfx10.3 because it can hang. (it
       * happened on VanGogh) Let's disable it on all chips that
       * disable exactly 1 CU per SA for GS.
       */
      config_out->rsrc1 |=
         S_00B228_GS_VGPR_COMP_CNT(gs_vgpr_comp_cnt) | S_00B228_WGP_MODE(wgp_mode);
      config_out->rsrc2 |= S_00B22C_ES_VGPR_COMP_CNT(es_vgpr_comp_cnt) |
                           S_00B22C_LDS_SIZE(config_in->lds_size) |
                           S_00B22C_OC_LDS_EN(es_stage == MESA_SHADER_TESS_EVAL);
   } else if (pdevice->rad_info.gfx_level >= GFX9 && stage == MESA_SHADER_GEOMETRY) {
      unsigned es_type = info->gs.es_type;
      unsigned gs_vgpr_comp_cnt, es_vgpr_comp_cnt;

      if (es_type == MESA_SHADER_VERTEX) {
         /* VGPR0-3: (VertexID, InstanceID / StepRate0, ...) */
         if (info->vs.needs_instance_id) {
            es_vgpr_comp_cnt = pdevice->rad_info.gfx_level >= GFX10 ? 3 : 1;
         } else {
            es_vgpr_comp_cnt = 0;
         }
      } else if (es_type == MESA_SHADER_TESS_EVAL) {
         es_vgpr_comp_cnt = info->uses_prim_id ? 3 : 2;
      } else {
         unreachable("invalid shader ES type");
      }

      /* If offsets 4, 5 are used, GS_VGPR_COMP_CNT is ignored and
       * VGPR[0:4] are always loaded.
       */
      if (info->uses_invocation_id) {
         gs_vgpr_comp_cnt = 3; /* VGPR3 contains InvocationID. */
      } else if (info->uses_prim_id) {
         gs_vgpr_comp_cnt = 2; /* VGPR2 contains PrimitiveID. */
      } else if (info->gs.vertices_in >= 3) {
         gs_vgpr_comp_cnt = 1; /* VGPR1 contains offsets 2, 3 */
      } else {
         gs_vgpr_comp_cnt = 0; /* VGPR0 contains offsets 0, 1 */
      }

      config_out->rsrc1 |=
         S_00B228_GS_VGPR_COMP_CNT(gs_vgpr_comp_cnt) | S_00B228_WGP_MODE(wgp_mode);
      config_out->rsrc2 |= S_00B22C_ES_VGPR_COMP_CNT(es_vgpr_comp_cnt) |
                           S_00B22C_OC_LDS_EN(es_type == MESA_SHADER_TESS_EVAL);
   } else if (pdevice->rad_info.gfx_level >= GFX9 && stage == MESA_SHADER_TESS_CTRL) {
      config_out->rsrc1 |= S_00B428_LS_VGPR_COMP_CNT(vgpr_comp_cnt);
   } else {
      config_out->rsrc1 |= S_00B128_VGPR_COMP_CNT(vgpr_comp_cnt);
   }
}

#if defined(USE_LIBELF)
static bool
radv_open_rtld_binary(struct radv_device *device, const struct radv_shader *shader,
                      const struct radv_shader_binary *binary, struct ac_rtld_binary *rtld_binary)
{
   const char *elf_data = (const char *)((struct radv_shader_binary_rtld *)binary)->data;
   size_t elf_size = ((struct radv_shader_binary_rtld *)binary)->elf_size;
   struct ac_rtld_symbol lds_symbols[3];
   unsigned num_lds_symbols = 0;

   if (device->physical_device->rad_info.gfx_level >= GFX9 &&
       (binary->stage == MESA_SHADER_GEOMETRY || binary->info.is_ngg)) {
      struct ac_rtld_symbol *sym = &lds_symbols[num_lds_symbols++];
      sym->name = "esgs_ring";
      sym->size = binary->info.ngg_info.esgs_ring_size;
      sym->align = 64 * 1024;
   }

   if (binary->info.is_ngg && binary->stage == MESA_SHADER_GEOMETRY) {
      struct ac_rtld_symbol *sym = &lds_symbols[num_lds_symbols++];
      sym->name = "ngg_emit";
      sym->size = binary->info.ngg_info.ngg_emit_size * 4;
      sym->align = 4;

      sym = &lds_symbols[num_lds_symbols++];
      sym->name = "ngg_scratch";
      sym->size = 8;
      sym->align = 4;
   }

   struct ac_rtld_open_info open_info = {
      .info = &device->physical_device->rad_info,
      .shader_type = binary->stage,
      .wave_size = binary->info.wave_size,
      .num_parts = 1,
      .elf_ptrs = &elf_data,
      .elf_sizes = &elf_size,
      .num_shared_lds_symbols = num_lds_symbols,
      .shared_lds_symbols = lds_symbols,
   };

   return ac_rtld_open(rtld_binary, open_info);
}
#endif

static bool
radv_shader_binary_upload(struct radv_device *device, const struct radv_shader_binary *binary,
                          struct radv_shader *shader, void *dest_ptr)
{
   if (device->thread_trace.bo) {
      shader->code = calloc(shader->code_size, 1);
      if (!shader->code) {
         radv_shader_unref(device, shader);
         return false;
      }
   }

   if (binary->type == RADV_BINARY_TYPE_RTLD) {
#if !defined(USE_LIBELF)
      return false;
#else
      struct ac_rtld_binary rtld_binary = {0};

      if (!radv_open_rtld_binary(device, shader, binary, &rtld_binary)) {
         free(shader);
         return false;
      }

      struct ac_rtld_upload_info info = {
         .binary = &rtld_binary,
         .rx_va = radv_shader_get_va(shader),
         .rx_ptr = dest_ptr,
      };

      if (!ac_rtld_upload(&info)) {
         radv_shader_unref(device, shader);
         ac_rtld_close(&rtld_binary);
         return false;
      }

      ac_rtld_close(&rtld_binary);

      if (shader->code) {
         /* Instead of running RTLD twice, just copy the relocated binary back from VRAM.
          * Use streaming memcpy to reduce penalty of copying from uncachable memory.
          */
         util_streaming_load_memcpy(shader->code, dest_ptr, shader->code_size);
      }
#endif
   } else {
      struct radv_shader_binary_legacy *bin = (struct radv_shader_binary_legacy *)binary;
      memcpy(dest_ptr, bin->data + bin->stats_size, bin->code_size);

      /* Add end-of-code markers for the UMR disassembler. */
      uint32_t *ptr32 = (uint32_t *)dest_ptr + bin->code_size / 4;
      for (unsigned i = 0; i < DEBUGGER_NUM_MARKERS; i++)
         ptr32[i] = DEBUGGER_END_OF_CODE_MARKER;

      if (shader->code) {
         memcpy(shader->code, bin->data + bin->stats_size, bin->code_size);
      }
   }

   return true;
}

static VkResult
radv_shader_dma_resize_upload_buf(struct radv_shader_dma_submission *submission,
                                  struct radeon_winsys *ws, uint64_t size)
{
   if (submission->bo)
      ws->buffer_destroy(ws, submission->bo);

   VkResult result =
      ws->buffer_create(ws, size, RADV_SHADER_ALLOC_ALIGNMENT, RADEON_DOMAIN_GTT,
                        RADEON_FLAG_CPU_ACCESS | RADEON_FLAG_NO_INTERPROCESS_SHARING |
                           RADEON_FLAG_32BIT | RADEON_FLAG_GTT_WC,
                        RADV_BO_PRIORITY_UPLOAD_BUFFER, 0, &submission->bo);
   if (result != VK_SUCCESS)
      return result;

   submission->ptr = ws->buffer_map(submission->bo);
   submission->bo_size = size;

   return VK_SUCCESS;
}

struct radv_shader_dma_submission *
radv_shader_dma_pop_submission(struct radv_device *device)
{
   struct radv_shader_dma_submission *submission;

   mtx_lock(&device->shader_dma_submission_list_mutex);

   while (list_is_empty(&device->shader_dma_submissions))
      cnd_wait(&device->shader_dma_submission_list_cond, &device->shader_dma_submission_list_mutex);

   submission =
      list_first_entry(&device->shader_dma_submissions, struct radv_shader_dma_submission, list);
   list_del(&submission->list);

   mtx_unlock(&device->shader_dma_submission_list_mutex);

   return submission;
}

void
radv_shader_dma_push_submission(struct radv_device *device,
                                struct radv_shader_dma_submission *submission, uint64_t seq)
{
   submission->seq = seq;

   mtx_lock(&device->shader_dma_submission_list_mutex);

   list_addtail(&submission->list, &device->shader_dma_submissions);
   cnd_signal(&device->shader_dma_submission_list_cond);

   mtx_unlock(&device->shader_dma_submission_list_mutex);
}

struct radv_shader_dma_submission *
radv_shader_dma_get_submission(struct radv_device *device, struct radeon_winsys_bo *bo, uint64_t va,
                               uint64_t size)
{
   struct radv_shader_dma_submission *submission = radv_shader_dma_pop_submission(device);
   struct radeon_cmdbuf *cs = submission->cs;
   struct radeon_winsys *ws = device->ws;
   VkResult result;

   /* Wait for potentially in-flight submission to settle */
   result = radv_shader_wait_for_upload(device, submission->seq);
   if (result != VK_SUCCESS)
      goto fail;

   ws->cs_reset(cs);

   if (submission->bo_size < size) {
      result = radv_shader_dma_resize_upload_buf(submission, ws, size);
      if (result != VK_SUCCESS)
         goto fail;
   }

   radv_sdma_copy_buffer(device, cs, radv_buffer_get_va(submission->bo), va, size);
   radv_cs_add_buffer(ws, cs, submission->bo);
   radv_cs_add_buffer(ws, cs, bo);

   result = ws->cs_finalize(cs);
   if (result != VK_SUCCESS)
      goto fail;

   return submission;

fail:
   radv_shader_dma_push_submission(device, submission, 0);

   return NULL;
}

/*
 * If upload_seq_out is NULL, this function blocks until the DMA is complete. Otherwise, the
 * semaphore value to wait on device->shader_upload_sem is stored in *upload_seq_out.
 */
bool
radv_shader_dma_submit(struct radv_device *device, struct radv_shader_dma_submission *submission,
                       uint64_t *upload_seq_out)
{
   struct radeon_cmdbuf *cs = submission->cs;
   struct radeon_winsys *ws = device->ws;
   VkResult result;

   mtx_lock(&device->shader_upload_hw_ctx_mutex);

   uint64_t upload_seq = device->shader_upload_seq + 1;

   struct vk_semaphore *semaphore = vk_semaphore_from_handle(device->shader_upload_sem);
   struct vk_sync *sync = vk_semaphore_get_active_sync(semaphore);
   const struct vk_sync_signal signal_info = {
      .sync = sync,
      .signal_value = upload_seq,
      .stage_mask = VK_PIPELINE_STAGE_2_ALL_COMMANDS_BIT,
   };

   struct radv_winsys_submit_info submit = {
      .ip_type = AMD_IP_SDMA,
      .queue_index = 0,
      .cs_array = &cs,
      .cs_count = 1,
   };

   result = ws->cs_submit(device->shader_upload_hw_ctx, &submit, 0, NULL, 1, &signal_info, false);
   if (result != VK_SUCCESS)
   {
      mtx_unlock(&device->shader_upload_hw_ctx_mutex);
      radv_shader_dma_push_submission(device, submission, 0);
      return false;
   }
   device->shader_upload_seq = upload_seq;
   mtx_unlock(&device->shader_upload_hw_ctx_mutex);

   radv_shader_dma_push_submission(device, submission, upload_seq);

   if (upload_seq_out) {
      *upload_seq_out = upload_seq;
   } else {
      result = radv_shader_wait_for_upload(device, upload_seq);
      if (result != VK_SUCCESS)
         return false;
   }

   return true;
}


struct radv_shader *
radv_shader_create(struct radv_device *device, const struct radv_shader_binary *binary,
                   bool keep_shader_info, bool from_cache, const struct radv_shader_args *args)
{
   struct ac_shader_config config = {0};
   struct radv_shader *shader = calloc(1, sizeof(struct radv_shader));
   if (!shader)
      return NULL;

   shader->ref_count = 1;

   if (binary->type == RADV_BINARY_TYPE_RTLD) {
#if !defined(USE_LIBELF)
      free(shader);
      return NULL;
#else
      struct ac_rtld_binary rtld_binary = {0};

      if (!radv_open_rtld_binary(device, shader, binary, &rtld_binary)) {
         free(shader);
         return NULL;
      }

      if (!ac_rtld_read_config(&device->physical_device->rad_info, &rtld_binary, &config)) {
         ac_rtld_close(&rtld_binary);
         free(shader);
         return NULL;
      }

      if (rtld_binary.lds_size > 0) {
         unsigned encode_granularity = device->physical_device->rad_info.lds_encode_granularity;
         config.lds_size = DIV_ROUND_UP(rtld_binary.lds_size, encode_granularity);
      }
      if (!config.lds_size && binary->stage == MESA_SHADER_TESS_CTRL) {
         /* This is used for reporting LDS statistics */
         config.lds_size = binary->info.tcs.num_lds_blocks;
      }

      assert(!binary->info.has_ngg_culling || config.lds_size);

      shader->code_size = rtld_binary.rx_size;
      shader->exec_size = rtld_binary.exec_size;
      ac_rtld_close(&rtld_binary);
#endif
   } else {
      assert(binary->type == RADV_BINARY_TYPE_LEGACY);
      config = ((struct radv_shader_binary_legacy *)binary)->base.config;
      shader->code_size =
         radv_get_shader_binary_size(((struct radv_shader_binary_legacy *)binary)->code_size);
      shader->exec_size = ((struct radv_shader_binary_legacy *)binary)->exec_size;
   }

   shader->info = binary->info;

   if (from_cache) {
      /* Copy the shader binary configuration from the cache. */
      memcpy(&shader->config, &binary->config, sizeof(shader->config));
   } else {
      assert(args);
      radv_postprocess_config(device, &config, &binary->info, binary->stage, args, &shader->config);
   }

   if (binary->type == RADV_BINARY_TYPE_RTLD) {
#if !defined(USE_LIBELF)
      free(shader);
      return NULL;
#else
      struct radv_shader_binary_rtld *bin = (struct radv_shader_binary_rtld *)binary;
      struct ac_rtld_binary rtld_binary = {0};

      if (!radv_open_rtld_binary(device, shader, binary, &rtld_binary)) {
         free(shader);
         return NULL;
      }

      if (keep_shader_info || (device->instance->debug_flags & RADV_DEBUG_DUMP_SHADERS)) {
         const char *disasm_data;
         size_t disasm_size;
         if (!ac_rtld_get_section_by_name(&rtld_binary, ".AMDGPU.disasm", &disasm_data,
                                          &disasm_size)) {
            radv_shader_unref(device, shader);
            ac_rtld_close(&rtld_binary);
            return NULL;
         }

         shader->ir_string =
            bin->llvm_ir_size ? strdup((const char *)(bin->data + bin->elf_size)) : NULL;
         shader->disasm_string = malloc(disasm_size + 1);
         memcpy(shader->disasm_string, disasm_data, disasm_size);
         shader->disasm_string[disasm_size] = 0;
      }
      ac_rtld_close(&rtld_binary);
#endif
   } else {
      struct radv_shader_binary_legacy *bin = (struct radv_shader_binary_legacy *)binary;

      shader->ir_string =
         bin->ir_size ? strdup((const char *)(bin->data + bin->stats_size + bin->code_size)) : NULL;
      shader->disasm_string =
         bin->disasm_size
            ? strdup((const char *)(bin->data + bin->stats_size + bin->code_size + bin->ir_size))
            : NULL;

      if (bin->stats_size) {
         shader->statistics = calloc(bin->stats_size, 1);
         memcpy(shader->statistics, bin->data, bin->stats_size);
      }
   }

   shader->alloc = radv_alloc_shader_memory(device, shader->code_size, shader);
   if (!shader->alloc)
      return NULL;

   shader->bo = shader->alloc->arena->bo;
   shader->va = radv_buffer_get_va(shader->bo) + shader->alloc->offset;

   if (device->shader_use_invisible_vram) {
      struct radv_shader_dma_submission *submission =
         radv_shader_dma_get_submission(device, shader->bo, shader->va, shader->code_size);
      if (!submission)
         return NULL;

      if (!radv_shader_binary_upload(device, binary, shader, submission->ptr)) {
         radv_shader_dma_push_submission(device, submission, 0);
         return NULL;
      }

      if (!radv_shader_dma_submit(device, submission, &shader->upload_seq))
         return NULL;
   } else {
      void *dest_ptr = shader->alloc->arena->ptr + shader->alloc->offset;

      if (!radv_shader_binary_upload(device, binary, shader, dest_ptr))
         return NULL;
   }

   return shader;
}

static bool
radv_shader_part_binary_upload(struct radv_device *device, const struct radv_shader_part_binary *bin,
                               struct radv_shader_part *shader_part)
{
   uint32_t code_size = radv_get_shader_binary_size(bin->code_size);
   struct radv_shader_dma_submission *submission = NULL;
   void *dest_ptr;

   if (device->shader_use_invisible_vram) {
      uint64_t va = radv_buffer_get_va(shader_part->alloc->arena->bo) + shader_part->alloc->offset;
      submission =
         radv_shader_dma_get_submission(device, shader_part->alloc->arena->bo, va, code_size);
      if (!submission)
         return false;

      dest_ptr = submission->ptr;
   } else {
      dest_ptr = shader_part->alloc->arena->ptr + shader_part->alloc->offset;
   }

   memcpy(dest_ptr, bin->data, bin->code_size);
   /* Add end-of-code markers for the UMR disassembler. */
   uint32_t *ptr32 = (uint32_t *)dest_ptr + code_size / 4;
   for (unsigned i = 0; i < DEBUGGER_NUM_MARKERS; i++)
      ptr32[i] = DEBUGGER_END_OF_CODE_MARKER;

   if (device->shader_use_invisible_vram) {
      if (!radv_shader_dma_submit(device, submission, &shader_part->upload_seq))
         return false;
   }

   return true;
}

struct radv_shader_part *
radv_shader_part_create(struct radv_device *device, struct radv_shader_part_binary *binary,
                        unsigned wave_size)
{
   uint32_t code_size = radv_get_shader_binary_size(binary->code_size);
   struct radv_shader_part *shader_part;

   shader_part = calloc(1, sizeof(struct radv_shader_part));
   if (!shader_part)
      return NULL;

   shader_part->ref_count = 1;
   shader_part->code_size = code_size;
   shader_part->rsrc1 = S_00B848_VGPRS((binary->num_vgprs - 1) / (wave_size == 32 ? 8 : 4)) |
                        S_00B228_SGPRS((binary->num_sgprs - 1) / 8);
   shader_part->disasm_string =
      binary->disasm_size ? strdup((const char *)(binary->data + binary->code_size)) : NULL;

   shader_part->spi_shader_col_format = binary->info.spi_shader_col_format;

<<<<<<< HEAD
bool
radv_shader_part_binary_upload(struct radv_device *device, struct radv_shader_part *shader_part)
{
   const struct radv_shader_part_binary *bin = shader_part->binary;
   uint32_t code_size = radv_get_shader_binary_size(bin->code_size);
   struct radv_shader_dma_submission *submission = NULL;
   void *dest_ptr;

   if (device->shader_use_invisible_vram) {
      uint64_t va = radv_buffer_get_va(shader_part->alloc->arena->bo) + shader_part->alloc->offset;
      submission =
         radv_shader_dma_get_submission(device, shader_part->alloc->arena->bo, va, code_size);
      if (!submission)
         return false;

      dest_ptr = submission->ptr;
   } else {
      dest_ptr = shader_part->alloc->arena->ptr + shader_part->alloc->offset;
   }

   memcpy(dest_ptr, bin->data, bin->code_size);
   /* Add end-of-code markers for the UMR disassembler. */
   uint32_t *ptr32 = (uint32_t *)dest_ptr + code_size / 4;
   for (unsigned i = 0; i < DEBUGGER_NUM_MARKERS; i++)
      ptr32[i] = DEBUGGER_END_OF_CODE_MARKER;

   if (device->shader_use_invisible_vram) {
      if (!radv_shader_dma_submit(device, submission, &shader_part->upload_seq))
         return false;
   }

   return true;
=======
   /* Allocate memory and upload. */
   shader_part->alloc = radv_alloc_shader_memory(device, shader_part->code_size, NULL);
   if (!shader_part->alloc)
      goto fail;

   shader_part->bo = shader_part->alloc->arena->bo;
   shader_part->va = radv_buffer_get_va(shader_part->bo) + shader_part->alloc->offset;

   if (!radv_shader_part_binary_upload(device, binary, shader_part))
      goto fail;

   return shader_part;

fail:
   radv_shader_part_destroy(device, shader_part);
   return NULL;
>>>>>>> af1bc7f4
}

static char *
radv_dump_nir_shaders(struct nir_shader *const *shaders, int shader_count)
{
   char *data = NULL;
   char *ret = NULL;
   size_t size = 0;
   struct u_memstream mem;
   if (u_memstream_open(&mem, &data, &size)) {
      FILE *const memf = u_memstream_get(&mem);
      for (int i = 0; i < shader_count; ++i)
         nir_print_shader(shaders[i], memf);
      u_memstream_close(&mem);
   }

   ret = malloc(size + 1);
   if (ret) {
      memcpy(ret, data, size);
      ret[size] = 0;
   }
   free(data);
   return ret;
}

static void
radv_aco_build_shader_binary(void **bin,
                             gl_shader_stage stage,
                             const struct ac_shader_config *config,
                             const char *llvm_ir_str,
                             unsigned llvm_ir_size,
                             const char *disasm_str,
                             unsigned disasm_size,
                             uint32_t *statistics,
                             uint32_t stats_size,
                             uint32_t exec_size,
                             const uint32_t *code,
                             uint32_t code_dw)
{
   struct radv_shader_binary **binary = (struct radv_shader_binary **)bin;
   size_t size = llvm_ir_size;

   size += disasm_size;
   size += stats_size;

   size += code_dw * sizeof(uint32_t) + sizeof(struct radv_shader_binary_legacy);

   /* We need to calloc to prevent unintialized data because this will be used
    * directly for the disk cache. Uninitialized data can appear because of
    * padding in the struct or because legacy_binary->data can be at an offset
    * from the start less than sizeof(radv_shader_binary_legacy). */
   struct radv_shader_binary_legacy *legacy_binary = (struct radv_shader_binary_legacy *)calloc(size, 1);
   legacy_binary->base.type = RADV_BINARY_TYPE_LEGACY;
   legacy_binary->base.stage = stage;
   legacy_binary->base.total_size = size;
   legacy_binary->base.config = *config;

   if (stats_size)
      memcpy(legacy_binary->data, statistics, stats_size);
   legacy_binary->stats_size = stats_size;

   memcpy(legacy_binary->data + legacy_binary->stats_size, code,
          code_dw * sizeof(uint32_t));
   legacy_binary->exec_size = exec_size;
   legacy_binary->code_size = code_dw * sizeof(uint32_t);

   legacy_binary->disasm_size = 0;
   legacy_binary->ir_size = llvm_ir_size;

   memcpy((char*)legacy_binary->data + legacy_binary->stats_size + legacy_binary->code_size,
          llvm_ir_str, llvm_ir_size);

   legacy_binary->disasm_size = disasm_size;
   if (disasm_size) {
      memcpy((char*)legacy_binary->data + legacy_binary->stats_size +
             legacy_binary->code_size + llvm_ir_size, disasm_str,
             disasm_size);
   }
   *binary = (struct radv_shader_binary*)legacy_binary;
}

static void
radv_fill_nir_compiler_options(struct radv_nir_compiler_options *options,
                               struct radv_device *device, const struct radv_pipeline_key *key,
                               bool should_use_wgp, bool can_dump_shader, bool is_meta_shader,
                               bool keep_shader_info, bool keep_statistic_info)
{
   if (key)
      options->key = *key;

   options->robust_buffer_access = device->robust_buffer_access;
   options->wgp_mode = should_use_wgp;
   options->family = device->physical_device->rad_info.family;
   options->gfx_level = device->physical_device->rad_info.gfx_level;
   options->has_3d_cube_border_color_mipmap = device->physical_device->rad_info.has_3d_cube_border_color_mipmap;
   options->conformant_trunc_coord = device->physical_device->rad_info.conformant_trunc_coord;
   options->dump_shader = can_dump_shader;
   options->dump_preoptir =
      options->dump_shader && device->instance->debug_flags & RADV_DEBUG_PREOPTIR;
   options->record_ir = keep_shader_info;
   options->record_stats = keep_statistic_info;
   options->check_ir = device->instance->debug_flags & RADV_DEBUG_CHECKIR;
   options->address32_hi = device->physical_device->rad_info.address32_hi;
   options->has_ls_vgpr_init_bug = device->physical_device->rad_info.has_ls_vgpr_init_bug;

   if (!is_meta_shader)
      options->enable_mrt_output_nan_fixup = options->key.ps.epilog.enable_mrt_output_nan_fixup;
}

static struct radv_shader *
shader_compile(struct radv_device *device, struct nir_shader *const *shaders, int shader_count,
               gl_shader_stage stage, const struct radv_shader_info *info,
               const struct radv_shader_args *args, const struct radv_pipeline_key *key,
               bool trap_handler_shader, bool keep_shader_info, bool keep_statistic_info,
               struct radv_shader_binary **binary_out)
{
   struct radv_nir_compiler_options options = {0};
   radv_fill_nir_compiler_options(
      &options, device, key, radv_should_use_wgp_mode(device, stage, info),
      radv_can_dump_shader(device, shaders[0], trap_handler_shader), is_meta_shader(shaders[0]),
      keep_shader_info, keep_statistic_info);

   struct radv_shader_debug_data debug_data = {
      .device = device,
      .object = NULL,
   };
   options.debug.func = radv_compiler_debug;
   options.debug.private_data = &debug_data;

   struct radv_shader_binary *binary = NULL;

#ifdef LLVM_AVAILABLE
   if (radv_use_llvm_for_stage(device, stage) || options.dump_shader || options.record_ir)
      ac_init_llvm_once();

   if (radv_use_llvm_for_stage(device, stage)) {
      llvm_compile_shader(&options, info, shader_count, shaders, &binary, args);
#else
   if (false) {
#endif
   } else {
      struct aco_shader_info ac_info;
      struct aco_compiler_options ac_opts;
      radv_aco_convert_opts(&ac_opts, &options, args);
      radv_aco_convert_shader_info(&ac_info, info, args);
      aco_compile_shader(&ac_opts, &ac_info, shader_count, shaders, &args->ac, &radv_aco_build_shader_binary, (void **)&binary);
   }

   binary->info = *info;

   struct radv_shader *shader = radv_shader_create(device, binary, keep_shader_info, false, args);
   if (!shader) {
      free(binary);
      return NULL;
   }

   if (options.dump_shader) {
      fprintf(stderr, "%s", radv_get_shader_name(info, shaders[0]->info.stage));
      for (int i = 1; i < shader_count; ++i)
         fprintf(stderr, " + %s", radv_get_shader_name(info, shaders[i]->info.stage));

      fprintf(stderr, "\ndisasm:\n%s\n", shader->disasm_string);
   }

   if (keep_shader_info) {
      shader->nir_string = radv_dump_nir_shaders(shaders, shader_count);
   }

   /* Copy the shader binary configuration to store it in the cache. */
   memcpy(&binary->config, &shader->config, sizeof(binary->config));

   *binary_out = binary;
   return shader;
}

struct radv_shader *
radv_shader_nir_to_asm(struct radv_device *device, struct radv_pipeline_stage *pl_stage,
                       struct nir_shader *const *shaders, int shader_count,
                       const struct radv_pipeline_key *key, bool keep_shader_info,
                       bool keep_statistic_info, struct radv_shader_binary **binary_out)
{
   gl_shader_stage stage = shaders[shader_count - 1]->info.stage;

   return shader_compile(device, shaders, shader_count, stage, &pl_stage->info, &pl_stage->args,
                         key, false, keep_shader_info, keep_statistic_info, binary_out);
}

struct radv_shader *
radv_create_gs_copy_shader(struct radv_device *device, struct nir_shader *shader,
                           const struct radv_shader_info *info, const struct radv_shader_args *args,
                           struct radv_shader_binary **binary_out, bool keep_shader_info,
                           bool keep_statistic_info, bool disable_optimizations)
{
   gl_shader_stage stage = MESA_SHADER_VERTEX;

   struct radv_pipeline_key key = {
      .optimisations_disabled = disable_optimizations,
   };

   return shader_compile(device, &shader, 1, stage, info, args, &key, false, keep_shader_info,
                         keep_statistic_info, binary_out);
}

struct radv_shader *
radv_create_trap_handler_shader(struct radv_device *device)
{
   gl_shader_stage stage = MESA_SHADER_COMPUTE;
   struct radv_shader *shader = NULL;
   struct radv_shader_binary *binary = NULL;
   struct radv_shader_info info = {0};
   struct radv_pipeline_key key = {0};

   nir_builder b = radv_meta_init_shader(device, stage, "meta_trap_handler");

   info.wave_size = 64;

   struct radv_shader_args args;
   args.explicit_scratch_args = true;
   args.is_trap_handler_shader = true;
   radv_declare_shader_args(device, &key, &info, stage, false, MESA_SHADER_VERTEX, &args);

   shader =
      shader_compile(device, &b.shader, 1, stage, &info, &args, &key, true, false, false, &binary);
   ralloc_free(b.shader);
   free(binary);

   return shader;
}

static void radv_aco_build_shader_part(void **bin,
                                       uint32_t num_sgprs,
                                       uint32_t num_vgprs,
                                       const uint32_t *code,
                                       uint32_t code_size,
                                       const char *disasm_str,
                                       uint32_t disasm_size)
{
   struct radv_shader_part_binary **binary = (struct radv_shader_part_binary **)bin;
   size_t size = code_size * sizeof(uint32_t) + sizeof(struct radv_shader_part_binary);

   size += disasm_size;
   struct radv_shader_part_binary *part_binary = (struct radv_shader_part_binary *)calloc(size, 1);

   part_binary->num_sgprs = num_sgprs;
   part_binary->num_vgprs = num_vgprs;
   part_binary->total_size = size;
   part_binary->code_size = code_size * sizeof(uint32_t);
   memcpy(part_binary->data, code, part_binary->code_size);
   if (disasm_size) {
      memcpy((char*)part_binary->data + part_binary->code_size,
             disasm_str, disasm_size);
      part_binary->disasm_size = disasm_size;
   }

   *binary = part_binary;
}

struct radv_shader *
radv_create_rt_prolog(struct radv_device *device)
{
   struct radv_shader *prolog;
   struct radv_shader_args in_args = {0};
   struct radv_shader_args out_args = {0};
   struct radv_nir_compiler_options options = {0};
   radv_fill_nir_compiler_options(&options, device, NULL, false,
                                  device->instance->debug_flags & RADV_DEBUG_DUMP_PROLOGS, false,
                                  device->instance->debug_flags & RADV_DEBUG_HANG, false);
   struct radv_shader_info info = {0};
   info.loads_push_constants = true;
   info.desc_set_used_mask = -1; /* just to force indirection */
   info.wave_size = device->physical_device->rt_wave_size;
   info.workgroup_size = info.wave_size;
   info.cs.is_rt_shader = true;
   info.cs.uses_ray_launch_size = true;
   info.cs.uses_dynamic_rt_callable_stack = true;
   info.cs.block_size[0] = 8;
   info.cs.block_size[1] = device->physical_device->rt_wave_size == 64 ? 8 : 4;
   info.cs.block_size[2] = 1;
   info.cs.uses_thread_id[0] = true;
   info.cs.uses_thread_id[1] = true;
   for (unsigned i = 0; i < 3; i++)
      info.cs.uses_block_id[i] = true;

   struct radv_pipeline_key pipeline_key = {0};

   in_args.explicit_scratch_args = true;
   radv_declare_shader_args(device, &pipeline_key, &info, MESA_SHADER_COMPUTE, false,
                            MESA_SHADER_NONE, &in_args);
   radv_declare_rt_shader_args(options.gfx_level, &out_args);
   info.user_sgprs_locs = in_args.user_sgprs_locs;

#ifdef LLVM_AVAILABLE
   if (options.dump_shader || options.record_ir)
      ac_init_llvm_once();
#endif

   struct radv_shader_binary *binary = NULL;
   struct aco_shader_info ac_info;
   struct aco_compiler_options ac_opts;
   radv_aco_convert_shader_info(&ac_info, &info, &in_args);
   radv_aco_convert_opts(&ac_opts, &options, &in_args);
   aco_compile_rt_prolog(&ac_opts, &ac_info, &in_args.ac, &out_args.ac,
                         &radv_aco_build_shader_binary, (void **)&binary);
   binary->info = info;

   prolog = radv_shader_create(device, binary, device->keep_shader_info, false, &in_args);
   if (!prolog)
      goto fail;

   if (options.dump_shader) {
      fprintf(stderr, "Raytracing prolog");
      fprintf(stderr, "\ndisasm:\n%s\n", prolog->disasm_string);
   }

   return prolog;

fail:
   free(binary);
   return NULL;
}

struct radv_shader_part *
radv_create_vs_prolog(struct radv_device *device, const struct radv_vs_prolog_key *key)
{
   struct radv_shader_part *prolog;
   struct radv_shader_args args = {0};
   struct radv_nir_compiler_options options = {0};
   radv_fill_nir_compiler_options(&options, device, NULL, false,
                                  device->instance->debug_flags & RADV_DEBUG_DUMP_PROLOGS, false,
                                  device->instance->debug_flags & RADV_DEBUG_HANG, false);

   struct radv_shader_info info = {0};
   info.wave_size = key->wave32 ? 32 : 64;
   info.vs.needs_instance_id = true;
   info.vs.needs_base_instance = true;
   info.vs.needs_draw_id = true;
   info.vs.use_per_attribute_vb_descs = true;
   info.vs.vb_desc_usage_mask = BITFIELD_MASK(key->num_attributes);
   info.vs.has_prolog = true;
   info.vs.as_ls = key->as_ls;
   info.is_ngg = key->is_ngg;

   struct radv_pipeline_key pipeline_key = {0};

   args.explicit_scratch_args = true;
   radv_declare_shader_args(device, &pipeline_key, &info, key->next_stage,
                            key->next_stage != MESA_SHADER_VERTEX, MESA_SHADER_VERTEX, &args);

   info.user_sgprs_locs = args.user_sgprs_locs;
   info.inline_push_constant_mask = args.ac.inline_push_const_mask;

#ifdef LLVM_AVAILABLE
   if (options.dump_shader || options.record_ir)
      ac_init_llvm_once();
#endif

   struct radv_shader_part_binary *binary = NULL;
   struct aco_shader_info ac_info;
   struct aco_vs_prolog_info ac_prolog_info;
   struct aco_compiler_options ac_opts;
   radv_aco_convert_shader_info(&ac_info, &info, &args);
   radv_aco_convert_opts(&ac_opts, &options, &args);
   radv_aco_convert_vs_prolog_key(&ac_prolog_info, key, &args);
   aco_compile_vs_prolog(&ac_opts, &ac_info, &ac_prolog_info, &args.ac, &radv_aco_build_shader_part,
                         (void **)&binary);

   prolog = radv_shader_part_create(device, binary, info.wave_size);
   if (!prolog)
      goto fail;

   prolog->nontrivial_divisors = key->state->nontrivial_divisors;

<<<<<<< HEAD
   /* Allocate memory and upload the prolog. */
   prolog->alloc = radv_alloc_shader_memory(device, prolog->code_size, NULL);
   if (!prolog->alloc)
      goto fail_alloc;

   prolog->bo = prolog->alloc->arena->bo;
   prolog->va = radv_buffer_get_va(prolog->bo) + prolog->alloc->offset;

   if (!radv_shader_part_binary_upload(device, prolog))
      goto fail_alloc;

=======
>>>>>>> af1bc7f4
   if (options.dump_shader) {
      fprintf(stderr, "Vertex prolog");
      fprintf(stderr, "\ndisasm:\n%s\n", prolog->disasm_string);
   }

   free(binary);

   return prolog;

fail:
   free(binary);
   return NULL;
}

struct radv_shader_part *
radv_create_ps_epilog(struct radv_device *device, const struct radv_ps_epilog_key *key,
                      struct radv_shader_part_binary **binary_out)
{
   struct radv_shader_part *epilog;
   struct radv_shader_args args = {0};
   struct radv_nir_compiler_options options = {0};
   radv_fill_nir_compiler_options(&options, device, NULL, false,
                                  device->instance->debug_flags & RADV_DEBUG_DUMP_EPILOGS, false,
                                  device->instance->debug_flags & RADV_DEBUG_HANG, false);

   struct radv_shader_info info = {0};
   info.wave_size = device->physical_device->ps_wave_size;
   info.workgroup_size = 64;

   radv_declare_ps_epilog_args(device, key, &args);

#ifdef LLVM_AVAILABLE
   if (options.dump_shader || options.record_ir)
      ac_init_llvm_once();
#endif

   struct radv_shader_part_binary *binary = NULL;
   struct aco_shader_info ac_info;
   struct aco_ps_epilog_info ac_epilog_info;
   struct aco_compiler_options ac_opts;
   radv_aco_convert_shader_info(&ac_info, &info, &args);
   radv_aco_convert_opts(&ac_opts, &options, &args);
   radv_aco_convert_ps_epilog_key(&ac_epilog_info, key, &args);
   aco_compile_ps_epilog(&ac_opts, &ac_info, &ac_epilog_info, &args.ac, &radv_aco_build_shader_part,
                         (void **)&binary);

   binary->info.spi_shader_col_format = key->spi_shader_col_format;

<<<<<<< HEAD
   if (!radv_shader_part_binary_upload(device, epilog))
      goto fail_alloc;
=======
   epilog = radv_shader_part_create(device, binary, info.wave_size);
   if (!epilog)
      goto fail;
>>>>>>> af1bc7f4

   if (options.dump_shader) {
      fprintf(stderr, "Fragment epilog");
      fprintf(stderr, "\ndisasm:\n%s\n", epilog->disasm_string);
   }

   if (binary_out) {
      *binary_out = binary;
   } else {
      free(binary);
   }

   return epilog;

fail:
   free(binary);
   return NULL;
}

void
radv_shader_destroy(struct radv_device *device, struct radv_shader *shader)
{
   assert(shader->ref_count == 0);

   if (device->shader_use_invisible_vram) {
      /* Wait for any pending upload to complete, or we'll be writing into freed shader memory. */
      radv_shader_wait_for_upload(device, shader->upload_seq);
   }

   radv_free_shader_memory(device, shader->alloc);

   free(shader->code);
   free(shader->spirv);
   free(shader->nir_string);
   free(shader->disasm_string);
   free(shader->ir_string);
   free(shader->statistics);
   free(shader);
}

void
radv_shader_part_destroy(struct radv_device *device, struct radv_shader_part *shader_part)
{
   assert(shader_part->ref_count == 0);

   if (device->shader_use_invisible_vram) {
      /* Wait for any pending upload to complete, or we'll be writing into freed shader memory. */
      radv_shader_wait_for_upload(device, shader_part->upload_seq);
   }

   if (shader_part->alloc)
      radv_free_shader_memory(device, shader_part->alloc);
   free(shader_part->disasm_string);
   free(shader_part);
}

uint64_t
radv_shader_get_va(const struct radv_shader *shader)
{
   return shader->va;
}

struct radv_shader *
radv_find_shader(struct radv_device *device, uint64_t pc)
{
   mtx_lock(&device->shader_arena_mutex);
   list_for_each_entry(struct radv_shader_arena, arena, &device->shader_arenas, list)
   {
#ifdef __GNUC__
#pragma GCC diagnostic push
#pragma GCC diagnostic ignored "-Wshadow"
#endif
      list_for_each_entry(union radv_shader_arena_block, block, &arena->entries, list)
      {
#ifdef __GNUC__
#pragma GCC diagnostic pop
#endif
         uint64_t start = radv_buffer_get_va(block->arena->bo) + block->offset;
         if (!block->freelist.prev && pc >= start && pc < start + block->size) {
            mtx_unlock(&device->shader_arena_mutex);

            struct radv_pipeline *pipeline = (struct radv_pipeline *)block->freelist.next;
            for (uint32_t i = 0; i < MESA_VULKAN_SHADER_STAGES; i++) {
               struct radv_shader *shader = pipeline->shaders[i];
               if (!shader)
                  continue;

               if (pc >= shader->va &&
                   pc < shader->va + align(shader->code_size, RADV_SHADER_ALLOC_ALIGNMENT))
                  return shader;
            }
         }
      }
   }

   mtx_unlock(&device->shader_arena_mutex);
   return NULL;
}

const char *
radv_get_shader_name(const struct radv_shader_info *info, gl_shader_stage stage)
{
   switch (stage) {
   case MESA_SHADER_VERTEX:
      if (info->vs.as_ls)
         return "Vertex Shader as LS";
      else if (info->vs.as_es)
         return "Vertex Shader as ES";
      else if (info->is_ngg)
         return "Vertex Shader as ESGS";
      else
         return "Vertex Shader as VS";
   case MESA_SHADER_TESS_CTRL:
      return "Tessellation Control Shader";
   case MESA_SHADER_TESS_EVAL:
      if (info->tes.as_es)
         return "Tessellation Evaluation Shader as ES";
      else if (info->is_ngg)
         return "Tessellation Evaluation Shader as ESGS";
      else
         return "Tessellation Evaluation Shader as VS";
   case MESA_SHADER_GEOMETRY:
      return "Geometry Shader";
   case MESA_SHADER_FRAGMENT:
      return "Pixel Shader";
   case MESA_SHADER_COMPUTE:
      return "Compute Shader";
   case MESA_SHADER_MESH:
      return "Mesh Shader as NGG";
   case MESA_SHADER_TASK:
      return "Task Shader as CS";
   case MESA_SHADER_RAYGEN:
      return "Ray Generation Shader as CS Function";
   case MESA_SHADER_CLOSEST_HIT:
      return "Closest Hit Shader as CS Function";
   case MESA_SHADER_INTERSECTION:
      return "Intersection Shader as CS Function";
   case MESA_SHADER_ANY_HIT:
      return "Any Hit Shader as CS Function";
   case MESA_SHADER_MISS:
      return "Miss Shader as CS Function";
   case MESA_SHADER_CALLABLE:
      return "Callable Shader as CS Function";
   default:
      return "Unknown shader";
   };
}

unsigned
radv_get_max_waves(const struct radv_device *device, struct radv_shader *shader,
                   gl_shader_stage stage)
{
   struct radeon_info *info = &device->physical_device->rad_info;
   enum amd_gfx_level gfx_level = info->gfx_level;
   uint8_t wave_size = shader->info.wave_size;
   struct ac_shader_config *conf = &shader->config;
   unsigned max_simd_waves;
   unsigned lds_per_wave = 0;

   max_simd_waves = info->max_wave64_per_simd * (64 / wave_size);

   if (stage == MESA_SHADER_FRAGMENT) {
      lds_per_wave =
         conf->lds_size * info->lds_encode_granularity + shader->info.ps.num_interp * 48;
      lds_per_wave = align(lds_per_wave, info->lds_alloc_granularity);
   } else if (stage == MESA_SHADER_COMPUTE || stage == MESA_SHADER_TASK) {
      unsigned max_workgroup_size = shader->info.workgroup_size;
      lds_per_wave =
         align(conf->lds_size * info->lds_encode_granularity, info->lds_alloc_granularity);
      lds_per_wave /= DIV_ROUND_UP(max_workgroup_size, wave_size);
   }

   if (conf->num_sgprs && gfx_level < GFX10) {
      unsigned sgprs = align(conf->num_sgprs, gfx_level >= GFX8 ? 16 : 8);
      max_simd_waves = MIN2(max_simd_waves, info->num_physical_sgprs_per_simd / sgprs);
   }

   if (conf->num_vgprs) {
      unsigned physical_vgprs = info->num_physical_wave64_vgprs_per_simd * (64 / wave_size);
      unsigned vgprs = align(conf->num_vgprs, wave_size == 32 ? 8 : 4);
      if (gfx_level >= GFX10_3) {
         unsigned real_vgpr_gran = info->num_physical_wave64_vgprs_per_simd / 64;
         vgprs = util_align_npot(vgprs, real_vgpr_gran * (wave_size == 32 ? 2 : 1));
      }
      max_simd_waves = MIN2(max_simd_waves, physical_vgprs / vgprs);
   }

   unsigned simd_per_workgroup = info->num_simd_per_compute_unit;
   if (gfx_level >= GFX10)
      simd_per_workgroup *= 2; /* like lds_size_per_workgroup, assume WGP on GFX10+ */

   unsigned max_lds_per_simd = info->lds_size_per_workgroup / simd_per_workgroup;
   if (lds_per_wave)
      max_simd_waves = MIN2(max_simd_waves, DIV_ROUND_UP(max_lds_per_simd, lds_per_wave));

   return gfx_level >= GFX10 ? max_simd_waves * (wave_size / 32) : max_simd_waves;
}

unsigned
radv_compute_spi_ps_input(const struct radv_pipeline_key *pipeline_key,
                          const struct radv_shader_info *info)
{
   unsigned spi_ps_input;

   spi_ps_input = S_0286CC_PERSP_CENTER_ENA(info->ps.reads_persp_center) |
                  S_0286CC_PERSP_CENTROID_ENA(info->ps.reads_persp_centroid) |
                  S_0286CC_PERSP_SAMPLE_ENA(info->ps.reads_persp_sample) |
                  S_0286CC_LINEAR_CENTER_ENA(info->ps.reads_linear_center) |
                  S_0286CC_LINEAR_CENTROID_ENA(info->ps.reads_linear_centroid) |
                  S_0286CC_LINEAR_SAMPLE_ENA(info->ps.reads_linear_sample)|
                  S_0286CC_PERSP_PULL_MODEL_ENA(info->ps.reads_barycentric_model) |
                  S_0286CC_FRONT_FACE_ENA(info->ps.reads_front_face);

   if (info->ps.reads_frag_coord_mask ||
       info->ps.reads_sample_pos_mask) {
      uint8_t mask = info->ps.reads_frag_coord_mask | info->ps.reads_sample_pos_mask;

      for (unsigned i = 0; i < 4; i++) {
         if (mask & (1 << i))
            spi_ps_input |= S_0286CC_POS_X_FLOAT_ENA(1) << i;
      }

      if (pipeline_key->adjust_frag_coord_z && info->ps.reads_frag_coord_mask & (1 << 2)) {
         spi_ps_input |= S_0286CC_ANCILLARY_ENA(1);
      }
   }

   if (info->ps.reads_sample_id || info->ps.reads_frag_shading_rate || info->ps.reads_sample_mask_in) {
      spi_ps_input |= S_0286CC_ANCILLARY_ENA(1);
   }

   if (info->ps.reads_sample_mask_in || info->ps.reads_fully_covered) {
      spi_ps_input |= S_0286CC_SAMPLE_COVERAGE_ENA(1);
   }

   if (G_0286CC_POS_W_FLOAT_ENA(spi_ps_input)) {
      /* If POS_W_FLOAT (11) is enabled, at least one of PERSP_* must be enabled too */
      spi_ps_input |= S_0286CC_PERSP_CENTER_ENA(1);
   }

   if (!(spi_ps_input & 0x7F)) {
      /* At least one of PERSP_* (0xF) or LINEAR_* (0x70) must be enabled */
      spi_ps_input |= S_0286CC_PERSP_CENTER_ENA(1);
   }

   return spi_ps_input;
}

VkResult
radv_dump_shader_stats(struct radv_device *device, struct radv_pipeline *pipeline,
                       struct radv_shader *shader, gl_shader_stage stage, FILE *output)
{
   VkPipelineExecutablePropertiesKHR *props = NULL;
   uint32_t prop_count = 0;
   VkResult result;

   VkPipelineInfoKHR pipeline_info = {0};
   pipeline_info.sType = VK_STRUCTURE_TYPE_PIPELINE_INFO_KHR;
   pipeline_info.pipeline = radv_pipeline_to_handle(pipeline);

   result = radv_GetPipelineExecutablePropertiesKHR(radv_device_to_handle(device), &pipeline_info,
                                                    &prop_count, NULL);
   if (result != VK_SUCCESS)
      return result;

   props = calloc(prop_count, sizeof(*props));
   if (!props)
      return VK_ERROR_OUT_OF_HOST_MEMORY;

   result = radv_GetPipelineExecutablePropertiesKHR(radv_device_to_handle(device), &pipeline_info,
                                                    &prop_count, props);
   if (result != VK_SUCCESS)
      goto fail;

   for (unsigned exec_idx = 0; exec_idx < prop_count; exec_idx++) {
      if (!(props[exec_idx].stages & mesa_to_vk_shader_stage(stage)))
         continue;

      VkPipelineExecutableStatisticKHR *stats = NULL;
      uint32_t stat_count = 0;

      VkPipelineExecutableInfoKHR exec_info = {0};
      exec_info.pipeline = radv_pipeline_to_handle(pipeline);
      exec_info.executableIndex = exec_idx;

      result = radv_GetPipelineExecutableStatisticsKHR(radv_device_to_handle(device), &exec_info,
                                                       &stat_count, NULL);
      if (result != VK_SUCCESS)
         goto fail;

      stats = calloc(stat_count, sizeof(*stats));
      if (!stats) {
         result = VK_ERROR_OUT_OF_HOST_MEMORY;
         goto fail;
      }

      result = radv_GetPipelineExecutableStatisticsKHR(radv_device_to_handle(device), &exec_info,
                                                       &stat_count, stats);
      if (result != VK_SUCCESS) {
         free(stats);
         goto fail;
      }

      fprintf(output, "\n%s:\n", radv_get_shader_name(&shader->info, stage));
      fprintf(output, "*** SHADER STATS ***\n");

      for (unsigned i = 0; i < stat_count; i++) {
         fprintf(output, "%s: ", stats[i].name);
         switch (stats[i].format) {
         case VK_PIPELINE_EXECUTABLE_STATISTIC_FORMAT_BOOL32_KHR:
            fprintf(output, "%s", stats[i].value.b32 == VK_TRUE ? "true" : "false");
            break;
         case VK_PIPELINE_EXECUTABLE_STATISTIC_FORMAT_INT64_KHR:
            fprintf(output, "%" PRIi64, stats[i].value.i64);
            break;
         case VK_PIPELINE_EXECUTABLE_STATISTIC_FORMAT_UINT64_KHR:
            fprintf(output, "%" PRIu64, stats[i].value.u64);
            break;
         case VK_PIPELINE_EXECUTABLE_STATISTIC_FORMAT_FLOAT64_KHR:
            fprintf(output, "%f", stats[i].value.f64);
            break;
         default:
            unreachable("Invalid pipeline statistic format");
         }
         fprintf(output, "\n");
      }

      fprintf(output, "********************\n\n\n");

      free(stats);
   }

fail:
   free(props);
   return result;
}<|MERGE_RESOLUTION|>--- conflicted
+++ resolved
@@ -2541,40 +2541,6 @@
 
    shader_part->spi_shader_col_format = binary->info.spi_shader_col_format;
 
-<<<<<<< HEAD
-bool
-radv_shader_part_binary_upload(struct radv_device *device, struct radv_shader_part *shader_part)
-{
-   const struct radv_shader_part_binary *bin = shader_part->binary;
-   uint32_t code_size = radv_get_shader_binary_size(bin->code_size);
-   struct radv_shader_dma_submission *submission = NULL;
-   void *dest_ptr;
-
-   if (device->shader_use_invisible_vram) {
-      uint64_t va = radv_buffer_get_va(shader_part->alloc->arena->bo) + shader_part->alloc->offset;
-      submission =
-         radv_shader_dma_get_submission(device, shader_part->alloc->arena->bo, va, code_size);
-      if (!submission)
-         return false;
-
-      dest_ptr = submission->ptr;
-   } else {
-      dest_ptr = shader_part->alloc->arena->ptr + shader_part->alloc->offset;
-   }
-
-   memcpy(dest_ptr, bin->data, bin->code_size);
-   /* Add end-of-code markers for the UMR disassembler. */
-   uint32_t *ptr32 = (uint32_t *)dest_ptr + code_size / 4;
-   for (unsigned i = 0; i < DEBUGGER_NUM_MARKERS; i++)
-      ptr32[i] = DEBUGGER_END_OF_CODE_MARKER;
-
-   if (device->shader_use_invisible_vram) {
-      if (!radv_shader_dma_submit(device, submission, &shader_part->upload_seq))
-         return false;
-   }
-
-   return true;
-=======
    /* Allocate memory and upload. */
    shader_part->alloc = radv_alloc_shader_memory(device, shader_part->code_size, NULL);
    if (!shader_part->alloc)
@@ -2591,7 +2557,6 @@
 fail:
    radv_shader_part_destroy(device, shader_part);
    return NULL;
->>>>>>> af1bc7f4
 }
 
 static char *
@@ -2964,20 +2929,6 @@
 
    prolog->nontrivial_divisors = key->state->nontrivial_divisors;
 
-<<<<<<< HEAD
-   /* Allocate memory and upload the prolog. */
-   prolog->alloc = radv_alloc_shader_memory(device, prolog->code_size, NULL);
-   if (!prolog->alloc)
-      goto fail_alloc;
-
-   prolog->bo = prolog->alloc->arena->bo;
-   prolog->va = radv_buffer_get_va(prolog->bo) + prolog->alloc->offset;
-
-   if (!radv_shader_part_binary_upload(device, prolog))
-      goto fail_alloc;
-
-=======
->>>>>>> af1bc7f4
    if (options.dump_shader) {
       fprintf(stderr, "Vertex prolog");
       fprintf(stderr, "\ndisasm:\n%s\n", prolog->disasm_string);
@@ -3026,14 +2977,9 @@
 
    binary->info.spi_shader_col_format = key->spi_shader_col_format;
 
-<<<<<<< HEAD
-   if (!radv_shader_part_binary_upload(device, epilog))
-      goto fail_alloc;
-=======
    epilog = radv_shader_part_create(device, binary, info.wave_size);
    if (!epilog)
       goto fail;
->>>>>>> af1bc7f4
 
    if (options.dump_shader) {
       fprintf(stderr, "Fragment epilog");
