--- conflicted
+++ resolved
@@ -26,10 +26,7 @@
 #include "nir_range_analysis.h"
 #include "util/hash_table.h"
 #include "util/u_math.h"
-<<<<<<< HEAD
-=======
 #include "util/u_dynarray.h"
->>>>>>> af1bc7f4
 
 /**
  * Analyzes a sequence of operations to determine some aspects of the range of
@@ -1638,35 +1635,9 @@
       const enum pipe_format format = nir_intrinsic_format(intrin);
       if (format == PIPE_FORMAT_NONE)
          break;
-<<<<<<< HEAD
-      case nir_intrinsic_load_typed_buffer_amd: {
-         const enum pipe_format format = nir_intrinsic_format(intrin);
-         if (format == PIPE_FORMAT_NONE)
-            break;
-
-         const struct util_format_description* desc = util_format_description(format);
-         if (desc->channel[scalar.comp].type != UTIL_FORMAT_TYPE_UNSIGNED)
-            break;
-
-         if (desc->channel[scalar.comp].normalized) {
-            res = fui(1.0);
-            break;
-         }
-
-         const uint32_t chan_max = u_uintN_max(desc->channel[scalar.comp].size);
-         res = desc->channel[scalar.comp].pure_integer ? chan_max : fui(chan_max);
-         break;
-      }
-      case nir_intrinsic_load_scalar_arg_amd:
-      case nir_intrinsic_load_vector_arg_amd: {
-         uint32_t upper_bound = nir_intrinsic_arg_upper_bound_u32_amd(intrin);
-         if (upper_bound)
-            res = upper_bound;
-=======
 
       const struct util_format_description* desc = util_format_description(format);
       if (desc->channel[q.scalar.comp].type != UTIL_FORMAT_TYPE_UNSIGNED)
->>>>>>> af1bc7f4
          break;
 
       if (desc->channel[q.scalar.comp].normalized) {
