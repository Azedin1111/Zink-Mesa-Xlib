#
# Copyright © 2021 Google, Inc.
#
# Permission is hereby granted, free of charge, to any person obtaining a
# copy of this software and associated documentation files (the "Software"),
# to deal in the Software without restriction, including without limitation
# the rights to use, copy, modify, merge, publish, distribute, sublicense,
# and/or sell copies of the Software, and to permit persons to whom the
# Software is furnished to do so, subject to the following conditions:
#
# The above copyright notice and this permission notice (including the next
# paragraph) shall be included in all copies or substantial portions of the
# Software.
#
# THE SOFTWARE IS PROVIDED "AS IS", WITHOUT WARRANTY OF ANY KIND, EXPRESS OR
# IMPLIED, INCLUDING BUT NOT LIMITED TO THE WARRANTIES OF MERCHANTABILITY,
# FITNESS FOR A PARTICULAR PURPOSE AND NONINFRINGEMENT.  IN NO EVENT SHALL
# THE AUTHORS OR COPYRIGHT HOLDERS BE LIABLE FOR ANY CLAIM, DAMAGES OR OTHER
# LIABILITY, WHETHER IN AN ACTION OF CONTRACT, TORT OR OTHERWISE, ARISING
# FROM, OUT OF OR IN CONNECTION WITH THE SOFTWARE OR THE USE OR OTHER DEALINGS
# IN THE SOFTWARE.

from mako.template import Template
import sys

def max_bitfield_val(high, low, shift):
    return ((1 << (high - low)) - 1) << shift

class State(object):
    def __init__(self):
        # List of unique device-info structs, multiple different GPU ids
        # can map to a single info struct in cases where the differences
        # are not sw visible, or the only differences are parameters
        # queried from the kernel (like GMEM size)
        self.gpu_infos = []

        # Table mapping GPU id to device-info struct
        self.gpus = {}

    def info_index(self, gpu_info):
        i = 0
        for info in self.gpu_infos:
            if gpu_info == info:
                return i
            i += 1
        raise Error("invalid info")

s = State()

def add_gpus(ids, info):
    for id in ids:
        s.gpus[id] = info

class GPUId(object):
    def __init__(self, gpu_id = None, chip_id = None, name=None):
        if chip_id == None:
            assert(gpu_id != None)
            val = gpu_id
            core = int(val / 100)
            val -= (core * 100);
            major = int(val / 10);
            val -= (major * 10)
            minor = val
            chip_id = (core << 24) | (major << 16) | (minor << 8) | 0xff
        self.chip_id = chip_id
        if gpu_id == None:
            gpu_id = 0
        self.gpu_id = gpu_id
        if name == None:
            assert(gpu_id != 0)
            name = "FD%d" % gpu_id
        self.name = name

class Struct(object):
    """A helper class that stringifies itself to a 'C' struct initializer
    """
    def __str__(self):
        s = "{"
        for name, value in vars(self).items():
            s += "." + name + "=" + str(value) + ","
        return s + "}"

class GPUInfo(Struct):
    """Base class for any generation of adreno, consists of GMEM layout
       related parameters

       Note that tile_max_h is normally only constrained by corresponding
       bitfield size/shift (ie. VSC_BIN_SIZE, or similar), but tile_max_h
       tends to have lower limits, in which case a comment will describe
       the bitfield size/shift
    """
    def __init__(self, gmem_align_w, gmem_align_h,
                 tile_align_w, tile_align_h,
                 tile_max_w, tile_max_h, num_vsc_pipes):
        self.gmem_align_w  = gmem_align_w
        self.gmem_align_h  = gmem_align_h
        self.tile_align_w  = tile_align_w
        self.tile_align_h  = tile_align_h
        self.tile_max_w    = tile_max_w
        self.tile_max_h    = tile_max_h
        self.num_vsc_pipes = num_vsc_pipes

        s.gpu_infos.append(self)


class A6xxGPUInfo(GPUInfo):
    """The a6xx generation has a lot more parameters, and is broken down
       into distinct sub-generations.  The template parameter avoids
       duplication of parameters that are unique to the sub-generation.
    """
    def __init__(self, template, num_ccu, tile_align_w, tile_align_h, magic_regs):
        super().__init__(gmem_align_w = 16, gmem_align_h = 4,
                         tile_align_w = tile_align_w,
                         tile_align_h = tile_align_h,
                         tile_max_w   = 1024, # max_bitfield_val(5, 0, 5)
                         tile_max_h   = max_bitfield_val(14, 8, 4),
                         num_vsc_pipes = 32)

        # The # of SP cores seems to always match # of CCU
        self.num_sp_cores = num_ccu
        self.num_ccu = num_ccu

        self.a6xx = Struct()
        self.a6xx.magic = Struct()

        for name, val in magic_regs.items():
            setattr(self.a6xx.magic, name, val)

        # Things that earlier gens have and later gens remove, provide
        # defaults here and let them be overridden by sub-gen template:
        self.a6xx.has_cp_reg_write = True
        self.a6xx.has_8bpp_ubwc = True

        for name, val in template.items():
            if name == "magic": # handled above
                continue
            setattr(self.a6xx, name, val)

# a2xx is really two sub-generations, a20x and a22x, but we don't currently
# capture that in the device-info tables
add_gpus([
        GPUId(200),
        GPUId(201),
        GPUId(205),
        GPUId(220),
    ], GPUInfo(
        gmem_align_w = 32,  gmem_align_h = 32,
        tile_align_w = 32,  tile_align_h = 32,
        tile_max_w   = 512,
        tile_max_h   = ~0, # TODO
        num_vsc_pipes = 8,
    ))

add_gpus([
        GPUId(305),
        GPUId(307),
        GPUId(320),
        GPUId(330),
    ], GPUInfo(
        gmem_align_w = 32,  gmem_align_h = 32,
        tile_align_w = 32,  tile_align_h = 32,
        tile_max_w   = 992, # max_bitfield_val(4, 0, 5)
        tile_max_h   = max_bitfield_val(9, 5, 5),
        num_vsc_pipes = 8,
    ))

add_gpus([
        GPUId(405),
        GPUId(420),
        GPUId(430),
    ], GPUInfo(
        gmem_align_w = 32,  gmem_align_h = 32,
        tile_align_w = 32,  tile_align_h = 32,
        tile_max_w   = 1024, # max_bitfield_val(4, 0, 5)
        tile_max_h   = max_bitfield_val(9, 5, 5),
        num_vsc_pipes = 8,
    ))

add_gpus([
        GPUId(508),
        GPUId(509),
        GPUId(510),
        GPUId(512),
        GPUId(530),
        GPUId(540),
    ], GPUInfo(
        gmem_align_w = 64,  gmem_align_h = 32,
        tile_align_w = 64,  tile_align_h = 32,
        tile_max_w   = 1024, # max_bitfield_val(7, 0, 5)
        tile_max_h   = max_bitfield_val(16, 9, 5),
        num_vsc_pipes = 16,
    ))

# a6xx can be divided into distinct sub-generations, where certain device-
# info parameters are keyed to the sub-generation.  These templates reduce
# the copypaste

# a615, a616, a618, a619, a620 and a630:
a6xx_gen1 = dict(
        fibers_per_sp = 128 * 16,
        reg_size_vec4 = 96,
        instr_cache_size = 64,
        concurrent_resolve = True,
        indirect_draw_wfm_quirk = True,
        depth_bounds_require_depth_test_quirk = True,
    )

# a640, a680:
a6xx_gen2 = dict(
        fibers_per_sp = 128 * 4 * 16,
        reg_size_vec4 = 96,
        instr_cache_size = 64, # TODO
        supports_multiview_mask = True,
        has_z24uint_s8uint = True,
        indirect_draw_wfm_quirk = True,
        depth_bounds_require_depth_test_quirk = True, # TODO: check if true
        has_dp2acc = False, # TODO: check if true
        has_8bpp_ubwc = False,
    )

# a650:
a6xx_gen3 = dict(
        fibers_per_sp = 128 * 2 * 16,
        reg_size_vec4 = 64,
        # Blob limits it to 128 but we hang with 128
        instr_cache_size = 127,
        supports_multiview_mask = True,
        has_z24uint_s8uint = True,
        tess_use_shared = True,
        storage_16bit = True,
        has_tex_filter_cubic = True,
        has_separate_chroma_filter = True,
        has_sample_locations = True,
        has_ccu_flush_bug = True,
        has_8bpp_ubwc = False,
        has_dp2acc = True,
        has_lrz_dir_tracking = True,
        enable_lrz_fast_clear = True,
        lrz_track_quirk = True,
    )

# a635, a660:
a6xx_gen4 = dict(
        fibers_per_sp = 128 * 2 * 16,
        reg_size_vec4 = 64,
        # Blob limits it to 128 but we hang with 128
        instr_cache_size = 127,
        supports_multiview_mask = True,
        has_z24uint_s8uint = True,
        tess_use_shared = True,
        storage_16bit = True,
        has_tex_filter_cubic = True,
        has_separate_chroma_filter = True,
        has_sample_locations = True,
        has_ccu_flush_bug = True,
        has_cp_reg_write = False,
        has_8bpp_ubwc = False,
        has_lpac = True,
        has_shading_rate = True,
        has_getfiberid = True,
        has_dp2acc = True,
        has_dp4acc = True,
        enable_lrz_fast_clear = True,
        has_lrz_dir_tracking = True,
    )

add_gpus([
        GPUId(615),
        GPUId(616),
        GPUId(618),
        GPUId(619),
    ], A6xxGPUInfo(
        a6xx_gen1,
        num_ccu = 1,
        tile_align_w = 32,
        tile_align_h = 16,
        magic_regs = dict(
            PC_POWER_CNTL = 0,
            TPL1_DBG_ECO_CNTL = 0x00108000,
            GRAS_DBG_ECO_CNTL = 0x00000880,
            SP_CHICKEN_BITS = 0x00000430,
            UCHE_CLIENT_PF = 0x00000004,
            PC_MODE_CNTL = 0x1f,
            SP_DBG_ECO_CNTL = 0x0,
            RB_DBG_ECO_CNTL = 0x04100000,
            RB_DBG_ECO_CNTL_blit = 0x04100000,
            HLSQ_DBG_ECO_CNTL = 0x00080000,
            RB_UNKNOWN_8E01 = 0x00000001,
            VPC_DBG_ECO_CNTL = 0x0,
            UCHE_UNKNOWN_0E12 = 0x00000001
        )
    ))

add_gpus([
        GPUId(620),
    ], A6xxGPUInfo(
        a6xx_gen1,
        num_ccu = 1,
        tile_align_w = 32,
        tile_align_h = 16,
        magic_regs = dict(
            PC_POWER_CNTL = 0,
            TPL1_DBG_ECO_CNTL = 0x01008000,
            GRAS_DBG_ECO_CNTL = 0x0,
            SP_CHICKEN_BITS = 0x00000400,
            UCHE_CLIENT_PF = 0x00000004,
            PC_MODE_CNTL = 0x1f,
            SP_DBG_ECO_CNTL = 0x01000000,
            RB_DBG_ECO_CNTL = 0x04100000,
            RB_DBG_ECO_CNTL_blit = 0x04100000,
            HLSQ_DBG_ECO_CNTL = 0x0,
            RB_UNKNOWN_8E01 = 0x0,
            VPC_DBG_ECO_CNTL = 0x02000000,
            UCHE_UNKNOWN_0E12 = 0x00000001
        )
    ))

add_gpus([
        GPUId(630),
    ], A6xxGPUInfo(
        a6xx_gen1,
        num_ccu = 2,
        tile_align_w = 32,
        tile_align_h = 16,
        magic_regs = dict(
            PC_POWER_CNTL = 1,
            TPL1_DBG_ECO_CNTL = 0x00108000,
            GRAS_DBG_ECO_CNTL = 0x00000880,
            SP_CHICKEN_BITS = 0x00001430,
            UCHE_CLIENT_PF = 0x00000004,
            PC_MODE_CNTL = 0x1f,
            SP_DBG_ECO_CNTL = 0x0,
            RB_DBG_ECO_CNTL = 0x04100000,
            RB_DBG_ECO_CNTL_blit = 0x05100000,
            HLSQ_DBG_ECO_CNTL = 0x00080000,
            RB_UNKNOWN_8E01 = 0x00000001,
            VPC_DBG_ECO_CNTL = 0x0,
            UCHE_UNKNOWN_0E12 = 0x10000001
        )
    ))

add_gpus([
        GPUId(640),
    ], A6xxGPUInfo(
        a6xx_gen2,
        num_ccu = 2,
        tile_align_w = 32,
        tile_align_h = 16,
        magic_regs = dict(
            PC_POWER_CNTL = 1,
            TPL1_DBG_ECO_CNTL = 0x00008000,
            GRAS_DBG_ECO_CNTL = 0x0,
            SP_CHICKEN_BITS = 0x00000420,
            UCHE_CLIENT_PF = 0x00000004,
            PC_MODE_CNTL = 0x1f,
            SP_DBG_ECO_CNTL = 0x0,
            RB_DBG_ECO_CNTL = 0x04100000,
            RB_DBG_ECO_CNTL_blit = 0x04100000,
            HLSQ_DBG_ECO_CNTL = 0x0,
            RB_UNKNOWN_8E01 = 0x00000001,
            VPC_DBG_ECO_CNTL = 0x02000000,
            UCHE_UNKNOWN_0E12 = 0x00000001
        )
    ))

add_gpus([
        GPUId(680),
    ], A6xxGPUInfo(
        a6xx_gen2,
        num_ccu = 4,
        tile_align_w = 64,
        tile_align_h = 32,
        magic_regs = dict(
            PC_POWER_CNTL = 3,
            TPL1_DBG_ECO_CNTL = 0x00108000,
            GRAS_DBG_ECO_CNTL = 0x0,
            SP_CHICKEN_BITS = 0x00001430,
            UCHE_CLIENT_PF = 0x00000004,
            PC_MODE_CNTL = 0x1f,
            SP_DBG_ECO_CNTL = 0x0,
            RB_DBG_ECO_CNTL = 0x04100000,
            RB_DBG_ECO_CNTL_blit = 0x04100000,
            HLSQ_DBG_ECO_CNTL = 0x0,
            RB_UNKNOWN_8E01 = 0x00000001,
            VPC_DBG_ECO_CNTL = 0x02000000,
            UCHE_UNKNOWN_0E12 = 0x00000001
        )
    ))

add_gpus([
        GPUId(650),
    ], A6xxGPUInfo(
        a6xx_gen3,
        num_ccu = 3,
        tile_align_w = 96,
<<<<<<< HEAD
        tile_align_h = 48,
=======
        tile_align_h = 16,
>>>>>>> af1bc7f4
        magic_regs = dict(
            PC_POWER_CNTL = 2,
            # this seems to be a chicken bit that fixes cubic filtering:
            TPL1_DBG_ECO_CNTL = 0x01008000,
            GRAS_DBG_ECO_CNTL = 0x0,
            SP_CHICKEN_BITS = 0x00001400,
            UCHE_CLIENT_PF = 0x00000004,
            PC_MODE_CNTL = 0x1f,
            SP_DBG_ECO_CNTL = 0x01000000,
            RB_DBG_ECO_CNTL = 0x04100000,
            RB_DBG_ECO_CNTL_blit = 0x04100000,
            HLSQ_DBG_ECO_CNTL = 0x0,
            RB_UNKNOWN_8E01 = 0x0,
            VPC_DBG_ECO_CNTL = 0x02000000,
            UCHE_UNKNOWN_0E12 = 0x00000001
        )
    ))

add_gpus([
        GPUId(chip_id=0x00be06030500, name="Adreno 8c Gen 3"),
        GPUId(chip_id=0x007506030500, name="Adreno 7c+ Gen 3"),
        GPUId(chip_id=0x006006030500, name="Adreno 7c+ Gen 3 Lite"),
        # fallback wildcard entry should be last:
        GPUId(chip_id=0xffff06030500, name="Adreno 7c+ Gen 3"),
    ], A6xxGPUInfo(
        a6xx_gen4,
        num_ccu = 2,
        tile_align_w = 32,
        tile_align_h = 16,
        magic_regs = dict(
            PC_POWER_CNTL = 1,
            TPL1_DBG_ECO_CNTL = 0x05008000,
            GRAS_DBG_ECO_CNTL = 0x0,
            SP_CHICKEN_BITS = 0x00001400,
            UCHE_CLIENT_PF = 0x00000084,
            PC_MODE_CNTL = 0x1f,
            SP_DBG_ECO_CNTL = 0x00000006,
            RB_DBG_ECO_CNTL = 0x04100000,
            RB_DBG_ECO_CNTL_blit = 0x04100000,
            HLSQ_DBG_ECO_CNTL = 0x0,
            RB_UNKNOWN_8E01 = 0x0,
            VPC_DBG_ECO_CNTL = 0x02000000,
            UCHE_UNKNOWN_0E12 = 0x00000001
        )
    ))

add_gpus([
        GPUId(660),
    ], A6xxGPUInfo(
        a6xx_gen4,
        num_ccu = 3,
        tile_align_w = 96,
        tile_align_h = 16,
        magic_regs = dict(
            PC_POWER_CNTL = 2,
            TPL1_DBG_ECO_CNTL = 0x05008000,
            GRAS_DBG_ECO_CNTL = 0x0,
            SP_CHICKEN_BITS = 0x00001400,
            UCHE_CLIENT_PF = 0x00000084,
            PC_MODE_CNTL = 0x1f,
            SP_DBG_ECO_CNTL = 0x01000000,
            RB_DBG_ECO_CNTL = 0x04100000,
            RB_DBG_ECO_CNTL_blit = 0x04100000,
            HLSQ_DBG_ECO_CNTL = 0x0,
            RB_UNKNOWN_8E01 = 0x0,
            VPC_DBG_ECO_CNTL = 0x02000000,
            UCHE_UNKNOWN_0E12 = 0x00000001
        )
    ))

add_gpus([
        GPUId(690),
    ], A6xxGPUInfo(
        a6xx_gen4,
        num_ccu = 8,
        tile_align_w = 64,
        tile_align_h = 32,
        magic_regs = dict(
            PC_POWER_CNTL = 7,
            TPL1_DBG_ECO_CNTL = 0x01008000,
            GRAS_DBG_ECO_CNTL = 0x0,
            SP_CHICKEN_BITS = 0x00001400,
            UCHE_CLIENT_PF = 0x00000084,
            PC_MODE_CNTL = 0x1f,
            SP_DBG_ECO_CNTL = 0x00000000,
            RB_DBG_ECO_CNTL = 0x00100000,
            RB_DBG_ECO_CNTL_blit = 0x00100000,  # ???
            HLSQ_DBG_ECO_CNTL = 0x0,
            RB_UNKNOWN_8E01 = 0x0,
            VPC_DBG_ECO_CNTL = 0x02000000,
            UCHE_UNKNOWN_0E12 = 0x00000001
        )
    ))

template = """\
/* Copyright (C) 2021 Google, Inc.
 *
 * Permission is hereby granted, free of charge, to any person obtaining a
 * copy of this software and associated documentation files (the "Software"),
 * to deal in the Software without restriction, including without limitation
 * the rights to use, copy, modify, merge, publish, distribute, sublicense,
 * and/or sell copies of the Software, and to permit persons to whom the
 * Software is furnished to do so, subject to the following conditions:
 *
 * The above copyright notice and this permission notice (including the next
 * paragraph) shall be included in all copies or substantial portions of the
 * Software.
 *
 * THE SOFTWARE IS PROVIDED "AS IS", WITHOUT WARRANTY OF ANY KIND, EXPRESS OR
 * IMPLIED, INCLUDING BUT NOT LIMITED TO THE WARRANTIES OF MERCHANTABILITY,
 * FITNESS FOR A PARTICULAR PURPOSE AND NONINFRINGEMENT.  IN NO EVENT SHALL
 * THE AUTHORS OR COPYRIGHT HOLDERS BE LIABLE FOR ANY CLAIM, DAMAGES OR OTHER
 * LIABILITY, WHETHER IN AN ACTION OF CONTRACT, TORT OR OTHERWISE, ARISING
 * FROM, OUT OF OR IN CONNECTION WITH THE SOFTWARE OR THE USE OR OTHER DEALINGS
 * IN THE SOFTWARE.
 */

#include "freedreno_dev_info.h"

/* Map python to C: */
#define True true
#define False false

%for info in s.gpu_infos:
static const struct fd_dev_info __info${s.info_index(info)} = ${str(info)};
%endfor

static const struct fd_dev_rec fd_dev_recs[] = {
%for id, info in s.gpus.items():
   { {${id.gpu_id}, ${hex(id.chip_id)}}, "${id.name}", &__info${s.info_index(info)} },
%endfor
};
"""

print(Template(template).render(s=s))
<|MERGE_RESOLUTION|>--- conflicted
+++ resolved
@@ -393,11 +393,7 @@
         a6xx_gen3,
         num_ccu = 3,
         tile_align_w = 96,
-<<<<<<< HEAD
-        tile_align_h = 48,
-=======
-        tile_align_h = 16,
->>>>>>> af1bc7f4
+        tile_align_h = 16,
         magic_regs = dict(
             PC_POWER_CNTL = 2,
             # this seems to be a chicken bit that fixes cubic filtering:
