/**************************************************************************
 *
 * Copyright 2011 Marek Olšák <maraeo@gmail.com>
 * All Rights Reserved.
 *
 * Permission is hereby granted, free of charge, to any person obtaining a
 * copy of this software and associated documentation files (the
 * "Software"), to deal in the Software without restriction, including
 * without limitation the rights to use, copy, modify, merge, publish,
 * distribute, sub license, and/or sell copies of the Software, and to
 * permit persons to whom the Software is furnished to do so, subject to
 * the following conditions:
 *
 * The above copyright notice and this permission notice (including the
 * next paragraph) shall be included in all copies or substantial portions
 * of the Software.
 *
 * THE SOFTWARE IS PROVIDED "AS IS", WITHOUT WARRANTY OF ANY KIND, EXPRESS
 * OR IMPLIED, INCLUDING BUT NOT LIMITED TO THE WARRANTIES OF
 * MERCHANTABILITY, FITNESS FOR A PARTICULAR PURPOSE AND NON-INFRINGEMENT.
 * IN NO EVENT SHALL AUTHORS AND/OR ITS SUPPLIERS BE LIABLE FOR
 * ANY CLAIM, DAMAGES OR OTHER LIABILITY, WHETHER IN AN ACTION OF CONTRACT,
 * TORT OR OTHERWISE, ARISING FROM, OUT OF OR IN CONNECTION WITH THE
 * SOFTWARE OR THE USE OR OTHER DEALINGS IN THE SOFTWARE.
 *
 **************************************************************************/

/**
 * This module uploads user buffers and translates the vertex buffers which
 * contain incompatible vertices (i.e. not supported by the driver/hardware)
 * into compatible ones, based on the Gallium CAPs.
 *
 * It does not upload index buffers.
 *
 * The module heavily uses bitmasks to represent per-buffer and
 * per-vertex-element flags to avoid looping over the list of buffers just
 * to see if there's a non-zero stride, or user buffer, or unsupported format,
 * etc.
 *
 * There are 3 categories of vertex elements, which are processed separately:
 * - per-vertex attribs (stride != 0, instance_divisor == 0)
 * - instanced attribs (stride != 0, instance_divisor > 0)
 * - constant attribs (stride == 0)
 *
 * All needed uploads and translations are performed every draw command, but
 * only the subset of vertices needed for that draw command is uploaded or
 * translated. (the module never translates whole buffers)
 *
 *
 * The module consists of two main parts:
 *
 *
 * 1) Translate (u_vbuf_translate_begin/end)
 *
 * This is pretty much a vertex fetch fallback. It translates vertices from
 * one vertex buffer to another in an unused vertex buffer slot. It does
 * whatever is needed to make the vertices readable by the hardware (changes
 * vertex formats and aligns offsets and strides). The translate module is
 * used here.
 *
 * Each of the 3 categories is translated to a separate buffer.
 * Only the [min_index, max_index] range is translated. For instanced attribs,
 * the range is [start_instance, start_instance+instance_count]. For constant
 * attribs, the range is [0, 1].
 *
 *
 * 2) User buffer uploading (u_vbuf_upload_buffers)
 *
 * Only the [min_index, max_index] range is uploaded (just like Translate)
 * with a single memcpy.
 *
 * This method works best for non-indexed draw operations or indexed draw
 * operations where the [min_index, max_index] range is not being way bigger
 * than the vertex count.
 *
 * If the range is too big (e.g. one triangle with indices {0, 1, 10000}),
 * the per-vertex attribs are uploaded via the translate module, all packed
 * into one vertex buffer, and the indexed draw call is turned into
 * a non-indexed one in the process. This adds additional complexity
 * to the translate part, but it prevents bad apps from bringing your frame
 * rate down.
 *
 *
 * If there is nothing to do, it forwards every command to the driver.
 * The module also has its own CSO cache of vertex element states.
 */

#include "util/u_vbuf.h"

#include "util/u_dump.h"
#include "util/format/u_format.h"
#include "util/u_helpers.h"
#include "util/u_inlines.h"
#include "util/u_memory.h"
#include "util/indices/u_primconvert.h"
#include "util/u_prim_restart.h"
#include "util/u_screen.h"
#include "util/u_upload_mgr.h"
#include "translate/translate.h"
#include "translate/translate_cache.h"
#include "cso_cache/cso_cache.h"
#include "cso_cache/cso_hash.h"

struct u_vbuf_elements {
   unsigned count;
   struct pipe_vertex_element ve[PIPE_MAX_ATTRIBS];

   unsigned src_format_size[PIPE_MAX_ATTRIBS];

   /* If (velem[i].src_format != native_format[i]), the vertex buffer
    * referenced by the vertex element cannot be used for rendering and
    * its vertex data must be translated to native_format[i]. */
   enum pipe_format native_format[PIPE_MAX_ATTRIBS];
   unsigned native_format_size[PIPE_MAX_ATTRIBS];
   unsigned component_size[PIPE_MAX_ATTRIBS];

   /* Which buffers are used by the vertex element state. */
   uint32_t used_vb_mask;
   /* This might mean two things:
    * - src_format != native_format, as discussed above.
    * - src_offset % 4 != 0 (if the caps don't allow such an offset). */
   uint32_t incompatible_elem_mask; /* each bit describes a corresp. attrib  */
   /* Which buffer has at least one vertex element referencing it
    * incompatible. */
   uint32_t incompatible_vb_mask_any;
   /* Which buffer has all vertex elements referencing it incompatible. */
   uint32_t incompatible_vb_mask_all;
   /* Which buffer has at least one vertex element referencing it
    * compatible. */
   uint32_t compatible_vb_mask_any;
   uint32_t vb_align_mask[2]; //which buffers require 2/4 byte alignments
   /* Which buffer has all vertex elements referencing it compatible. */
   uint32_t compatible_vb_mask_all;

   /* Which buffer has at least one vertex element referencing it
    * non-instanced. */
   uint32_t noninstance_vb_mask_any;

   /* Which buffers are used by multiple vertex attribs. */
   uint32_t interleaved_vb_mask;

   void *driver_cso;
};

enum {
   VB_VERTEX = 0,
   VB_INSTANCE = 1,
   VB_CONST = 2,
   VB_NUM = 3
};

struct u_vbuf {
   struct u_vbuf_caps caps;
   bool has_signed_vb_offset;

   struct pipe_context *pipe;
   struct translate_cache *translate_cache;
   struct cso_cache cso_cache;

   struct primconvert_context *pc;
   bool flatshade_first;

   /* This is what was set in set_vertex_buffers.
    * May contain user buffers. */
   struct pipe_vertex_buffer vertex_buffer[PIPE_MAX_ATTRIBS];
   uint32_t enabled_vb_mask;

   uint32_t unaligned_vb_mask[2]; //16/32bit

   /* Vertex buffers for the driver.
    * There are usually no user buffers. */
   struct pipe_vertex_buffer real_vertex_buffer[PIPE_MAX_ATTRIBS];
   uint32_t dirty_real_vb_mask; /* which buffers are dirty since the last
                                   call of set_vertex_buffers */

   /* Vertex elements. */
   struct u_vbuf_elements *ve, *ve_saved;

   /* Vertex elements used for the translate fallback. */
   struct cso_velems_state fallback_velems;
   /* If non-NULL, this is a vertex element state used for the translate
    * fallback and therefore used for rendering too. */
   boolean using_translate;
   /* The vertex buffer slot index where translated vertices have been
    * stored in. */
   unsigned fallback_vbs[VB_NUM];
   unsigned fallback_vbs_mask;

   /* Which buffer is a user buffer. */
   uint32_t user_vb_mask; /* each bit describes a corresp. buffer */
   /* Which buffer is incompatible (unaligned). */
   uint32_t incompatible_vb_mask; /* each bit describes a corresp. buffer */
   /* Which buffer has a non-zero stride. */
   uint32_t nonzero_stride_vb_mask; /* each bit describes a corresp. buffer */
   /* Which buffers are allowed (supported by hardware). */
   uint32_t allowed_vb_mask;
};

static void *
u_vbuf_create_vertex_elements(struct u_vbuf *mgr, unsigned count,
                              const struct pipe_vertex_element *attribs);
static void u_vbuf_delete_vertex_elements(void *ctx, void *state,
                                          enum cso_cache_type type);

static const struct {
   enum pipe_format from, to;
} vbuf_format_fallbacks[] = {
   { PIPE_FORMAT_R32_FIXED,            PIPE_FORMAT_R32_FLOAT },
   { PIPE_FORMAT_R32G32_FIXED,         PIPE_FORMAT_R32G32_FLOAT },
   { PIPE_FORMAT_R32G32B32_FIXED,      PIPE_FORMAT_R32G32B32_FLOAT },
   { PIPE_FORMAT_R32G32B32A32_FIXED,   PIPE_FORMAT_R32G32B32A32_FLOAT },
   { PIPE_FORMAT_R16_FLOAT,            PIPE_FORMAT_R32_FLOAT },
   { PIPE_FORMAT_R16G16_FLOAT,         PIPE_FORMAT_R32G32_FLOAT },
   { PIPE_FORMAT_R16G16B16_FLOAT,      PIPE_FORMAT_R32G32B32_FLOAT },
   { PIPE_FORMAT_R16G16B16A16_FLOAT,   PIPE_FORMAT_R32G32B32A32_FLOAT },
   { PIPE_FORMAT_R64_FLOAT,            PIPE_FORMAT_R32_FLOAT },
   { PIPE_FORMAT_R64G64_FLOAT,         PIPE_FORMAT_R32G32_FLOAT },
   { PIPE_FORMAT_R64G64B64_FLOAT,      PIPE_FORMAT_R32G32B32_FLOAT },
   { PIPE_FORMAT_R64G64B64A64_FLOAT,   PIPE_FORMAT_R32G32B32A32_FLOAT },
   { PIPE_FORMAT_R32_UNORM,            PIPE_FORMAT_R32_FLOAT },
   { PIPE_FORMAT_R32G32_UNORM,         PIPE_FORMAT_R32G32_FLOAT },
   { PIPE_FORMAT_R32G32B32_UNORM,      PIPE_FORMAT_R32G32B32_FLOAT },
   { PIPE_FORMAT_R32G32B32A32_UNORM,   PIPE_FORMAT_R32G32B32A32_FLOAT },
   { PIPE_FORMAT_R32_SNORM,            PIPE_FORMAT_R32_FLOAT },
   { PIPE_FORMAT_R32G32_SNORM,         PIPE_FORMAT_R32G32_FLOAT },
   { PIPE_FORMAT_R32G32B32_SNORM,      PIPE_FORMAT_R32G32B32_FLOAT },
   { PIPE_FORMAT_R32G32B32A32_SNORM,   PIPE_FORMAT_R32G32B32A32_FLOAT },
   { PIPE_FORMAT_R32_USCALED,          PIPE_FORMAT_R32_FLOAT },
   { PIPE_FORMAT_R32G32_USCALED,       PIPE_FORMAT_R32G32_FLOAT },
   { PIPE_FORMAT_R32G32B32_USCALED,    PIPE_FORMAT_R32G32B32_FLOAT },
   { PIPE_FORMAT_R32G32B32A32_USCALED, PIPE_FORMAT_R32G32B32A32_FLOAT },
   { PIPE_FORMAT_R32_SSCALED,          PIPE_FORMAT_R32_FLOAT },
   { PIPE_FORMAT_R32G32_SSCALED,       PIPE_FORMAT_R32G32_FLOAT },
   { PIPE_FORMAT_R32G32B32_SSCALED,    PIPE_FORMAT_R32G32B32_FLOAT },
   { PIPE_FORMAT_R32G32B32A32_SSCALED, PIPE_FORMAT_R32G32B32A32_FLOAT },
   { PIPE_FORMAT_R16_UNORM,            PIPE_FORMAT_R32_FLOAT },
   { PIPE_FORMAT_R16G16_UNORM,         PIPE_FORMAT_R32G32_FLOAT },
   { PIPE_FORMAT_R16G16B16_UNORM,      PIPE_FORMAT_R32G32B32_FLOAT },
   { PIPE_FORMAT_R16G16B16A16_UNORM,   PIPE_FORMAT_R32G32B32A32_FLOAT },
   { PIPE_FORMAT_R16_SNORM,            PIPE_FORMAT_R32_FLOAT },
   { PIPE_FORMAT_R16G16_SNORM,         PIPE_FORMAT_R32G32_FLOAT },
   { PIPE_FORMAT_R16G16B16_SNORM,      PIPE_FORMAT_R32G32B32_FLOAT },
   { PIPE_FORMAT_R16G16B16_SINT,       PIPE_FORMAT_R32G32B32_SINT },
   { PIPE_FORMAT_R16G16B16_UINT,       PIPE_FORMAT_R32G32B32_UINT },
   { PIPE_FORMAT_R16G16B16A16_SNORM,   PIPE_FORMAT_R32G32B32A32_FLOAT },
   { PIPE_FORMAT_R16_USCALED,          PIPE_FORMAT_R32_FLOAT },
   { PIPE_FORMAT_R16G16_USCALED,       PIPE_FORMAT_R32G32_FLOAT },
   { PIPE_FORMAT_R16G16B16_USCALED,    PIPE_FORMAT_R32G32B32_FLOAT },
   { PIPE_FORMAT_R16G16B16A16_USCALED, PIPE_FORMAT_R32G32B32A32_FLOAT },
   { PIPE_FORMAT_R16_SSCALED,          PIPE_FORMAT_R32_FLOAT },
   { PIPE_FORMAT_R16G16_SSCALED,       PIPE_FORMAT_R32G32_FLOAT },
   { PIPE_FORMAT_R16G16B16_SSCALED,    PIPE_FORMAT_R32G32B32_FLOAT },
   { PIPE_FORMAT_R16G16B16A16_SSCALED, PIPE_FORMAT_R32G32B32A32_FLOAT },
   { PIPE_FORMAT_R8_UNORM,             PIPE_FORMAT_R32_FLOAT },
   { PIPE_FORMAT_R8G8_UNORM,           PIPE_FORMAT_R32G32_FLOAT },
   { PIPE_FORMAT_R8G8B8_UNORM,         PIPE_FORMAT_R32G32B32_FLOAT },
   { PIPE_FORMAT_R8G8B8A8_UNORM,       PIPE_FORMAT_R32G32B32A32_FLOAT },
   { PIPE_FORMAT_R8_SNORM,             PIPE_FORMAT_R32_FLOAT },
   { PIPE_FORMAT_R8G8_SNORM,           PIPE_FORMAT_R32G32_FLOAT },
   { PIPE_FORMAT_R8G8B8_SNORM,         PIPE_FORMAT_R32G32B32_FLOAT },
   { PIPE_FORMAT_R8G8B8A8_SNORM,       PIPE_FORMAT_R32G32B32A32_FLOAT },
   { PIPE_FORMAT_R8_USCALED,           PIPE_FORMAT_R32_FLOAT },
   { PIPE_FORMAT_R8G8_USCALED,         PIPE_FORMAT_R32G32_FLOAT },
   { PIPE_FORMAT_R8G8B8_USCALED,       PIPE_FORMAT_R32G32B32_FLOAT },
   { PIPE_FORMAT_R8G8B8A8_USCALED,     PIPE_FORMAT_R32G32B32A32_FLOAT },
   { PIPE_FORMAT_R8_SSCALED,           PIPE_FORMAT_R32_FLOAT },
   { PIPE_FORMAT_R8G8_SSCALED,         PIPE_FORMAT_R32G32_FLOAT },
   { PIPE_FORMAT_R8G8B8_SSCALED,       PIPE_FORMAT_R32G32B32_FLOAT },
   { PIPE_FORMAT_R8G8B8A8_SSCALED,     PIPE_FORMAT_R32G32B32A32_FLOAT },
};

void u_vbuf_get_caps(struct pipe_screen *screen, struct u_vbuf_caps *caps,
                     bool needs64b)
{
   unsigned i;

   memset(caps, 0, sizeof(*caps));

   /* I'd rather have a bitfield of which formats are supported and a static
    * table of the translations indexed by format, but since we don't have C99
    * we can't easily make a sparsely-populated table indexed by format.  So,
    * we construct the sparse table here.
    */
   for (i = 0; i < PIPE_FORMAT_COUNT; i++)
      caps->format_translation[i] = i;

   for (i = 0; i < ARRAY_SIZE(vbuf_format_fallbacks); i++) {
      enum pipe_format format = vbuf_format_fallbacks[i].from;
      unsigned comp_bits = util_format_get_component_bits(format, 0, 0);

      if ((comp_bits > 32) && !needs64b)
         continue;

      if (!screen->is_format_supported(screen, format, PIPE_BUFFER, 0, 0,
                                       PIPE_BIND_VERTEX_BUFFER)) {
         caps->format_translation[format] = vbuf_format_fallbacks[i].to;
         caps->fallback_always = true;
      }
   }

   caps->buffer_offset_unaligned =
      !screen->get_param(screen,
                         PIPE_CAP_VERTEX_BUFFER_OFFSET_4BYTE_ALIGNED_ONLY);
   caps->buffer_stride_unaligned =
     !screen->get_param(screen,
                        PIPE_CAP_VERTEX_BUFFER_STRIDE_4BYTE_ALIGNED_ONLY);
   caps->velem_src_offset_unaligned =
      !screen->get_param(screen,
                         PIPE_CAP_VERTEX_ELEMENT_SRC_OFFSET_4BYTE_ALIGNED_ONLY);
   caps->attrib_component_unaligned =
      !screen->get_param(screen,
                         PIPE_CAP_VERTEX_ATTRIB_ELEMENT_ALIGNED_ONLY);
   assert(caps->attrib_component_unaligned ||
          (caps->velem_src_offset_unaligned && caps->buffer_stride_unaligned && caps->buffer_offset_unaligned));
   caps->user_vertex_buffers =
      screen->get_param(screen, PIPE_CAP_USER_VERTEX_BUFFERS);
   caps->max_vertex_buffers =
      screen->get_param(screen, PIPE_CAP_MAX_VERTEX_BUFFERS);

   if (screen->get_param(screen, PIPE_CAP_PRIMITIVE_RESTART) ||
       screen->get_param(screen, PIPE_CAP_PRIMITIVE_RESTART_FIXED_INDEX)) {
      caps->rewrite_restart_index = screen->get_param(screen, PIPE_CAP_EMULATE_NONFIXED_PRIMITIVE_RESTART);
      caps->supported_restart_modes = screen->get_param(screen, PIPE_CAP_SUPPORTED_PRIM_MODES_WITH_RESTART);
      caps->supported_restart_modes |= BITFIELD_BIT(PIPE_PRIM_PATCHES);
      if (caps->supported_restart_modes != BITFIELD_MASK(PIPE_PRIM_MAX))
         caps->fallback_always = true;
      caps->fallback_always |= caps->rewrite_restart_index;
   }
   caps->supported_prim_modes = screen->get_param(screen, PIPE_CAP_SUPPORTED_PRIM_MODES);
   if (caps->supported_prim_modes != BITFIELD_MASK(PIPE_PRIM_MAX))
      caps->fallback_always = true;

   if (!screen->is_format_supported(screen, PIPE_FORMAT_R8_UINT, PIPE_BUFFER, 0, 0, PIPE_BIND_INDEX_BUFFER))
      caps->fallback_always = caps->rewrite_ubyte_ibs = true;

   /* OpenGL 2.0 requires a minimum of 16 vertex buffers */
   if (caps->max_vertex_buffers < 16)
      caps->fallback_always = true;

   if (!caps->buffer_offset_unaligned ||
       !caps->buffer_stride_unaligned ||
       !caps->attrib_component_unaligned ||
       !caps->velem_src_offset_unaligned)
      caps->fallback_always = true;

   if (!caps->fallback_always && !caps->user_vertex_buffers)
      caps->fallback_only_for_user_vbuffers = true;
}

struct u_vbuf *
u_vbuf_create(struct pipe_context *pipe, struct u_vbuf_caps *caps)
{
   struct u_vbuf *mgr = CALLOC_STRUCT(u_vbuf);

   mgr->caps = *caps;
   mgr->pipe = pipe;
   if (caps->rewrite_ubyte_ibs || caps->rewrite_restart_index ||
       /* require all but patches */
       ((caps->supported_prim_modes & caps->supported_restart_modes & BITFIELD_MASK(PIPE_PRIM_MAX))) !=
                                      BITFIELD_MASK(PIPE_PRIM_MAX)) {
      struct primconvert_config cfg;
      cfg.fixed_prim_restart = caps->rewrite_restart_index;
      cfg.primtypes_mask = caps->supported_prim_modes;
      cfg.restart_primtypes_mask = caps->supported_restart_modes;
      mgr->pc = util_primconvert_create_config(pipe, &cfg);
   }
   mgr->translate_cache = translate_cache_create();
   memset(mgr->fallback_vbs, ~0, sizeof(mgr->fallback_vbs));
   mgr->allowed_vb_mask = u_bit_consecutive(0, mgr->caps.max_vertex_buffers);

   mgr->has_signed_vb_offset =
      pipe->screen->get_param(pipe->screen,
                              PIPE_CAP_SIGNED_VERTEX_BUFFER_OFFSET);

   cso_cache_init(&mgr->cso_cache, pipe);
   cso_cache_set_delete_cso_callback(&mgr->cso_cache,
                                     u_vbuf_delete_vertex_elements, pipe);

   return mgr;
}

/* u_vbuf uses its own caching for vertex elements, because it needs to keep
 * its own preprocessed state per vertex element CSO. */
static struct u_vbuf_elements *
u_vbuf_set_vertex_elements_internal(struct u_vbuf *mgr,
                                    const struct cso_velems_state *velems)
{
   struct pipe_context *pipe = mgr->pipe;
   unsigned key_size, hash_key;
   struct cso_hash_iter iter;
   struct u_vbuf_elements *ve;

   /* need to include the count into the stored state data too. */
   key_size = sizeof(struct pipe_vertex_element) * velems->count +
              sizeof(unsigned);
   hash_key = cso_construct_key(velems, key_size);
   iter = cso_find_state_template(&mgr->cso_cache, hash_key, CSO_VELEMENTS,
                                  velems, key_size);

   if (cso_hash_iter_is_null(iter)) {
      struct cso_velements *cso = MALLOC_STRUCT(cso_velements);
      memcpy(&cso->state, velems, key_size);
      cso->data = u_vbuf_create_vertex_elements(mgr, velems->count,
                                                velems->velems);

      iter = cso_insert_state(&mgr->cso_cache, hash_key, CSO_VELEMENTS, cso);
      ve = cso->data;
   } else {
      ve = ((struct cso_velements *)cso_hash_iter_data(iter))->data;
   }

   assert(ve);

   if (ve != mgr->ve)
      pipe->bind_vertex_elements_state(pipe, ve->driver_cso);

   return ve;
}

void u_vbuf_set_vertex_elements(struct u_vbuf *mgr,
                                const struct cso_velems_state *velems)
{
   mgr->ve = u_vbuf_set_vertex_elements_internal(mgr, velems);
}

void u_vbuf_set_flatshade_first(struct u_vbuf *mgr, bool flatshade_first)
{
   mgr->flatshade_first = flatshade_first;
}

void u_vbuf_unset_vertex_elements(struct u_vbuf *mgr)
{
   mgr->ve = NULL;
}

void u_vbuf_destroy(struct u_vbuf *mgr)
{
   struct pipe_screen *screen = mgr->pipe->screen;
   unsigned i;
   const unsigned num_vb = screen->get_shader_param(screen, PIPE_SHADER_VERTEX,
                                                    PIPE_SHADER_CAP_MAX_INPUTS);

   mgr->pipe->set_vertex_buffers(mgr->pipe, 0, 0, num_vb, false, NULL);

   for (i = 0; i < PIPE_MAX_ATTRIBS; i++)
      pipe_vertex_buffer_unreference(&mgr->vertex_buffer[i]);
   for (i = 0; i < PIPE_MAX_ATTRIBS; i++)
      pipe_vertex_buffer_unreference(&mgr->real_vertex_buffer[i]);

   if (mgr->pc)
      util_primconvert_destroy(mgr->pc);

   translate_cache_destroy(mgr->translate_cache);
   cso_cache_delete(&mgr->cso_cache);
   FREE(mgr);
}

static enum pipe_error
u_vbuf_translate_buffers(struct u_vbuf *mgr, struct translate_key *key,
                         const struct pipe_draw_info *info,
                         const struct pipe_draw_start_count_bias *draw,
                         unsigned vb_mask, unsigned out_vb,
                         int start_vertex, unsigned num_vertices,
                         int min_index, boolean unroll_indices)
{
   struct translate *tr;
   struct pipe_transfer *vb_transfer[PIPE_MAX_ATTRIBS] = {0};
   struct pipe_resource *out_buffer = NULL;
   uint8_t *out_map;
   unsigned out_offset, mask;

   /* Get a translate object. */
   tr = translate_cache_find(mgr->translate_cache, key);

   /* Map buffers we want to translate. */
   mask = vb_mask;
   while (mask) {
      struct pipe_vertex_buffer *vb;
      unsigned offset;
      uint8_t *map;
      unsigned i = u_bit_scan(&mask);

      vb = &mgr->vertex_buffer[i];
      offset = vb->buffer_offset + vb->stride * start_vertex;

      if (vb->is_user_buffer) {
         map = (uint8_t*)vb->buffer.user + offset;
      } else {
         unsigned size = vb->stride ? num_vertices * vb->stride
                                    : sizeof(double)*4;

         if (!vb->buffer.resource) {
            static uint64_t dummy_buf[4] = { 0 };
            tr->set_buffer(tr, i, dummy_buf, 0, 0);
            continue;
         }

         if (vb->stride) {
            /* the stride cannot be used to calculate the map size of the buffer,
             * as it only determines the bytes between elements, not the size of elements
             * themselves, meaning that if stride < element_size, the mapped size will
             * be too small and conversion will overrun the map buffer
             *
             * instead, add the size of the largest possible attribute to the final attribute's offset
             * in order to ensure the map is large enough
             */
            unsigned last_offset = size - vb->stride;
            size = MAX2(size, last_offset + sizeof(double)*4);
         }

         if (offset + size > vb->buffer.resource->width0) {
            /* Don't try to map past end of buffer.  This often happens when
             * we're translating an attribute that's at offset > 0 from the
             * start of the vertex.  If we'd subtract attrib's offset from
             * the size, this probably wouldn't happen.
             */
            size = vb->buffer.resource->width0 - offset;

            /* Also adjust num_vertices.  A common user error is to call
             * glDrawRangeElements() with incorrect 'end' argument.  The 'end
             * value should be the max index value, but people often
             * accidentally add one to this value.  This adjustment avoids
             * crashing (by reading past the end of a hardware buffer mapping)
             * when people do that.
             */
            num_vertices = (size + vb->stride - 1) / vb->stride;
         }

         map = pipe_buffer_map_range(mgr->pipe, vb->buffer.resource, offset, size,
                                     PIPE_MAP_READ, &vb_transfer[i]);
      }

      /* Subtract min_index so that indexing with the index buffer works. */
      if (unroll_indices) {
         map -= (ptrdiff_t)vb->stride * min_index;
      }

      tr->set_buffer(tr, i, map, vb->stride, info->max_index);
   }

   /* Translate. */
   if (unroll_indices) {
      struct pipe_transfer *transfer = NULL;
      const unsigned offset = draw->start * info->index_size;
      uint8_t *map;

      /* Create and map the output buffer. */
      u_upload_alloc(mgr->pipe->stream_uploader, 0,
                     key->output_stride * draw->count, 4,
                     &out_offset, &out_buffer,
                     (void**)&out_map);
      if (!out_buffer)
         return PIPE_ERROR_OUT_OF_MEMORY;

      if (info->has_user_indices) {
         map = (uint8_t*)info->index.user + offset;
      } else {
         map = pipe_buffer_map_range(mgr->pipe, info->index.resource, offset,
                                     draw->count * info->index_size,
                                     PIPE_MAP_READ, &transfer);
      }

      switch (info->index_size) {
      case 4:
         tr->run_elts(tr, (unsigned*)map, draw->count, 0, 0, out_map);
         break;
      case 2:
         tr->run_elts16(tr, (uint16_t*)map, draw->count, 0, 0, out_map);
         break;
      case 1:
         tr->run_elts8(tr, map, draw->count, 0, 0, out_map);
         break;
      }

      if (transfer) {
         pipe_buffer_unmap(mgr->pipe, transfer);
      }
   } else {
      /* Create and map the output buffer. */
      u_upload_alloc(mgr->pipe->stream_uploader,
                     mgr->has_signed_vb_offset ?
                        0 : key->output_stride * start_vertex,
                     key->output_stride * num_vertices, 4,
                     &out_offset, &out_buffer,
                     (void**)&out_map);
      if (!out_buffer)
         return PIPE_ERROR_OUT_OF_MEMORY;

      out_offset -= key->output_stride * start_vertex;

      tr->run(tr, 0, num_vertices, 0, 0, out_map);
   }

   /* Unmap all buffers. */
   mask = vb_mask;
   while (mask) {
      unsigned i = u_bit_scan(&mask);

      if (vb_transfer[i]) {
         pipe_buffer_unmap(mgr->pipe, vb_transfer[i]);
      }
   }

   /* Setup the new vertex buffer. */
   mgr->real_vertex_buffer[out_vb].buffer_offset = out_offset;
   mgr->real_vertex_buffer[out_vb].stride = key->output_stride;

   /* Move the buffer reference. */
   pipe_vertex_buffer_unreference(&mgr->real_vertex_buffer[out_vb]);
   mgr->real_vertex_buffer[out_vb].buffer.resource = out_buffer;
   mgr->real_vertex_buffer[out_vb].is_user_buffer = false;

   return PIPE_OK;
}

static boolean
u_vbuf_translate_find_free_vb_slots(struct u_vbuf *mgr,
                                    unsigned mask[VB_NUM])
{
   unsigned type;
   unsigned fallback_vbs[VB_NUM];
   /* Set the bit for each buffer which is incompatible, or isn't set. */
   uint32_t unused_vb_mask =
      mgr->ve->incompatible_vb_mask_all | mgr->incompatible_vb_mask |
      ~mgr->enabled_vb_mask;
   uint32_t unused_vb_mask_orig;
   boolean insufficient_buffers = false;

   /* No vertex buffers available at all */
   if (!unused_vb_mask)
      return FALSE;

   memset(fallback_vbs, ~0, sizeof(fallback_vbs));
   mgr->fallback_vbs_mask = 0;

   /* Find free slots for each type if needed. */
   unused_vb_mask_orig = unused_vb_mask;
   for (type = 0; type < VB_NUM; type++) {
      if (mask[type]) {
         uint32_t index;

         if (!unused_vb_mask) {
            insufficient_buffers = true;
            break;
         }

         index = ffs(unused_vb_mask) - 1;
         fallback_vbs[type] = index;
         mgr->fallback_vbs_mask |= 1 << index;
         unused_vb_mask &= ~(1 << index);
         /*printf("found slot=%i for type=%i\n", index, type);*/
      }
   }

   if (insufficient_buffers) {
      /* not enough vbs for all types supported by the hardware, they will have to share one
       * buffer */
      uint32_t index = ffs(unused_vb_mask_orig) - 1;
      /* When sharing one vertex buffer use per-vertex frequency for everything. */
      fallback_vbs[VB_VERTEX] = index;
      mgr->fallback_vbs_mask = 1 << index;
      mask[VB_VERTEX] = mask[VB_VERTEX] | mask[VB_CONST] | mask[VB_INSTANCE];
      mask[VB_CONST] = 0;
      mask[VB_INSTANCE] = 0;
   }

   for (type = 0; type < VB_NUM; type++) {
      if (mask[type]) {
         mgr->dirty_real_vb_mask |= 1 << fallback_vbs[type];
      }
   }

   memcpy(mgr->fallback_vbs, fallback_vbs, sizeof(fallback_vbs));
   return TRUE;
}

static boolean
u_vbuf_translate_begin(struct u_vbuf *mgr,
                       const struct pipe_draw_info *info,
                       const struct pipe_draw_start_count_bias *draw,
                       int start_vertex, unsigned num_vertices,
                       int min_index, boolean unroll_indices,
                       uint32_t misaligned)
{
   unsigned mask[VB_NUM] = {0};
   struct translate_key key[VB_NUM];
   unsigned elem_index[VB_NUM][PIPE_MAX_ATTRIBS]; /* ... into key.elements */
   unsigned i, type;
   const unsigned incompatible_vb_mask = (misaligned | mgr->incompatible_vb_mask) &
                                         mgr->ve->used_vb_mask;

   const int start[VB_NUM] = {
      start_vertex,           /* VERTEX */
      info->start_instance,   /* INSTANCE */
      0                       /* CONST */
   };

   const unsigned num[VB_NUM] = {
      num_vertices,           /* VERTEX */
      info->instance_count,   /* INSTANCE */
      1                       /* CONST */
   };

   memset(key, 0, sizeof(key));
   memset(elem_index, ~0, sizeof(elem_index));

   /* See if there are vertex attribs of each type to translate and
    * which ones. */
   for (i = 0; i < mgr->ve->count; i++) {
      unsigned vb_index = mgr->ve->ve[i].vertex_buffer_index;

      if (!mgr->vertex_buffer[vb_index].stride) {
         if (!(mgr->ve->incompatible_elem_mask & (1 << i)) &&
             !(incompatible_vb_mask & (1 << vb_index))) {
            continue;
         }
         mask[VB_CONST] |= 1 << vb_index;
      } else if (mgr->ve->ve[i].instance_divisor) {
         if (!(mgr->ve->incompatible_elem_mask & (1 << i)) &&
             !(incompatible_vb_mask & (1 << vb_index))) {
            continue;
         }
         mask[VB_INSTANCE] |= 1 << vb_index;
      } else {
         if (!unroll_indices &&
             !(mgr->ve->incompatible_elem_mask & (1 << i)) &&
             !(incompatible_vb_mask & (1 << vb_index))) {
            continue;
         }
         mask[VB_VERTEX] |= 1 << vb_index;
      }
   }

   assert(mask[VB_VERTEX] || mask[VB_INSTANCE] || mask[VB_CONST]);

   /* Find free vertex buffer slots. */
   if (!u_vbuf_translate_find_free_vb_slots(mgr, mask)) {
      return FALSE;
   }

   unsigned min_alignment[VB_NUM] = {0};
   /* Initialize the translate keys. */
   for (i = 0; i < mgr->ve->count; i++) {
      struct translate_key *k;
      struct translate_element *te;
      enum pipe_format output_format = mgr->ve->native_format[i];
      unsigned bit, vb_index = mgr->ve->ve[i].vertex_buffer_index;
      bit = 1 << vb_index;

      if (!(mgr->ve->incompatible_elem_mask & (1 << i)) &&
          !(incompatible_vb_mask & (1 << vb_index)) &&
          (!unroll_indices || !(mask[VB_VERTEX] & bit))) {
         continue;
      }

      /* Set type to what we will translate.
       * Whether vertex, instance, or constant attribs. */
      for (type = 0; type < VB_NUM; type++) {
         if (mask[type] & bit) {
            break;
         }
      }
      assert(type < VB_NUM);
      if (mgr->ve->ve[i].src_format != output_format)
         assert(translate_is_output_format_supported(output_format));
      /*printf("velem=%i type=%i\n", i, type);*/

      /* Add the vertex element. */
      k = &key[type];
      elem_index[type][i] = k->nr_elements;

      te = &k->element[k->nr_elements];
      te->type = TRANSLATE_ELEMENT_NORMAL;
      te->instance_divisor = 0;
      te->input_buffer = vb_index;
      te->input_format = mgr->ve->ve[i].src_format;
      te->input_offset = mgr->ve->ve[i].src_offset;
      te->output_format = output_format;
      te->output_offset = k->output_stride;
      unsigned adjustment = 0;
      if (!mgr->caps.attrib_component_unaligned &&
          te->output_offset % mgr->ve->component_size[i] != 0) {
         unsigned aligned = align(te->output_offset, mgr->ve->component_size[i]);
         adjustment = aligned - te->output_offset;
         te->output_offset = aligned;
      }

      k->output_stride += mgr->ve->native_format_size[i] + adjustment;
      k->nr_elements++;
      min_alignment[type] = MAX2(min_alignment[type], mgr->ve->component_size[i]);
   }

   /* Translate buffers. */
   for (type = 0; type < VB_NUM; type++) {
      if (key[type].nr_elements) {
         enum pipe_error err;
         if (!mgr->caps.attrib_component_unaligned)
            key[type].output_stride = align(key[type].output_stride, min_alignment[type]);
         err = u_vbuf_translate_buffers(mgr, &key[type], info, draw,
                                        mask[type], mgr->fallback_vbs[type],
                                        start[type], num[type], min_index,
                                        unroll_indices && type == VB_VERTEX);
         if (err != PIPE_OK)
            return FALSE;

         /* Fixup the stride for constant attribs. */
         if (type == VB_CONST) {
            mgr->real_vertex_buffer[mgr->fallback_vbs[VB_CONST]].stride = 0;
         }
      }
   }

   /* Setup new vertex elements. */
   for (i = 0; i < mgr->ve->count; i++) {
      for (type = 0; type < VB_NUM; type++) {
         if (elem_index[type][i] < key[type].nr_elements) {
            struct translate_element *te = &key[type].element[elem_index[type][i]];
            mgr->fallback_velems.velems[i].instance_divisor = mgr->ve->ve[i].instance_divisor;
            mgr->fallback_velems.velems[i].src_format = te->output_format;
            mgr->fallback_velems.velems[i].src_offset = te->output_offset;
            mgr->fallback_velems.velems[i].vertex_buffer_index = mgr->fallback_vbs[type];

            /* elem_index[type][i] can only be set for one type. */
            assert(type > VB_INSTANCE || elem_index[type+1][i] == ~0u);
            assert(type > VB_VERTEX   || elem_index[type+2][i] == ~0u);
            break;
         }
      }
      /* No translating, just copy the original vertex element over. */
      if (type == VB_NUM) {
         memcpy(&mgr->fallback_velems.velems[i], &mgr->ve->ve[i],
                sizeof(struct pipe_vertex_element));
      }
   }

   mgr->fallback_velems.count = mgr->ve->count;

   u_vbuf_set_vertex_elements_internal(mgr, &mgr->fallback_velems);
   mgr->using_translate = TRUE;
   return TRUE;
}

static void u_vbuf_translate_end(struct u_vbuf *mgr)
{
   unsigned i;

   /* Restore vertex elements. */
   mgr->pipe->bind_vertex_elements_state(mgr->pipe, mgr->ve->driver_cso);
   mgr->using_translate = FALSE;

   /* Unreference the now-unused VBOs. */
   for (i = 0; i < VB_NUM; i++) {
      unsigned vb = mgr->fallback_vbs[i];
      if (vb != ~0u) {
         pipe_resource_reference(&mgr->real_vertex_buffer[vb].buffer.resource, NULL);
         mgr->fallback_vbs[i] = ~0;
      }
   }
   /* This will cause the buffer to be unbound in the driver later. */
   mgr->dirty_real_vb_mask |= mgr->fallback_vbs_mask;
   mgr->fallback_vbs_mask = 0;
}

static void *
u_vbuf_create_vertex_elements(struct u_vbuf *mgr, unsigned count,
                              const struct pipe_vertex_element *attribs)
{
   struct pipe_vertex_element tmp[PIPE_MAX_ATTRIBS];
   util_lower_uint64_vertex_elements(&attribs, &count, tmp);

   struct pipe_context *pipe = mgr->pipe;
   unsigned i;
   struct pipe_vertex_element driver_attribs[PIPE_MAX_ATTRIBS];
   struct u_vbuf_elements *ve = CALLOC_STRUCT(u_vbuf_elements);
   uint32_t used_buffers = 0;

   ve->count = count;

   memcpy(ve->ve, attribs, sizeof(struct pipe_vertex_element) * count);
   memcpy(driver_attribs, attribs, sizeof(struct pipe_vertex_element) * count);

   /* Set the best native format in case the original format is not
    * supported. */
   for (i = 0; i < count; i++) {
      enum pipe_format format = ve->ve[i].src_format;
      unsigned vb_index_bit = 1 << ve->ve[i].vertex_buffer_index;

      ve->src_format_size[i] = util_format_get_blocksize(format);

      if (used_buffers & vb_index_bit)
         ve->interleaved_vb_mask |= vb_index_bit;

      used_buffers |= vb_index_bit;

      if (!ve->ve[i].instance_divisor) {
         ve->noninstance_vb_mask_any |= vb_index_bit;
      }

      format = mgr->caps.format_translation[format];

      driver_attribs[i].src_format = format;
      ve->native_format[i] = format;
      ve->native_format_size[i] =
            util_format_get_blocksize(ve->native_format[i]);

      const struct util_format_description *desc = util_format_description(format);
      bool is_packed = false;
      for (unsigned c = 0; c < desc->nr_channels; c++)
         is_packed |= desc->channel[c].size != desc->channel[0].size || desc->channel[c].size % 8 != 0;
      unsigned component_size = is_packed ?
                                ve->native_format_size[i] : (ve->native_format_size[i] / desc->nr_channels);
      ve->component_size[i] = component_size;

      if (ve->ve[i].src_format != format ||
          (!mgr->caps.velem_src_offset_unaligned &&
           ve->ve[i].src_offset % 4 != 0) ||
          (!mgr->caps.attrib_component_unaligned &&
           ve->ve[i].src_offset % component_size != 0)) {
         ve->incompatible_elem_mask |= 1 << i;
         ve->incompatible_vb_mask_any |= vb_index_bit;
      } else {
         ve->compatible_vb_mask_any |= vb_index_bit;
         if (component_size == 2)
            ve->vb_align_mask[0] |= vb_index_bit;
         else if (component_size == 4)
            ve->vb_align_mask[1] |= vb_index_bit;
      }
   }

   if (used_buffers & ~mgr->allowed_vb_mask) {
      /* More vertex buffers are used than the hardware supports.  In
       * principle, we only need to make sure that less vertex buffers are
       * used, and mark some of the latter vertex buffers as incompatible.
       * For now, mark all vertex buffers as incompatible.
       */
      ve->incompatible_vb_mask_any = used_buffers;
      ve->compatible_vb_mask_any = 0;
      ve->incompatible_elem_mask = u_bit_consecutive(0, count);
   }

   ve->used_vb_mask = used_buffers;
   ve->compatible_vb_mask_all = ~ve->incompatible_vb_mask_any & used_buffers;
   ve->incompatible_vb_mask_all = ~ve->compatible_vb_mask_any & used_buffers;

   /* Align the formats and offsets to the size of DWORD if needed. */
   if (!mgr->caps.velem_src_offset_unaligned) {
      for (i = 0; i < count; i++) {
         ve->native_format_size[i] = align(ve->native_format_size[i], 4);
         driver_attribs[i].src_offset = align(ve->ve[i].src_offset, 4);
      }
   }

   /* Only create driver CSO if no incompatible elements */
   if (!ve->incompatible_elem_mask) {
      ve->driver_cso =
         pipe->create_vertex_elements_state(pipe, count, driver_attribs);
   }

   return ve;
}

static void u_vbuf_delete_vertex_elements(void *ctx, void *state,
                                          enum cso_cache_type type)
{
   struct pipe_context *pipe = (struct pipe_context*)ctx;
   struct cso_velements *cso = (struct cso_velements*)state;
   struct u_vbuf_elements *ve = (struct u_vbuf_elements*)cso->data;

   if (ve->driver_cso)
      pipe->delete_vertex_elements_state(pipe, ve->driver_cso);
   FREE(ve);
   FREE(cso);
}

void u_vbuf_set_vertex_buffers(struct u_vbuf *mgr,
                               unsigned start_slot, unsigned count,
                               unsigned unbind_num_trailing_slots,
                               bool take_ownership,
                               const struct pipe_vertex_buffer *bufs)
{
   unsigned i;
   /* which buffers are enabled */
   uint32_t enabled_vb_mask = 0;
   /* which buffers are in user memory */
   uint32_t user_vb_mask = 0;
   /* which buffers are incompatible with the driver */
   uint32_t incompatible_vb_mask = 0;
   /* which buffers have a non-zero stride */
   uint32_t nonzero_stride_vb_mask = 0;
   /* which buffers are unaligned to 2/4 bytes */
   uint32_t unaligned_vb_mask[2] = {0};
   uint32_t mask =
      ~(((1ull << (count + unbind_num_trailing_slots)) - 1) << start_slot);

   if (!bufs) {
      struct pipe_context *pipe = mgr->pipe;
      /* Unbind. */
      unsigned total_count = count + unbind_num_trailing_slots;
      mgr->dirty_real_vb_mask &= mask;

      /* Zero out the bits we are going to rewrite completely. */
      mgr->user_vb_mask &= mask;
      mgr->incompatible_vb_mask &= mask;
      mgr->nonzero_stride_vb_mask &= mask;
      mgr->enabled_vb_mask &= mask;
      mgr->unaligned_vb_mask[0] &= mask;
      mgr->unaligned_vb_mask[1] &= mask;

      for (i = 0; i < total_count; i++) {
         unsigned dst_index = start_slot + i;

         pipe_vertex_buffer_unreference(&mgr->vertex_buffer[dst_index]);
         pipe_vertex_buffer_unreference(&mgr->real_vertex_buffer[dst_index]);
      }

      pipe->set_vertex_buffers(pipe, start_slot, count,
                               unbind_num_trailing_slots, false, NULL);
      return;
   }

   for (i = 0; i < count; i++) {
      unsigned dst_index = start_slot + i;
      const struct pipe_vertex_buffer *vb = &bufs[i];
      struct pipe_vertex_buffer *orig_vb = &mgr->vertex_buffer[dst_index];
      struct pipe_vertex_buffer *real_vb = &mgr->real_vertex_buffer[dst_index];

      if (!vb->buffer.resource) {
         pipe_vertex_buffer_unreference(orig_vb);
         pipe_vertex_buffer_unreference(real_vb);
         continue;
      }

      bool not_user = !vb->is_user_buffer && vb->is_user_buffer == orig_vb->is_user_buffer;
      /* struct isn't tightly packed: do not use memcmp */
      if (not_user && orig_vb->stride == vb->stride &&
          orig_vb->buffer_offset == vb->buffer_offset && orig_vb->buffer.resource == vb->buffer.resource) {
         mask |= BITFIELD_BIT(dst_index);
         if (take_ownership) {
             pipe_vertex_buffer_unreference(orig_vb);
             /* the pointer was unset in the line above, so copy it back */
             orig_vb->buffer.resource = vb->buffer.resource;
         }
         if (mask == UINT32_MAX)
            return;
         continue;
      }

      if (take_ownership) {
         pipe_vertex_buffer_unreference(orig_vb);
         memcpy(orig_vb, vb, sizeof(*vb));
      } else {
         pipe_vertex_buffer_reference(orig_vb, vb);
      }

      if (vb->stride) {
         nonzero_stride_vb_mask |= 1 << dst_index;
      }
      enabled_vb_mask |= 1 << dst_index;

      if ((!mgr->caps.buffer_offset_unaligned && vb->buffer_offset % 4 != 0) ||
          (!mgr->caps.buffer_stride_unaligned && vb->stride % 4 != 0)) {
         incompatible_vb_mask |= 1 << dst_index;
         real_vb->buffer_offset = vb->buffer_offset;
         real_vb->stride = vb->stride;
         pipe_vertex_buffer_unreference(real_vb);
         real_vb->is_user_buffer = false;
         continue;
      }

      if (!mgr->caps.attrib_component_unaligned) {
         if (vb->buffer_offset % 2 != 0 || vb->stride % 2 != 0)
            unaligned_vb_mask[0] |= BITFIELD_BIT(dst_index);
         if (vb->buffer_offset % 4 != 0 || vb->stride % 4 != 0)
            unaligned_vb_mask[1] |= BITFIELD_BIT(dst_index);
      }

      if (!mgr->caps.user_vertex_buffers && vb->is_user_buffer) {
         user_vb_mask |= 1 << dst_index;
         real_vb->buffer_offset = vb->buffer_offset;
         real_vb->stride = vb->stride;
         pipe_vertex_buffer_unreference(real_vb);
         real_vb->is_user_buffer = false;
         continue;
      }

      pipe_vertex_buffer_reference(real_vb, vb);
   }

   for (i = 0; i < unbind_num_trailing_slots; i++) {
      unsigned dst_index = start_slot + count + i;

      pipe_vertex_buffer_unreference(&mgr->vertex_buffer[dst_index]);
      pipe_vertex_buffer_unreference(&mgr->real_vertex_buffer[dst_index]);
   }


   /* Zero out the bits we are going to rewrite completely. */
   mgr->user_vb_mask &= mask;
   mgr->incompatible_vb_mask &= mask;
   mgr->nonzero_stride_vb_mask &= mask;
   mgr->enabled_vb_mask &= mask;
   mgr->unaligned_vb_mask[0] &= mask;
   mgr->unaligned_vb_mask[1] &= mask;

   mgr->user_vb_mask |= user_vb_mask;
   mgr->incompatible_vb_mask |= incompatible_vb_mask;
   mgr->nonzero_stride_vb_mask |= nonzero_stride_vb_mask;
   mgr->enabled_vb_mask |= enabled_vb_mask;
   mgr->unaligned_vb_mask[0] |= unaligned_vb_mask[0];
   mgr->unaligned_vb_mask[1] |= unaligned_vb_mask[1];

   /* All changed buffers are marked as dirty, even the NULL ones,
    * which will cause the NULL buffers to be unbound in the driver later. */
   mgr->dirty_real_vb_mask |= ~mask;
}

static ALWAYS_INLINE bool
get_upload_offset_size(struct u_vbuf *mgr,
                       const struct pipe_vertex_buffer *vb,
                       struct u_vbuf_elements *ve,
                       const struct pipe_vertex_element *velem,
                       unsigned vb_index, unsigned velem_index,
                       int start_vertex, unsigned num_vertices,
                       int start_instance, unsigned num_instances,
                       unsigned *offset, unsigned *size)
{
   /* Skip the buffers generated by translate. */
   if ((1 << vb_index) & mgr->fallback_vbs_mask || !vb->is_user_buffer)
      return false;

   unsigned instance_div = velem->instance_divisor;
   *offset = vb->buffer_offset + velem->src_offset;

   if (!vb->stride) {
      /* Constant attrib. */
      *size = ve->src_format_size[velem_index];
   } else if (instance_div) {
      /* Per-instance attrib. */

      /* Figure out how many instances we'll render given instance_div.  We
       * can't use the typical div_round_up() pattern because the CTS uses
       * instance_div = ~0 for a test, which overflows div_round_up()'s
       * addition.
       */
      unsigned count = num_instances / instance_div;
      if (count * instance_div != num_instances)
         count++;

      *offset += vb->stride * start_instance;
      *size = vb->stride * (count - 1) + ve->src_format_size[velem_index];
   } else {
      /* Per-vertex attrib. */
      *offset += vb->stride * start_vertex;
      *size = vb->stride * (num_vertices - 1) + ve->src_format_size[velem_index];
   }
   return true;
}


static enum pipe_error
u_vbuf_upload_buffers(struct u_vbuf *mgr,
                      int start_vertex, unsigned num_vertices,
                      int start_instance, unsigned num_instances)
{
   unsigned i;
   struct u_vbuf_elements *ve = mgr->ve;
   unsigned nr_velems = ve->count;
   const struct pipe_vertex_element *velems =
         mgr->using_translate ? mgr->fallback_velems.velems : ve->ve;

   /* Faster path when no vertex attribs are interleaved. */
   if ((ve->interleaved_vb_mask & mgr->user_vb_mask) == 0) {
      for (i = 0; i < nr_velems; i++) {
         const struct pipe_vertex_element *velem = &velems[i];
         unsigned index = velem->vertex_buffer_index;
         struct pipe_vertex_buffer *vb = &mgr->vertex_buffer[index];
         unsigned offset, size;

         if (!get_upload_offset_size(mgr, vb, ve, velem, index, i, start_vertex,
                                     num_vertices, start_instance, num_instances,
                                     &offset, &size))
            continue;

         struct pipe_vertex_buffer *real_vb = &mgr->real_vertex_buffer[index];
         const uint8_t *ptr = mgr->vertex_buffer[index].buffer.user;

         u_upload_data(mgr->pipe->stream_uploader,
                       mgr->has_signed_vb_offset ? 0 : offset,
                       size, 4, ptr + offset, &real_vb->buffer_offset,
                       &real_vb->buffer.resource);
         if (!real_vb->buffer.resource)
            return PIPE_ERROR_OUT_OF_MEMORY;

         real_vb->buffer_offset -= offset;
      }
      return PIPE_OK;
   }

   unsigned start_offset[PIPE_MAX_ATTRIBS];
   unsigned end_offset[PIPE_MAX_ATTRIBS];
   uint32_t buffer_mask = 0;

   /* Slower path supporting interleaved vertex attribs using 2 loops. */
   /* Determine how much data needs to be uploaded. */
   for (i = 0; i < nr_velems; i++) {
      const struct pipe_vertex_element *velem = &velems[i];
      unsigned index = velem->vertex_buffer_index;
      struct pipe_vertex_buffer *vb = &mgr->vertex_buffer[index];
      unsigned first, size, index_bit;

      if (!get_upload_offset_size(mgr, vb, ve, velem, index, i, start_vertex,
                                  num_vertices, start_instance, num_instances,
                                  &first, &size))
         continue;

      index_bit = 1 << index;

      /* Update offsets. */
      if (!(buffer_mask & index_bit)) {
         start_offset[index] = first;
         end_offset[index] = first + size;
      } else {
         if (first < start_offset[index])
            start_offset[index] = first;
         if (first + size > end_offset[index])
            end_offset[index] = first + size;
      }

      buffer_mask |= index_bit;
   }

   /* Upload buffers. */
   while (buffer_mask) {
      unsigned start, end;
      struct pipe_vertex_buffer *real_vb;
      const uint8_t *ptr;

      i = u_bit_scan(&buffer_mask);

      start = start_offset[i];
      end = end_offset[i];
      assert(start < end);

      real_vb = &mgr->real_vertex_buffer[i];
      ptr = mgr->vertex_buffer[i].buffer.user;

      u_upload_data(mgr->pipe->stream_uploader,
                    mgr->has_signed_vb_offset ? 0 : start,
                    end - start, 4,
                    ptr + start, &real_vb->buffer_offset, &real_vb->buffer.resource);
      if (!real_vb->buffer.resource)
         return PIPE_ERROR_OUT_OF_MEMORY;

      real_vb->buffer_offset -= start;
   }

   return PIPE_OK;
}

static boolean u_vbuf_need_minmax_index(const struct u_vbuf *mgr, uint32_t misaligned)
{
   /* See if there are any per-vertex attribs which will be uploaded or
    * translated. Use bitmasks to get the info instead of looping over vertex
    * elements. */
   return (mgr->ve->used_vb_mask &
           ((mgr->user_vb_mask |
             mgr->incompatible_vb_mask |
             misaligned |
             mgr->ve->incompatible_vb_mask_any) &
            mgr->ve->noninstance_vb_mask_any &
            mgr->nonzero_stride_vb_mask)) != 0;
}

static boolean u_vbuf_mapping_vertex_buffer_blocks(const struct u_vbuf *mgr, uint32_t misaligned)
{
   /* Return true if there are hw buffers which don't need to be translated.
    *
    * We could query whether each buffer is busy, but that would
    * be way more costly than this. */
   return (mgr->ve->used_vb_mask &
           (~mgr->user_vb_mask &
            ~mgr->incompatible_vb_mask &
            ~misaligned &
            mgr->ve->compatible_vb_mask_all &
            mgr->ve->noninstance_vb_mask_any &
            mgr->nonzero_stride_vb_mask)) != 0;
}

static void
u_vbuf_get_minmax_index_mapped(const struct pipe_draw_info *info,
                               unsigned count,
                               const void *indices, unsigned *out_min_index,
                               unsigned *out_max_index)
{
   if (!count) {
      *out_min_index = 0;
      *out_max_index = 0;
      return;
   }

   switch (info->index_size) {
   case 4: {
      const unsigned *ui_indices = (const unsigned*)indices;
      unsigned max = 0;
      unsigned min = ~0u;
      if (info->primitive_restart) {
         for (unsigned i = 0; i < count; i++) {
            if (ui_indices[i] != info->restart_index) {
               if (ui_indices[i] > max) max = ui_indices[i];
               if (ui_indices[i] < min) min = ui_indices[i];
            }
         }
      }
      else {
         for (unsigned i = 0; i < count; i++) {
            if (ui_indices[i] > max) max = ui_indices[i];
            if (ui_indices[i] < min) min = ui_indices[i];
         }
      }
      *out_min_index = min;
      *out_max_index = max;
      break;
   }
   case 2: {
      const unsigned short *us_indices = (const unsigned short*)indices;
      unsigned short max = 0;
      unsigned short min = ~((unsigned short)0);
      if (info->primitive_restart) {
         for (unsigned i = 0; i < count; i++) {
            if (us_indices[i] != info->restart_index) {
               if (us_indices[i] > max) max = us_indices[i];
               if (us_indices[i] < min) min = us_indices[i];
            }
         }
      }
      else {
         for (unsigned i = 0; i < count; i++) {
            if (us_indices[i] > max) max = us_indices[i];
            if (us_indices[i] < min) min = us_indices[i];
         }
      }
      *out_min_index = min;
      *out_max_index = max;
      break;
   }
   case 1: {
      const unsigned char *ub_indices = (const unsigned char*)indices;
      unsigned char max = 0;
      unsigned char min = ~((unsigned char)0);
      if (info->primitive_restart) {
         for (unsigned i = 0; i < count; i++) {
            if (ub_indices[i] != info->restart_index) {
               if (ub_indices[i] > max) max = ub_indices[i];
               if (ub_indices[i] < min) min = ub_indices[i];
            }
         }
      }
      else {
         for (unsigned i = 0; i < count; i++) {
            if (ub_indices[i] > max) max = ub_indices[i];
            if (ub_indices[i] < min) min = ub_indices[i];
         }
      }
      *out_min_index = min;
      *out_max_index = max;
      break;
   }
   default:
      unreachable("bad index size");
   }
}

void u_vbuf_get_minmax_index(struct pipe_context *pipe,
                             const struct pipe_draw_info *info,
                             const struct pipe_draw_start_count_bias *draw,
                             unsigned *out_min_index, unsigned *out_max_index)
{
   struct pipe_transfer *transfer = NULL;
   const void *indices;

   if (info->has_user_indices) {
      indices = (uint8_t*)info->index.user +
                draw->start * info->index_size;
   } else {
      indices = pipe_buffer_map_range(pipe, info->index.resource,
                                      draw->start * info->index_size,
                                      draw->count * info->index_size,
                                      PIPE_MAP_READ, &transfer);
   }

   u_vbuf_get_minmax_index_mapped(info, draw->count, indices,
                                  out_min_index, out_max_index);

   if (transfer) {
      pipe_buffer_unmap(pipe, transfer);
   }
}

static void u_vbuf_set_driver_vertex_buffers(struct u_vbuf *mgr)
{
   struct pipe_context *pipe = mgr->pipe;
   unsigned start_slot, count;

   start_slot = ffs(mgr->dirty_real_vb_mask) - 1;
   count = util_last_bit(mgr->dirty_real_vb_mask >> start_slot);

   if (mgr->dirty_real_vb_mask == mgr->enabled_vb_mask &&
       mgr->dirty_real_vb_mask == mgr->user_vb_mask) {
      /* Fast path that allows us to transfer the VBO references to the driver
       * to skip atomic reference counting there. These are freshly uploaded
       * user buffers that can be discarded after this call.
       */
      pipe->set_vertex_buffers(pipe, start_slot, count, 0, true,
                               mgr->real_vertex_buffer + start_slot);

      /* We don't own the VBO references now. Set them to NULL. */
      for (unsigned i = 0; i < count; i++) {
         assert(!mgr->real_vertex_buffer[start_slot + i].is_user_buffer);
         mgr->real_vertex_buffer[start_slot + i].buffer.resource = NULL;
      }
   } else {
      /* Slow path where we have to keep VBO references. */
      pipe->set_vertex_buffers(pipe, start_slot, count, 0, false,
                               mgr->real_vertex_buffer + start_slot);
   }
   mgr->dirty_real_vb_mask = 0;
}

static void
u_vbuf_split_indexed_multidraw(struct u_vbuf *mgr, struct pipe_draw_info *info,
                               unsigned drawid_offset,
                               unsigned *indirect_data, unsigned stride,
                               unsigned draw_count)
{
   /* Increase refcount to be able to use take_index_buffer_ownership with
    * all draws.
    */
   if (draw_count > 1 && info->take_index_buffer_ownership)
      p_atomic_add(&info->index.resource->reference.count, draw_count - 1);

   assert(info->index_size);

   for (unsigned i = 0; i < draw_count; i++) {
      struct pipe_draw_start_count_bias draw;
      unsigned offset = i * stride / 4;

      draw.count = indirect_data[offset + 0];
      info->instance_count = indirect_data[offset + 1];
      draw.start = indirect_data[offset + 2];
      draw.index_bias = indirect_data[offset + 3];
      info->start_instance = indirect_data[offset + 4];

<<<<<<< HEAD
      u_vbuf_draw_vbo(mgr, info, drawid_offset, NULL, draw);
=======
      u_vbuf_draw_vbo(mgr->pipe, info, drawid_offset, NULL, &draw, 1);
>>>>>>> c147a356
   }
}

void u_vbuf_draw_vbo(struct pipe_context *pipe, const struct pipe_draw_info *info,
                     unsigned drawid_offset,
                     const struct pipe_draw_indirect_info *indirect,
                     const struct pipe_draw_start_count_bias draw)
{
   struct u_vbuf *mgr = pipe->vbuf;
   int start_vertex;
   unsigned min_index;
   unsigned num_vertices;
   boolean unroll_indices = FALSE;
   const uint32_t used_vb_mask = mgr->ve->used_vb_mask;
   uint32_t user_vb_mask = mgr->user_vb_mask & used_vb_mask;
   struct pipe_draw_info new_info;
   struct pipe_draw_start_count_bias new_draw;
   unsigned fixed_restart_index = info->index_size ? util_prim_restart_index_from_size(info->index_size) : 0;

   uint32_t misaligned = 0;
   if (!mgr->caps.attrib_component_unaligned) {
      for (unsigned i = 0; i < ARRAY_SIZE(mgr->unaligned_vb_mask); i++) {
         misaligned |= mgr->ve->vb_align_mask[i] & mgr->unaligned_vb_mask[i];
      }
   }
   const uint32_t incompatible_vb_mask =
      (mgr->incompatible_vb_mask | misaligned) & used_vb_mask;

   /* Normal draw. No fallback and no user buffers. */
   if (!incompatible_vb_mask &&
       !mgr->ve->incompatible_elem_mask &&
       !user_vb_mask &&
       (info->index_size != 1 || !mgr->caps.rewrite_ubyte_ibs) &&
       (!info->primitive_restart ||
        info->restart_index == fixed_restart_index ||
        !mgr->caps.rewrite_restart_index) &&
       (!info->primitive_restart || mgr->caps.supported_restart_modes & BITFIELD_BIT(info->mode)) &&
       mgr->caps.supported_prim_modes & BITFIELD_BIT(info->mode)) {

      /* Set vertex buffers if needed. */
      if (mgr->dirty_real_vb_mask & used_vb_mask) {
         u_vbuf_set_driver_vertex_buffers(mgr);
      }

      pipe->draw_vbo(pipe, info, drawid_offset, indirect, &draw, 1);
      return;
   }

   new_info = *info;
   new_draw = draw;

   /* Handle indirect (multi)draws. */
   if (indirect && indirect->buffer) {
      unsigned draw_count = 0;

      /* Get the number of draws. */
      if (indirect->indirect_draw_count) {
         pipe_buffer_read(pipe, indirect->indirect_draw_count,
                          indirect->indirect_draw_count_offset,
                          4, &draw_count);
      } else {
         draw_count = indirect->draw_count;
      }

      if (!draw_count)
         goto cleanup;

      unsigned data_size = (draw_count - 1) * indirect->stride +
                           (new_info.index_size ? 20 : 16);
      unsigned *data = malloc(data_size);
      if (!data)
         goto cleanup; /* report an error? */

      /* Read the used buffer range only once, because the read can be
       * uncached.
       */
      pipe_buffer_read(pipe, indirect->buffer, indirect->offset, data_size,
                       data);

      if (info->index_size) {
         /* Indexed multidraw. */
         unsigned index_bias0 = data[3];
         bool index_bias_same = true;

         /* If we invoke the translate path, we have to split the multidraw. */
         if (incompatible_vb_mask ||
             mgr->ve->incompatible_elem_mask) {
            u_vbuf_split_indexed_multidraw(mgr, &new_info, drawid_offset, data,
                                           indirect->stride, draw_count);
            free(data);
            return;
         }

         /* See if index_bias is the same for all draws. */
         for (unsigned i = 1; i < draw_count; i++) {
            if (data[i * indirect->stride / 4 + 3] != index_bias0) {
               index_bias_same = false;
               break;
            }
         }

         /* Split the multidraw if index_bias is different. */
         if (!index_bias_same) {
            u_vbuf_split_indexed_multidraw(mgr, &new_info, drawid_offset, data,
                                           indirect->stride, draw_count);
            free(data);
            return;
         }

         /* If we don't need to use the translate path and index_bias is
          * the same, we can process the multidraw with the time complexity
          * equal to 1 draw call (except for the index range computation).
          * We only need to compute the index range covering all draw calls
          * of the multidraw.
          *
          * The driver will not look at these values because indirect != NULL.
          * These values determine the user buffer bounds to upload.
          */
         new_draw.index_bias = index_bias0;
         new_info.index_bounds_valid = true;
         new_info.min_index = ~0u;
         new_info.max_index = 0;
         new_info.start_instance = ~0u;
         unsigned end_instance = 0;

         struct pipe_transfer *transfer = NULL;
         const uint8_t *indices;

         if (info->has_user_indices) {
            indices = (uint8_t*)info->index.user;
         } else {
            indices = (uint8_t*)pipe_buffer_map(pipe, info->index.resource,
                                                PIPE_MAP_READ, &transfer);
         }

         for (unsigned i = 0; i < draw_count; i++) {
            unsigned offset = i * indirect->stride / 4;
            unsigned start = data[offset + 2];
            unsigned count = data[offset + 0];
            unsigned start_instance = data[offset + 4];
            unsigned instance_count = data[offset + 1];

            if (!count || !instance_count)
               continue;

            /* Update the ranges of instances. */
            new_info.start_instance = MIN2(new_info.start_instance,
                                           start_instance);
            end_instance = MAX2(end_instance, start_instance + instance_count);

            /* Update the index range. */
            unsigned min, max;
            u_vbuf_get_minmax_index_mapped(&new_info, count,
                                           indices +
                                           new_info.index_size * start,
                                           &min, &max);

            new_info.min_index = MIN2(new_info.min_index, min);
            new_info.max_index = MAX2(new_info.max_index, max);
         }
         free(data);

         if (transfer)
            pipe_buffer_unmap(pipe, transfer);

         /* Set the final instance count. */
         new_info.instance_count = end_instance - new_info.start_instance;

         if (new_info.start_instance == ~0u || !new_info.instance_count)
            goto cleanup;
      } else {
         /* Non-indexed multidraw.
          *
          * Keep the draw call indirect and compute minimums & maximums,
          * which will determine the user buffer bounds to upload, but
          * the driver will not look at these values because indirect != NULL.
          *
          * This efficiently processes the multidraw with the time complexity
          * equal to 1 draw call.
          */
         new_draw.start = ~0u;
         new_info.start_instance = ~0u;
         unsigned end_vertex = 0;
         unsigned end_instance = 0;

         for (unsigned i = 0; i < draw_count; i++) {
            unsigned offset = i * indirect->stride / 4;
            unsigned start = data[offset + 2];
            unsigned count = data[offset + 0];
            unsigned start_instance = data[offset + 3];
            unsigned instance_count = data[offset + 1];

            new_draw.start = MIN2(new_draw.start, start);
            new_info.start_instance = MIN2(new_info.start_instance,
                                           start_instance);

            end_vertex = MAX2(end_vertex, start + count);
            end_instance = MAX2(end_instance, start_instance + instance_count);
         }
         free(data);

         /* Set the final counts. */
         new_draw.count = end_vertex - new_draw.start;
         new_info.instance_count = end_instance - new_info.start_instance;

         if (new_draw.start == ~0u || !new_draw.count || !new_info.instance_count)
            goto cleanup;
      }
   } else {
      if ((!indirect && !new_draw.count) || !new_info.instance_count)
         goto cleanup;
   }

   if (new_info.index_size) {
      /* See if anything needs to be done for per-vertex attribs. */
      if (u_vbuf_need_minmax_index(mgr, misaligned)) {
         unsigned max_index;

         if (new_info.index_bounds_valid) {
            min_index = new_info.min_index;
            max_index = new_info.max_index;
         } else {
            u_vbuf_get_minmax_index(mgr->pipe, &new_info, &new_draw,
                                    &min_index, &max_index);
         }

         assert(min_index <= max_index);

         start_vertex = min_index + new_draw.index_bias;
         num_vertices = max_index + 1 - min_index;

         /* Primitive restart doesn't work when unrolling indices.
          * We would have to break this drawing operation into several ones. */
         /* Use some heuristic to see if unrolling indices improves
          * performance. */
         if (!indirect &&
             !new_info.primitive_restart &&
             util_is_vbo_upload_ratio_too_large(new_draw.count, num_vertices) &&
             !u_vbuf_mapping_vertex_buffer_blocks(mgr, misaligned)) {
            unroll_indices = TRUE;
            user_vb_mask &= ~(mgr->nonzero_stride_vb_mask &
                              mgr->ve->noninstance_vb_mask_any);
         }
      } else {
         /* Nothing to do for per-vertex attribs. */
         start_vertex = 0;
         num_vertices = 0;
         min_index = 0;
      }
   } else {
      start_vertex = new_draw.start;
      num_vertices = new_draw.count;
      min_index = 0;
   }

   /* Translate vertices with non-native layouts or formats. */
   if (unroll_indices ||
       incompatible_vb_mask ||
       mgr->ve->incompatible_elem_mask) {
      if (!u_vbuf_translate_begin(mgr, &new_info, &new_draw,
                                  start_vertex, num_vertices,
                                  min_index, unroll_indices, misaligned)) {
         debug_warn_once("u_vbuf_translate_begin() failed");
         goto cleanup;
      }

      if (unroll_indices) {
         new_info.index_size = 0;
         new_draw.index_bias = 0;
         new_info.index_bounds_valid = true;
         new_info.min_index = 0;
         new_info.max_index = new_draw.count - 1;
         new_draw.start = 0;
      }

      user_vb_mask &= ~(incompatible_vb_mask |
                        mgr->ve->incompatible_vb_mask_all);
   }

   /* Upload user buffers. */
   if (user_vb_mask) {
      if (u_vbuf_upload_buffers(mgr, start_vertex, num_vertices,
                                new_info.start_instance,
                                new_info.instance_count) != PIPE_OK) {
         debug_warn_once("u_vbuf_upload_buffers() failed");
         goto cleanup;
      }

      mgr->dirty_real_vb_mask |= user_vb_mask;
   }

   /*
   if (unroll_indices) {
      printf("unrolling indices: start_vertex = %i, num_vertices = %i\n",
             start_vertex, num_vertices);
      util_dump_draw_info(stdout, info);
      printf("\n");
   }

   unsigned i;
   for (i = 0; i < mgr->nr_vertex_buffers; i++) {
      printf("input %i: ", i);
      util_dump_vertex_buffer(stdout, mgr->vertex_buffer+i);
      printf("\n");
   }
   for (i = 0; i < mgr->nr_real_vertex_buffers; i++) {
      printf("real %i: ", i);
      util_dump_vertex_buffer(stdout, mgr->real_vertex_buffer+i);
      printf("\n");
   }
   */

   u_upload_unmap(pipe->stream_uploader);
   if (mgr->dirty_real_vb_mask)
      u_vbuf_set_driver_vertex_buffers(mgr);

   if ((new_info.index_size == 1 && mgr->caps.rewrite_ubyte_ibs) ||
       (new_info.primitive_restart &&
        ((new_info.restart_index != fixed_restart_index && mgr->caps.rewrite_restart_index) ||
        !(mgr->caps.supported_restart_modes & BITFIELD_BIT(new_info.mode)))) ||
       !(mgr->caps.supported_prim_modes & BITFIELD_BIT(new_info.mode))) {
      util_primconvert_save_flatshade_first(mgr->pc, mgr->flatshade_first);
      util_primconvert_draw_vbo(mgr->pc, &new_info, drawid_offset, indirect, &new_draw, 1);
   } else
      pipe->draw_vbo(pipe, &new_info, drawid_offset, indirect, &new_draw, 1);

   if (mgr->using_translate) {
      u_vbuf_translate_end(mgr);
   }
   return;

cleanup:
   if (info->take_index_buffer_ownership) {
      struct pipe_resource *indexbuf = info->index.resource;
      pipe_resource_reference(&indexbuf, NULL);
   }
}

void u_vbuf_save_vertex_elements(struct u_vbuf *mgr)
{
   assert(!mgr->ve_saved);
   mgr->ve_saved = mgr->ve;
}

void u_vbuf_restore_vertex_elements(struct u_vbuf *mgr)
{
   if (mgr->ve != mgr->ve_saved) {
      struct pipe_context *pipe = mgr->pipe;

      mgr->ve = mgr->ve_saved;
      pipe->bind_vertex_elements_state(pipe,
                                       mgr->ve ? mgr->ve->driver_cso : NULL);
   }
   mgr->ve_saved = NULL;
}<|MERGE_RESOLUTION|>--- conflicted
+++ resolved
@@ -1450,18 +1450,15 @@
       draw.index_bias = indirect_data[offset + 3];
       info->start_instance = indirect_data[offset + 4];
 
-<<<<<<< HEAD
-      u_vbuf_draw_vbo(mgr, info, drawid_offset, NULL, draw);
-=======
       u_vbuf_draw_vbo(mgr->pipe, info, drawid_offset, NULL, &draw, 1);
->>>>>>> c147a356
    }
 }
 
 void u_vbuf_draw_vbo(struct pipe_context *pipe, const struct pipe_draw_info *info,
                      unsigned drawid_offset,
                      const struct pipe_draw_indirect_info *indirect,
-                     const struct pipe_draw_start_count_bias draw)
+                     const struct pipe_draw_start_count_bias *draws,
+                     unsigned num_draws)
 {
    struct u_vbuf *mgr = pipe->vbuf;
    int start_vertex;
@@ -1499,287 +1496,297 @@
          u_vbuf_set_driver_vertex_buffers(mgr);
       }
 
-      pipe->draw_vbo(pipe, info, drawid_offset, indirect, &draw, 1);
+      pipe->draw_vbo(pipe, info, drawid_offset, indirect, draws, num_draws);
       return;
    }
 
+   /* Increase refcount to be able to use take_index_buffer_ownership with
+    * all draws.
+    */
+   if (num_draws > 1 && info->take_index_buffer_ownership)
+      p_atomic_add(&info->index.resource->reference.count, num_draws - 1);
    new_info = *info;
-   new_draw = draw;
-
-   /* Handle indirect (multi)draws. */
-   if (indirect && indirect->buffer) {
-      unsigned draw_count = 0;
-
-      /* Get the number of draws. */
-      if (indirect->indirect_draw_count) {
-         pipe_buffer_read(pipe, indirect->indirect_draw_count,
-                          indirect->indirect_draw_count_offset,
-                          4, &draw_count);
+
+   for (unsigned d = 0; d < num_draws; d++) {
+      new_draw = draws[d];
+      if (info->increment_draw_id)
+         drawid_offset++;
+
+      /* Handle indirect (multi)draws. */
+      if (indirect && indirect->buffer) {
+         unsigned draw_count = 0;
+
+         /* Get the number of draws. */
+         if (indirect->indirect_draw_count) {
+            pipe_buffer_read(pipe, indirect->indirect_draw_count,
+                             indirect->indirect_draw_count_offset,
+                             4, &draw_count);
+         } else {
+            draw_count = indirect->draw_count;
+         }
+
+         if (!draw_count)
+            goto cleanup;
+
+         unsigned data_size = (draw_count - 1) * indirect->stride +
+                              (new_info.index_size ? 20 : 16);
+         unsigned *data = malloc(data_size);
+         if (!data)
+            goto cleanup; /* report an error? */
+
+         /* Read the used buffer range only once, because the read can be
+          * uncached.
+          */
+         pipe_buffer_read(pipe, indirect->buffer, indirect->offset, data_size,
+                          data);
+
+         if (info->index_size) {
+            /* Indexed multidraw. */
+            unsigned index_bias0 = data[3];
+            bool index_bias_same = true;
+
+            /* If we invoke the translate path, we have to split the multidraw. */
+            if (incompatible_vb_mask ||
+                mgr->ve->incompatible_elem_mask) {
+               u_vbuf_split_indexed_multidraw(mgr, &new_info, drawid_offset, data,
+                                              indirect->stride, draw_count);
+               free(data);
+               return;
+            }
+
+            /* See if index_bias is the same for all draws. */
+            for (unsigned i = 1; i < draw_count; i++) {
+               if (data[i * indirect->stride / 4 + 3] != index_bias0) {
+                  index_bias_same = false;
+                  break;
+               }
+            }
+
+            /* Split the multidraw if index_bias is different. */
+            if (!index_bias_same) {
+               u_vbuf_split_indexed_multidraw(mgr, &new_info, drawid_offset, data,
+                                              indirect->stride, draw_count);
+               free(data);
+               return;
+            }
+
+            /* If we don't need to use the translate path and index_bias is
+             * the same, we can process the multidraw with the time complexity
+             * equal to 1 draw call (except for the index range computation).
+             * We only need to compute the index range covering all draw calls
+             * of the multidraw.
+             *
+             * The driver will not look at these values because indirect != NULL.
+             * These values determine the user buffer bounds to upload.
+             */
+            new_draw.index_bias = index_bias0;
+            new_info.index_bounds_valid = true;
+            new_info.min_index = ~0u;
+            new_info.max_index = 0;
+            new_info.start_instance = ~0u;
+            unsigned end_instance = 0;
+
+            struct pipe_transfer *transfer = NULL;
+            const uint8_t *indices;
+
+            if (info->has_user_indices) {
+               indices = (uint8_t*)info->index.user;
+            } else {
+               indices = (uint8_t*)pipe_buffer_map(pipe, info->index.resource,
+                                                   PIPE_MAP_READ, &transfer);
+            }
+
+            for (unsigned i = 0; i < draw_count; i++) {
+               unsigned offset = i * indirect->stride / 4;
+               unsigned start = data[offset + 2];
+               unsigned count = data[offset + 0];
+               unsigned start_instance = data[offset + 4];
+               unsigned instance_count = data[offset + 1];
+
+               if (!count || !instance_count)
+                  continue;
+
+               /* Update the ranges of instances. */
+               new_info.start_instance = MIN2(new_info.start_instance,
+                                              start_instance);
+               end_instance = MAX2(end_instance, start_instance + instance_count);
+
+               /* Update the index range. */
+               unsigned min, max;
+               u_vbuf_get_minmax_index_mapped(&new_info, count,
+                                              indices +
+                                              new_info.index_size * start,
+                                              &min, &max);
+
+               new_info.min_index = MIN2(new_info.min_index, min);
+               new_info.max_index = MAX2(new_info.max_index, max);
+            }
+            free(data);
+
+            if (transfer)
+               pipe_buffer_unmap(pipe, transfer);
+
+            /* Set the final instance count. */
+            new_info.instance_count = end_instance - new_info.start_instance;
+
+            if (new_info.start_instance == ~0u || !new_info.instance_count)
+               goto cleanup;
+         } else {
+            /* Non-indexed multidraw.
+             *
+             * Keep the draw call indirect and compute minimums & maximums,
+             * which will determine the user buffer bounds to upload, but
+             * the driver will not look at these values because indirect != NULL.
+             *
+             * This efficiently processes the multidraw with the time complexity
+             * equal to 1 draw call.
+             */
+            new_draw.start = ~0u;
+            new_info.start_instance = ~0u;
+            unsigned end_vertex = 0;
+            unsigned end_instance = 0;
+
+            for (unsigned i = 0; i < draw_count; i++) {
+               unsigned offset = i * indirect->stride / 4;
+               unsigned start = data[offset + 2];
+               unsigned count = data[offset + 0];
+               unsigned start_instance = data[offset + 3];
+               unsigned instance_count = data[offset + 1];
+
+               new_draw.start = MIN2(new_draw.start, start);
+               new_info.start_instance = MIN2(new_info.start_instance,
+                                              start_instance);
+
+               end_vertex = MAX2(end_vertex, start + count);
+               end_instance = MAX2(end_instance, start_instance + instance_count);
+            }
+            free(data);
+
+            /* Set the final counts. */
+            new_draw.count = end_vertex - new_draw.start;
+            new_info.instance_count = end_instance - new_info.start_instance;
+
+            if (new_draw.start == ~0u || !new_draw.count || !new_info.instance_count)
+               goto cleanup;
+         }
       } else {
-         draw_count = indirect->draw_count;
-      }
-
-      if (!draw_count)
-         goto cleanup;
-
-      unsigned data_size = (draw_count - 1) * indirect->stride +
-                           (new_info.index_size ? 20 : 16);
-      unsigned *data = malloc(data_size);
-      if (!data)
-         goto cleanup; /* report an error? */
-
-      /* Read the used buffer range only once, because the read can be
-       * uncached.
-       */
-      pipe_buffer_read(pipe, indirect->buffer, indirect->offset, data_size,
-                       data);
-
-      if (info->index_size) {
-         /* Indexed multidraw. */
-         unsigned index_bias0 = data[3];
-         bool index_bias_same = true;
-
-         /* If we invoke the translate path, we have to split the multidraw. */
-         if (incompatible_vb_mask ||
-             mgr->ve->incompatible_elem_mask) {
-            u_vbuf_split_indexed_multidraw(mgr, &new_info, drawid_offset, data,
-                                           indirect->stride, draw_count);
-            free(data);
-            return;
-         }
-
-         /* See if index_bias is the same for all draws. */
-         for (unsigned i = 1; i < draw_count; i++) {
-            if (data[i * indirect->stride / 4 + 3] != index_bias0) {
-               index_bias_same = false;
-               break;
+         if ((!indirect && !new_draw.count) || !new_info.instance_count)
+            goto cleanup;
+      }
+
+      if (new_info.index_size) {
+         /* See if anything needs to be done for per-vertex attribs. */
+         if (u_vbuf_need_minmax_index(mgr, misaligned)) {
+            unsigned max_index;
+
+            if (new_info.index_bounds_valid) {
+               min_index = new_info.min_index;
+               max_index = new_info.max_index;
+            } else {
+               u_vbuf_get_minmax_index(mgr->pipe, &new_info, &new_draw,
+                                       &min_index, &max_index);
             }
-         }
-
-         /* Split the multidraw if index_bias is different. */
-         if (!index_bias_same) {
-            u_vbuf_split_indexed_multidraw(mgr, &new_info, drawid_offset, data,
-                                           indirect->stride, draw_count);
-            free(data);
-            return;
-         }
-
-         /* If we don't need to use the translate path and index_bias is
-          * the same, we can process the multidraw with the time complexity
-          * equal to 1 draw call (except for the index range computation).
-          * We only need to compute the index range covering all draw calls
-          * of the multidraw.
-          *
-          * The driver will not look at these values because indirect != NULL.
-          * These values determine the user buffer bounds to upload.
-          */
-         new_draw.index_bias = index_bias0;
-         new_info.index_bounds_valid = true;
-         new_info.min_index = ~0u;
-         new_info.max_index = 0;
-         new_info.start_instance = ~0u;
-         unsigned end_instance = 0;
-
-         struct pipe_transfer *transfer = NULL;
-         const uint8_t *indices;
-
-         if (info->has_user_indices) {
-            indices = (uint8_t*)info->index.user;
+
+            assert(min_index <= max_index);
+
+            start_vertex = min_index + new_draw.index_bias;
+            num_vertices = max_index + 1 - min_index;
+
+            /* Primitive restart doesn't work when unrolling indices.
+             * We would have to break this drawing operation into several ones. */
+            /* Use some heuristic to see if unrolling indices improves
+             * performance. */
+            if (!indirect &&
+                !new_info.primitive_restart &&
+                util_is_vbo_upload_ratio_too_large(new_draw.count, num_vertices) &&
+                !u_vbuf_mapping_vertex_buffer_blocks(mgr, misaligned)) {
+               unroll_indices = TRUE;
+               user_vb_mask &= ~(mgr->nonzero_stride_vb_mask &
+                                 mgr->ve->noninstance_vb_mask_any);
+            }
          } else {
-            indices = (uint8_t*)pipe_buffer_map(pipe, info->index.resource,
-                                                PIPE_MAP_READ, &transfer);
-         }
-
-         for (unsigned i = 0; i < draw_count; i++) {
-            unsigned offset = i * indirect->stride / 4;
-            unsigned start = data[offset + 2];
-            unsigned count = data[offset + 0];
-            unsigned start_instance = data[offset + 4];
-            unsigned instance_count = data[offset + 1];
-
-            if (!count || !instance_count)
-               continue;
-
-            /* Update the ranges of instances. */
-            new_info.start_instance = MIN2(new_info.start_instance,
-                                           start_instance);
-            end_instance = MAX2(end_instance, start_instance + instance_count);
-
-            /* Update the index range. */
-            unsigned min, max;
-            u_vbuf_get_minmax_index_mapped(&new_info, count,
-                                           indices +
-                                           new_info.index_size * start,
-                                           &min, &max);
-
-            new_info.min_index = MIN2(new_info.min_index, min);
-            new_info.max_index = MAX2(new_info.max_index, max);
-         }
-         free(data);
-
-         if (transfer)
-            pipe_buffer_unmap(pipe, transfer);
-
-         /* Set the final instance count. */
-         new_info.instance_count = end_instance - new_info.start_instance;
-
-         if (new_info.start_instance == ~0u || !new_info.instance_count)
+            /* Nothing to do for per-vertex attribs. */
+            start_vertex = 0;
+            num_vertices = 0;
+            min_index = 0;
+         }
+      } else {
+         start_vertex = new_draw.start;
+         num_vertices = new_draw.count;
+         min_index = 0;
+      }
+
+      /* Translate vertices with non-native layouts or formats. */
+      if (unroll_indices ||
+          incompatible_vb_mask ||
+          mgr->ve->incompatible_elem_mask) {
+         if (!u_vbuf_translate_begin(mgr, &new_info, &new_draw,
+                                     start_vertex, num_vertices,
+                                     min_index, unroll_indices, misaligned)) {
+            debug_warn_once("u_vbuf_translate_begin() failed");
             goto cleanup;
-      } else {
-         /* Non-indexed multidraw.
-          *
-          * Keep the draw call indirect and compute minimums & maximums,
-          * which will determine the user buffer bounds to upload, but
-          * the driver will not look at these values because indirect != NULL.
-          *
-          * This efficiently processes the multidraw with the time complexity
-          * equal to 1 draw call.
-          */
-         new_draw.start = ~0u;
-         new_info.start_instance = ~0u;
-         unsigned end_vertex = 0;
-         unsigned end_instance = 0;
-
-         for (unsigned i = 0; i < draw_count; i++) {
-            unsigned offset = i * indirect->stride / 4;
-            unsigned start = data[offset + 2];
-            unsigned count = data[offset + 0];
-            unsigned start_instance = data[offset + 3];
-            unsigned instance_count = data[offset + 1];
-
-            new_draw.start = MIN2(new_draw.start, start);
-            new_info.start_instance = MIN2(new_info.start_instance,
-                                           start_instance);
-
-            end_vertex = MAX2(end_vertex, start + count);
-            end_instance = MAX2(end_instance, start_instance + instance_count);
-         }
-         free(data);
-
-         /* Set the final counts. */
-         new_draw.count = end_vertex - new_draw.start;
-         new_info.instance_count = end_instance - new_info.start_instance;
-
-         if (new_draw.start == ~0u || !new_draw.count || !new_info.instance_count)
+         }
+
+         if (unroll_indices) {
+            new_info.index_size = 0;
+            new_draw.index_bias = 0;
+            new_info.index_bounds_valid = true;
+            new_info.min_index = 0;
+            new_info.max_index = new_draw.count - 1;
+            new_draw.start = 0;
+         }
+
+         user_vb_mask &= ~(incompatible_vb_mask |
+                           mgr->ve->incompatible_vb_mask_all);
+      }
+
+      /* Upload user buffers. */
+      if (user_vb_mask) {
+         if (u_vbuf_upload_buffers(mgr, start_vertex, num_vertices,
+                                   new_info.start_instance,
+                                   new_info.instance_count) != PIPE_OK) {
+            debug_warn_once("u_vbuf_upload_buffers() failed");
             goto cleanup;
-      }
-   } else {
-      if ((!indirect && !new_draw.count) || !new_info.instance_count)
-         goto cleanup;
-   }
-
-   if (new_info.index_size) {
-      /* See if anything needs to be done for per-vertex attribs. */
-      if (u_vbuf_need_minmax_index(mgr, misaligned)) {
-         unsigned max_index;
-
-         if (new_info.index_bounds_valid) {
-            min_index = new_info.min_index;
-            max_index = new_info.max_index;
-         } else {
-            u_vbuf_get_minmax_index(mgr->pipe, &new_info, &new_draw,
-                                    &min_index, &max_index);
-         }
-
-         assert(min_index <= max_index);
-
-         start_vertex = min_index + new_draw.index_bias;
-         num_vertices = max_index + 1 - min_index;
-
-         /* Primitive restart doesn't work when unrolling indices.
-          * We would have to break this drawing operation into several ones. */
-         /* Use some heuristic to see if unrolling indices improves
-          * performance. */
-         if (!indirect &&
-             !new_info.primitive_restart &&
-             util_is_vbo_upload_ratio_too_large(new_draw.count, num_vertices) &&
-             !u_vbuf_mapping_vertex_buffer_blocks(mgr, misaligned)) {
-            unroll_indices = TRUE;
-            user_vb_mask &= ~(mgr->nonzero_stride_vb_mask &
-                              mgr->ve->noninstance_vb_mask_any);
-         }
-      } else {
-         /* Nothing to do for per-vertex attribs. */
-         start_vertex = 0;
-         num_vertices = 0;
-         min_index = 0;
-      }
-   } else {
-      start_vertex = new_draw.start;
-      num_vertices = new_draw.count;
-      min_index = 0;
-   }
-
-   /* Translate vertices with non-native layouts or formats. */
-   if (unroll_indices ||
-       incompatible_vb_mask ||
-       mgr->ve->incompatible_elem_mask) {
-      if (!u_vbuf_translate_begin(mgr, &new_info, &new_draw,
-                                  start_vertex, num_vertices,
-                                  min_index, unroll_indices, misaligned)) {
-         debug_warn_once("u_vbuf_translate_begin() failed");
-         goto cleanup;
-      }
-
+         }
+
+         mgr->dirty_real_vb_mask |= user_vb_mask;
+      }
+
+      /*
       if (unroll_indices) {
-         new_info.index_size = 0;
-         new_draw.index_bias = 0;
-         new_info.index_bounds_valid = true;
-         new_info.min_index = 0;
-         new_info.max_index = new_draw.count - 1;
-         new_draw.start = 0;
-      }
-
-      user_vb_mask &= ~(incompatible_vb_mask |
-                        mgr->ve->incompatible_vb_mask_all);
-   }
-
-   /* Upload user buffers. */
-   if (user_vb_mask) {
-      if (u_vbuf_upload_buffers(mgr, start_vertex, num_vertices,
-                                new_info.start_instance,
-                                new_info.instance_count) != PIPE_OK) {
-         debug_warn_once("u_vbuf_upload_buffers() failed");
-         goto cleanup;
-      }
-
-      mgr->dirty_real_vb_mask |= user_vb_mask;
-   }
-
-   /*
-   if (unroll_indices) {
-      printf("unrolling indices: start_vertex = %i, num_vertices = %i\n",
-             start_vertex, num_vertices);
-      util_dump_draw_info(stdout, info);
-      printf("\n");
-   }
-
-   unsigned i;
-   for (i = 0; i < mgr->nr_vertex_buffers; i++) {
-      printf("input %i: ", i);
-      util_dump_vertex_buffer(stdout, mgr->vertex_buffer+i);
-      printf("\n");
-   }
-   for (i = 0; i < mgr->nr_real_vertex_buffers; i++) {
-      printf("real %i: ", i);
-      util_dump_vertex_buffer(stdout, mgr->real_vertex_buffer+i);
-      printf("\n");
-   }
-   */
-
-   u_upload_unmap(pipe->stream_uploader);
-   if (mgr->dirty_real_vb_mask)
-      u_vbuf_set_driver_vertex_buffers(mgr);
-
-   if ((new_info.index_size == 1 && mgr->caps.rewrite_ubyte_ibs) ||
-       (new_info.primitive_restart &&
-        ((new_info.restart_index != fixed_restart_index && mgr->caps.rewrite_restart_index) ||
-        !(mgr->caps.supported_restart_modes & BITFIELD_BIT(new_info.mode)))) ||
-       !(mgr->caps.supported_prim_modes & BITFIELD_BIT(new_info.mode))) {
-      util_primconvert_save_flatshade_first(mgr->pc, mgr->flatshade_first);
-      util_primconvert_draw_vbo(mgr->pc, &new_info, drawid_offset, indirect, &new_draw, 1);
-   } else
-      pipe->draw_vbo(pipe, &new_info, drawid_offset, indirect, &new_draw, 1);
+         printf("unrolling indices: start_vertex = %i, num_vertices = %i\n",
+                start_vertex, num_vertices);
+         util_dump_draw_info(stdout, info);
+         printf("\n");
+      }
+
+      unsigned i;
+      for (i = 0; i < mgr->nr_vertex_buffers; i++) {
+         printf("input %i: ", i);
+         util_dump_vertex_buffer(stdout, mgr->vertex_buffer+i);
+         printf("\n");
+      }
+      for (i = 0; i < mgr->nr_real_vertex_buffers; i++) {
+         printf("real %i: ", i);
+         util_dump_vertex_buffer(stdout, mgr->real_vertex_buffer+i);
+         printf("\n");
+      }
+      */
+
+      u_upload_unmap(pipe->stream_uploader);
+      if (mgr->dirty_real_vb_mask)
+         u_vbuf_set_driver_vertex_buffers(mgr);
+
+      if ((new_info.index_size == 1 && mgr->caps.rewrite_ubyte_ibs) ||
+          (new_info.primitive_restart &&
+           ((new_info.restart_index != fixed_restart_index && mgr->caps.rewrite_restart_index) ||
+           !(mgr->caps.supported_restart_modes & BITFIELD_BIT(new_info.mode)))) ||
+          !(mgr->caps.supported_prim_modes & BITFIELD_BIT(new_info.mode))) {
+         util_primconvert_save_flatshade_first(mgr->pc, mgr->flatshade_first);
+         util_primconvert_draw_vbo(mgr->pc, &new_info, drawid_offset, indirect, &new_draw, 1);
+      } else
+         pipe->draw_vbo(pipe, &new_info, drawid_offset, indirect, &new_draw, 1);
+   }
 
    if (mgr->using_translate) {
       u_vbuf_translate_end(mgr);
