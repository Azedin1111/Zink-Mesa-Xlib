--- conflicted
+++ resolved
@@ -4426,12 +4426,6 @@
    batch->tls = batch->framebuffer;
 
 #if PAN_ARCH == 5
-<<<<<<< HEAD
-   pan_pack(&batch->tls.gpu, FRAMEBUFFER_POINTER, cfg) {
-      cfg.pointer = batch->framebuffer.gpu;
-      cfg.render_target_count = 1; /* a necessary lie */
-   }
-=======
    struct mali_framebuffer_pointer_packed ptr;
 
    pan_pack(ptr.opaque, FRAMEBUFFER_POINTER, cfg) {
@@ -4440,7 +4434,6 @@
    }
 
    batch->tls.gpu = ptr.opaque[0];
->>>>>>> af1bc7f4
 #endif
 #endif
 }
