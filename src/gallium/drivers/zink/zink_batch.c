--- conflicted
+++ resolved
@@ -386,12 +386,8 @@
    struct zink_screen *screen = zink_screen(ctx->base.screen);
    struct zink_batch_state *bs = NULL;
 
-<<<<<<< HEAD
+   /* try from the ones that are known to be free first */
    /*if (ctx->free_batch_states) {
-=======
-   /* try from the ones that are known to be free first */
-   if (ctx->free_batch_states) {
->>>>>>> 741dbada
       bs = ctx->free_batch_states;
       ctx->free_batch_states = bs->next;
       if (bs == ctx->last_free_batch_state)
@@ -489,13 +485,9 @@
          abort();
       screen->device_lost = true;
    } else if (bs->ctx->batch_states_count > 5000) {
-<<<<<<< HEAD
+      /* throttle in case something crazy is happening */
       //zink_screen_timeline_wait(screen, bs->fence.batch_id - 2500, PIPE_TIMEOUT_INFINITE);
       zink_screen_batch_id_wait(screen, bs->fence.batch_id - 2500, PIPE_TIMEOUT_INFINITE);
-=======
-      /* throttle in case something crazy is happening */
-      zink_screen_timeline_wait(screen, bs->fence.batch_id - 2500, PIPE_TIMEOUT_INFINITE);
->>>>>>> 741dbada
    }
    /* this resets the buffer hashlist for the state's next use */
    memset(&bs->buffer_indices_hashlist, -1, sizeof(bs->buffer_indices_hashlist));
