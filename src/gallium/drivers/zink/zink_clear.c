--- conflicted
+++ resolved
@@ -490,10 +490,9 @@
    uint8_t stencil = 0;
    if (res->aspect & VK_IMAGE_ASPECT_COLOR_BIT) {
       util_format_unpack_rgba(pres->format, color.ui, data, 1);
-<<<<<<< HEAD
-=======
+
       convert_color(surf, &color);
->>>>>>> af1bc7f4
+
    } else {
       if (res->aspect & VK_IMAGE_ASPECT_DEPTH_BIT)
          util_format_unpack_z_float(pres->format, &depth, data, 1);
