--- conflicted
+++ resolved
@@ -58,9 +58,9 @@
 #define XXH_INLINE_ALL
 #include "util/xxhash.h"
 
-<<<<<<< HEAD
 struct pipe_context* zink_xlib_context;
-=======
+
+
 static void
 update_tc_info(struct zink_context *ctx, bool wait)
 {
@@ -72,7 +72,6 @@
       }
    }
 }
->>>>>>> 9ff2bed7
 
 void
 debug_describe_zink_buffer_view(char *buf, const struct zink_buffer_view *ptr)
