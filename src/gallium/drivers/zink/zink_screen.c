/*
 * Copyright 2018 Collabora Ltd.
 *
 * Permission is hereby granted, free of charge, to any person obtaining a
 * copy of this software and associated documentation files (the "Software"),
 * to deal in the Software without restriction, including without limitation
 * on the rights to use, copy, modify, merge, publish, distribute, sub
 * license, and/or sell copies of the Software, and to permit persons to whom
 * the Software is furnished to do so, subject to the following conditions:
 *
 * The above copyright notice and this permission notice (including the next
 * paragraph) shall be included in all copies or substantial portions of the
 * Software.
 *
 * THE SOFTWARE IS PROVIDED "AS IS", WITHOUT WARRANTY OF ANY KIND, EXPRESS OR
 * IMPLIED, INCLUDING BUT NOT LIMITED TO THE WARRANTIES OF MERCHANTABILITY,
 * FITNESS FOR A PARTICULAR PURPOSE AND NON-INFRINGEMENT. IN NO EVENT SHALL
 * THE AUTHOR(S) AND/OR THEIR SUPPLIERS BE LIABLE FOR ANY CLAIM,
 * DAMAGES OR OTHER LIABILITY, WHETHER IN AN ACTION OF CONTRACT, TORT OR
 * OTHERWISE, ARISING FROM, OUT OF OR IN CONNECTION WITH THE SOFTWARE OR THE
 * USE OR OTHER DEALINGS IN THE SOFTWARE.
 */

#include "zink_screen.h"

#include "zink_kopper.h"
#include "zink_compiler.h"
#include "zink_context.h"
#include "zink_descriptors.h"
#include "zink_fence.h"
#include "zink_format.h"
#include "zink_framebuffer.h"
#include "zink_program.h"
#include "zink_public.h"
#include "zink_query.h"
#include "zink_resource.h"
#include "zink_state.h"
#include "nir_to_spirv/nir_to_spirv.h" // for SPIRV_VERSION

#include "os/os_process.h"
#include "util/u_debug.h"
#include "util/u_dl.h"
#include "util/os_file.h"
#include "util/u_memory.h"
#include "util/u_screen.h"
#include "util/u_string.h"
#include "util/u_transfer_helper.h"
#include "util/xmlconfig.h"

#include "util/u_cpu_detect.h"

<<<<<<< HEAD
#include "frontend/sw_winsys.h"

extern struct pipe_context* zink_xlib_context;
=======
static int num_screens = 0;
>>>>>>> d59e5aa0

#if DETECT_OS_WINDOWS
#include <io.h>
#define VK_LIBNAME "vulkan-1.dll"
#else
#include <unistd.h>
#if DETECT_OS_APPLE
#define VK_LIBNAME "libvulkan.1.dylib"
#elif DETECT_OS_ANDROID
#define VK_LIBNAME "libvulkan.so"
#else
#define VK_LIBNAME "libvulkan.so.1"
#endif
#endif

#if defined(__APPLE__)
// Source of MVK_VERSION
#include "MoltenVK/vk_mvk_moltenvk.h"
#endif

static const struct debug_named_value
zink_debug_options[] = {
   { "nir", ZINK_DEBUG_NIR, "Dump NIR during program compile" },
   { "spirv", ZINK_DEBUG_SPIRV, "Dump SPIR-V during program compile" },
   { "tgsi", ZINK_DEBUG_TGSI, "Dump TGSI during program compile" },
   { "validation", ZINK_DEBUG_VALIDATION, "Dump Validation layer output" },
   { "sync", ZINK_DEBUG_SYNC, "Force synchronization before draws/dispatches" },
   { "compact", ZINK_DEBUG_COMPACT, "Use only 4 descriptor sets" },
   { "noreorder", ZINK_DEBUG_NOREORDER, "Do not reorder command streams" },
   { "gpl", ZINK_DEBUG_GPL, "Force using Graphics Pipeline Library for all shaders" },
   { "shaderdb", ZINK_DEBUG_SHADERDB, "Do stuff to make shader-db work" },
   { "rp", ZINK_DEBUG_RP, "Enable renderpass tracking/optimizations" },
   DEBUG_NAMED_VALUE_END
};

DEBUG_GET_ONCE_FLAGS_OPTION(zink_debug, "ZINK_DEBUG", zink_debug_options, 0)

uint32_t
zink_debug;


static const struct debug_named_value
zink_descriptor_options[] = {
   { "auto", ZINK_DESCRIPTOR_MODE_AUTO, "Automatically detect best mode" },
   { "lazy", ZINK_DESCRIPTOR_MODE_LAZY, "Don't cache, do least amount of updates" },
   { "db", ZINK_DESCRIPTOR_MODE_DB, "Use descriptor buffers" },
   DEBUG_NAMED_VALUE_END
};

DEBUG_GET_ONCE_FLAGS_OPTION(zink_descriptor_mode, "ZINK_DESCRIPTORS", zink_descriptor_options, ZINK_DESCRIPTOR_MODE_AUTO)

enum zink_descriptor_mode zink_descriptor_mode;

static const char *
zink_get_vendor(struct pipe_screen *pscreen)
{
   return "Mesa";
}

static const char *
zink_get_device_vendor(struct pipe_screen *pscreen)
{
   struct zink_screen *screen = zink_screen(pscreen);
   static char buf[1000];
   snprintf(buf, sizeof(buf), "Unknown (vendor-id: 0x%04x)", screen->info.props.vendorID);
   return buf;
}

static const char *
zink_get_name(struct pipe_screen *pscreen)
{
   struct zink_screen *screen = zink_screen(pscreen);
   static char buf[1000];
   snprintf(buf, sizeof(buf), "zink (%s)", screen->info.props.deviceName);
   return buf;
}

static void
zink_get_driver_uuid(struct pipe_screen *pscreen, char *uuid)
{
   struct zink_screen *screen = zink_screen(pscreen);
   if (screen->vk_version >= VK_MAKE_VERSION(1,2,0)) {
      memcpy(uuid, screen->info.props11.driverUUID, VK_UUID_SIZE);
   } else {
      memcpy(uuid, screen->info.deviceid_props.driverUUID, VK_UUID_SIZE);
   }
}

static void
zink_get_device_uuid(struct pipe_screen *pscreen, char *uuid)
{
   struct zink_screen *screen = zink_screen(pscreen);
   if (screen->vk_version >= VK_MAKE_VERSION(1,2,0)) {
      memcpy(uuid, screen->info.props11.deviceUUID, VK_UUID_SIZE);
   } else {
      memcpy(uuid, screen->info.deviceid_props.deviceUUID, VK_UUID_SIZE);
   }
}

static void
zink_get_device_luid(struct pipe_screen *pscreen, char *luid)
{
   struct zink_screen *screen = zink_screen(pscreen);
   if (screen->info.have_vulkan12) {
      memcpy(luid, screen->info.props11.deviceLUID, VK_LUID_SIZE);
   } else {
      memcpy(luid, screen->info.deviceid_props.deviceLUID, VK_LUID_SIZE);
   }
}

static uint32_t
zink_get_device_node_mask(struct pipe_screen *pscreen)
{
   struct zink_screen *screen = zink_screen(pscreen);
   if (screen->info.have_vulkan12) {
      return screen->info.props11.deviceNodeMask;
   } else {
      return screen->info.deviceid_props.deviceNodeMask;
   }
}

static void
zink_set_max_shader_compiler_threads(struct pipe_screen *pscreen, unsigned max_threads)
{
   struct zink_screen *screen = zink_screen(pscreen);
   util_queue_adjust_num_threads(&screen->cache_get_thread, max_threads);
}

static bool
zink_is_parallel_shader_compilation_finished(struct pipe_screen *screen, void *shader, enum pipe_shader_type shader_type)
{
   if (shader_type == MESA_SHADER_COMPUTE) {
      struct zink_program *pg = shader;
      return !pg->can_precompile || util_queue_fence_is_signalled(&pg->cache_fence);
   }

   struct zink_shader *zs = shader;
   bool finished = true;
   set_foreach(zs->programs, entry) {
      struct zink_gfx_program *prog = (void*)entry->key;
      finished &= util_queue_fence_is_signalled(&prog->base.cache_fence);
   }
   return finished;
}

static VkDeviceSize
get_video_mem(struct zink_screen *screen)
{
   VkDeviceSize size = 0;
   for (uint32_t i = 0; i < screen->info.mem_props.memoryHeapCount; ++i) {
      if (screen->info.mem_props.memoryHeaps[i].flags &
          VK_MEMORY_HEAP_DEVICE_LOCAL_BIT)
         size += screen->info.mem_props.memoryHeaps[i].size;
   }
   return size;
}

/**
 * Creates the disk cache used by mesa/st frontend for caching the GLSL -> NIR
 * path.
 *
 * The output that gets stored in the frontend's cache is the result of
 * zink_shader_finalize().  So, our sha1 cache key here needs to include
 * everything that would change the NIR we generate from a given set of GLSL
 * source, including our driver build, the Vulkan device and driver (which could
 * affect the pipe caps we show the frontend), and any debug flags that change
 * codegen.
 *
 * This disk cache also gets used by zink itself for storing its output from NIR
 * -> SPIRV translation.
 */
static bool
disk_cache_init(struct zink_screen *screen)
{
   if (zink_debug & ZINK_DEBUG_SHADERDB)
      return true;

#ifdef ENABLE_SHADER_CACHE
   struct mesa_sha1 ctx;
   _mesa_sha1_init(&ctx);

#ifdef HAVE_DL_ITERATE_PHDR
   /* Hash in the zink driver build. */
   const struct build_id_note *note =
       build_id_find_nhdr_for_addr(disk_cache_init);
   unsigned build_id_len = build_id_length(note);
   assert(note && build_id_len == 20); /* sha1 */
   _mesa_sha1_update(&ctx, build_id_data(note), build_id_len);
#endif

   /* Hash in the Vulkan pipeline cache UUID to identify the combination of
   *  vulkan device and driver (or any inserted layer that would invalidate our
   *  cached pipelines).
   *
   * "Although they have identical descriptions, VkPhysicalDeviceIDProperties
   *  ::deviceUUID may differ from
   *  VkPhysicalDeviceProperties2::pipelineCacheUUID. The former is intended to
   *  identify and correlate devices across API and driver boundaries, while the
   *  latter is used to identify a compatible device and driver combination to
   *  use when serializing and de-serializing pipeline state."
   */
   _mesa_sha1_update(&ctx, screen->info.props.pipelineCacheUUID, VK_UUID_SIZE);

   /* Hash in our debug flags that affect NIR generation as of finalize_nir */
   unsigned shader_debug_flags = zink_debug & ZINK_DEBUG_COMPACT;
   _mesa_sha1_update(&ctx, &shader_debug_flags, sizeof(shader_debug_flags));

   /* Some of the driconf options change shaders.  Let's just hash the whole
    * thing to not forget any (especially as options get added).
    */
   _mesa_sha1_update(&ctx, &screen->driconf, sizeof(screen->driconf));

   /* Finish the sha1 and format it as text. */
   unsigned char sha1[20];
   _mesa_sha1_final(&ctx, sha1);

   char cache_id[20 * 2 + 1];
   disk_cache_format_hex_id(cache_id, sha1, 20 * 2);

   screen->disk_cache = disk_cache_create("zink", cache_id, 0);

   if (!screen->disk_cache)
      return true;

   if (!util_queue_init(&screen->cache_put_thread, "zcq", 8, 1, UTIL_QUEUE_INIT_RESIZE_IF_FULL, screen)) {
      mesa_loge("zink: Failed to create disk cache queue\n");

      disk_cache_destroy(screen->disk_cache);
      screen->disk_cache = NULL;

      util_queue_destroy(&screen->cache_put_thread);

      return false;
   }
#endif

   return true;
}


static void
cache_put_job(void *data, void *gdata, int thread_index)
{
   struct zink_program *pg = data;
   struct zink_screen *screen = gdata;
   size_t size = 0;
   VkResult result = VKSCR(GetPipelineCacheData)(screen->dev, pg->pipeline_cache, &size, NULL);
   if (result != VK_SUCCESS) {
      mesa_loge("ZINK: vkGetPipelineCacheData failed (%s)", vk_Result_to_str(result));
      return;
   }
   if (pg->pipeline_cache_size == size)
      return;
   void *pipeline_data = malloc(size);
   if (!pipeline_data)
      return;
   result = VKSCR(GetPipelineCacheData)(screen->dev, pg->pipeline_cache, &size, pipeline_data);
   if (result == VK_SUCCESS) {
      pg->pipeline_cache_size = size;

      cache_key key;
      disk_cache_compute_key(screen->disk_cache, pg->sha1, sizeof(pg->sha1), key);
      disk_cache_put_nocopy(screen->disk_cache, key, pipeline_data, size, NULL);
   } else {
      mesa_loge("ZINK: vkGetPipelineCacheData failed (%s)", vk_Result_to_str(result));
   }
}

void
zink_screen_update_pipeline_cache(struct zink_screen *screen, struct zink_program *pg, bool in_thread)
{
   if (!screen->disk_cache)
      return;

   if (in_thread)
      cache_put_job(pg, screen, 0);
   else
      util_queue_add_job(&screen->cache_put_thread, pg, &pg->cache_fence, cache_put_job, NULL, 0);
}

static void
cache_get_job(void *data, void *gdata, int thread_index)
{
   struct zink_program *pg = data;
   struct zink_screen *screen = gdata;

   VkPipelineCacheCreateInfo pcci;
   pcci.sType = VK_STRUCTURE_TYPE_PIPELINE_CACHE_CREATE_INFO;
   pcci.pNext = NULL;
   pcci.flags = 0;
   pcci.initialDataSize = 0;
   pcci.pInitialData = NULL;

   cache_key key;
   disk_cache_compute_key(screen->disk_cache, pg->sha1, sizeof(pg->sha1), key);
   pcci.pInitialData = disk_cache_get(screen->disk_cache, key, &pg->pipeline_cache_size);
   pcci.initialDataSize = pg->pipeline_cache_size;

   VkResult res = VKSCR(CreatePipelineCache)(screen->dev, &pcci, NULL, &pg->pipeline_cache);
   if (res != VK_SUCCESS) {
      mesa_loge("ZINK: vkCreatePipelineCache failed (%s)", vk_Result_to_str(res));
   }
   free((void*)pcci.pInitialData);
}

void
zink_screen_get_pipeline_cache(struct zink_screen *screen, struct zink_program *pg, bool in_thread)
{
   if (!screen->disk_cache)
      return;

   if (in_thread)
      cache_get_job(pg, screen, 0);
   else
      util_queue_add_job(&screen->cache_get_thread, pg, &pg->cache_fence, cache_get_job, NULL, 0);
}

static int
zink_get_compute_param(struct pipe_screen *pscreen, enum pipe_shader_ir ir_type,
                       enum pipe_compute_cap param, void *ret)
{
   struct zink_screen *screen = zink_screen(pscreen);
#define RET(x) do {                  \
   if (ret)                          \
      memcpy(ret, x, sizeof(x));     \
   return sizeof(x);                 \
} while (0)

   switch (param) {
   case PIPE_COMPUTE_CAP_ADDRESS_BITS:
      RET((uint32_t []){ 32 });

   case PIPE_COMPUTE_CAP_IR_TARGET:
      if (ret)
         strcpy(ret, "nir");
      return 4;

   case PIPE_COMPUTE_CAP_GRID_DIMENSION:
      RET((uint64_t []) { 3 });

   case PIPE_COMPUTE_CAP_MAX_GRID_SIZE:
      RET(((uint64_t []) { screen->info.props.limits.maxComputeWorkGroupCount[0],
                           screen->info.props.limits.maxComputeWorkGroupCount[1],
                           screen->info.props.limits.maxComputeWorkGroupCount[2] }));

   case PIPE_COMPUTE_CAP_MAX_BLOCK_SIZE:
      /* MaxComputeWorkGroupSize[0..2] */
      RET(((uint64_t []) {screen->info.props.limits.maxComputeWorkGroupSize[0],
                          screen->info.props.limits.maxComputeWorkGroupSize[1],
                          screen->info.props.limits.maxComputeWorkGroupSize[2]}));

   case PIPE_COMPUTE_CAP_MAX_THREADS_PER_BLOCK:
   case PIPE_COMPUTE_CAP_MAX_VARIABLE_THREADS_PER_BLOCK:
      RET((uint64_t []) { screen->info.props.limits.maxComputeWorkGroupInvocations });

   case PIPE_COMPUTE_CAP_MAX_LOCAL_SIZE:
      RET((uint64_t []) { screen->info.props.limits.maxComputeSharedMemorySize });

   case PIPE_COMPUTE_CAP_IMAGES_SUPPORTED:
      RET((uint32_t []) { 1 });

   case PIPE_COMPUTE_CAP_SUBGROUP_SIZE:
      RET((uint32_t []) { screen->info.props11.subgroupSize });

   case PIPE_COMPUTE_CAP_MAX_MEM_ALLOC_SIZE:
   case PIPE_COMPUTE_CAP_MAX_CLOCK_FREQUENCY:
   case PIPE_COMPUTE_CAP_MAX_COMPUTE_UNITS:
   case PIPE_COMPUTE_CAP_MAX_GLOBAL_SIZE:
   case PIPE_COMPUTE_CAP_MAX_PRIVATE_SIZE:
   case PIPE_COMPUTE_CAP_MAX_INPUT_SIZE:
      // XXX: I think these are for Clover...
      return 0;

   default:
      unreachable("unknown compute param");
   }
}

static uint32_t
get_smallest_buffer_heap(struct zink_screen *screen)
{
   enum zink_heap heaps[] = {
      ZINK_HEAP_DEVICE_LOCAL,
      ZINK_HEAP_DEVICE_LOCAL_VISIBLE,
      ZINK_HEAP_HOST_VISIBLE_COHERENT,
      ZINK_HEAP_HOST_VISIBLE_COHERENT
   };
   unsigned size = UINT32_MAX;
   for (unsigned i = 0; i < ARRAY_SIZE(heaps); i++) {
      for (unsigned j = 0; j < screen->heap_count[i]; j++) {
         unsigned heap_idx = screen->info.mem_props.memoryTypes[screen->heap_map[i][j]].heapIndex;
         size = MIN2(screen->info.mem_props.memoryHeaps[heap_idx].size, size);
      }
   }
   return size;
}

static inline bool
have_fp32_filter_linear(struct zink_screen *screen)
{
   const VkFormat fp32_formats[] = {
      VK_FORMAT_R32_SFLOAT,
      VK_FORMAT_R32G32_SFLOAT,
      VK_FORMAT_R32G32B32_SFLOAT,
      VK_FORMAT_R32G32B32A32_SFLOAT,
      VK_FORMAT_D32_SFLOAT,
   };
   for (int i = 0; i < ARRAY_SIZE(fp32_formats); ++i) {
      VkFormatProperties props;
      VKSCR(GetPhysicalDeviceFormatProperties)(screen->pdev,
                                               fp32_formats[i],
                                               &props);
      if (((props.linearTilingFeatures | props.optimalTilingFeatures) &
           (VK_FORMAT_FEATURE_SAMPLED_IMAGE_BIT |
            VK_FORMAT_FEATURE_SAMPLED_IMAGE_FILTER_LINEAR_BIT)) ==
          VK_FORMAT_FEATURE_SAMPLED_IMAGE_BIT) {
         return false;
      }
   }
   return true;
}

static int
zink_get_param(struct pipe_screen *pscreen, enum pipe_cap param)
{
   struct zink_screen *screen = zink_screen(pscreen);

   switch (param) {
   case PIPE_CAP_TEXRECT:
   case PIPE_CAP_MULTI_DRAW_INDIRECT_PARTIAL_STRIDE:
      return 0;
   case PIPE_CAP_ANISOTROPIC_FILTER:
      return screen->info.feats.features.samplerAnisotropy;
   case PIPE_CAP_EMULATE_NONFIXED_PRIMITIVE_RESTART:
      return 1;
   case PIPE_CAP_SUPPORTED_PRIM_MODES_WITH_RESTART: {
      uint32_t modes = BITFIELD_BIT(PIPE_PRIM_LINE_STRIP) |
                       BITFIELD_BIT(PIPE_PRIM_TRIANGLE_STRIP) |
                       BITFIELD_BIT(PIPE_PRIM_LINE_STRIP_ADJACENCY) |
                       BITFIELD_BIT(PIPE_PRIM_TRIANGLE_STRIP_ADJACENCY);
      if (screen->have_triangle_fans)
         modes |= BITFIELD_BIT(PIPE_PRIM_TRIANGLE_FAN);
      if (screen->info.have_EXT_primitive_topology_list_restart) {
         modes |= BITFIELD_BIT(PIPE_PRIM_POINTS) |
                  BITFIELD_BIT(PIPE_PRIM_LINES) |
                  BITFIELD_BIT(PIPE_PRIM_LINES_ADJACENCY) |
                  BITFIELD_BIT(PIPE_PRIM_TRIANGLES) |
                  BITFIELD_BIT(PIPE_PRIM_TRIANGLES_ADJACENCY);
         if (screen->info.list_restart_feats.primitiveTopologyPatchListRestart)
            modes |= BITFIELD_BIT(PIPE_PRIM_PATCHES);
      }
      return modes;
   }
   case PIPE_CAP_SUPPORTED_PRIM_MODES: {
      uint32_t modes = BITFIELD_MASK(PIPE_PRIM_MAX);
      modes &= ~BITFIELD_BIT(PIPE_PRIM_QUADS);
      modes &= ~BITFIELD_BIT(PIPE_PRIM_QUAD_STRIP);
      modes &= ~BITFIELD_BIT(PIPE_PRIM_POLYGON);
      modes &= ~BITFIELD_BIT(PIPE_PRIM_LINE_LOOP);
      if (!screen->have_triangle_fans)
         modes &= ~BITFIELD_BIT(PIPE_PRIM_TRIANGLE_FAN);
      return modes;
   }

   case PIPE_CAP_FBFETCH:
      return 1;
   case PIPE_CAP_FBFETCH_COHERENT:
      return screen->info.have_EXT_rasterization_order_attachment_access;

   case PIPE_CAP_MEMOBJ:
      return screen->instance_info.have_KHR_external_memory_capabilities && (screen->info.have_KHR_external_memory_fd || screen->info.have_KHR_external_memory_win32);
   case PIPE_CAP_FENCE_SIGNAL:
      return screen->info.have_KHR_external_semaphore_fd || screen->info.have_KHR_external_semaphore_win32;
   case PIPE_CAP_NATIVE_FENCE_FD:
      return screen->instance_info.have_KHR_external_semaphore_capabilities && screen->info.have_KHR_external_semaphore_fd;

   case PIPE_CAP_ALLOW_MAPPED_BUFFERS_DURING_EXECUTION:
   case PIPE_CAP_MAP_UNSYNCHRONIZED_THREAD_SAFE:
   case PIPE_CAP_SHAREABLE_SHADERS:
   case PIPE_CAP_DEVICE_RESET_STATUS_QUERY:
   case PIPE_CAP_QUERY_MEMORY_INFO:
   case PIPE_CAP_NPOT_TEXTURES:
   case PIPE_CAP_TGSI_TEXCOORD:
   case PIPE_CAP_DRAW_INDIRECT:
   case PIPE_CAP_TEXTURE_QUERY_LOD:
   case PIPE_CAP_GLSL_TESS_LEVELS_AS_INPUTS:
   case PIPE_CAP_CLEAR_TEXTURE:
   case PIPE_CAP_COPY_BETWEEN_COMPRESSED_AND_PLAIN_FORMATS:
   case PIPE_CAP_FORCE_PERSAMPLE_INTERP:
   case PIPE_CAP_FRAMEBUFFER_NO_ATTACHMENT:
   case PIPE_CAP_SHADER_ARRAY_COMPONENTS:
   case PIPE_CAP_QUERY_BUFFER_OBJECT:
   case PIPE_CAP_CONDITIONAL_RENDER_INVERTED:
   case PIPE_CAP_CLIP_HALFZ:
   case PIPE_CAP_TEXTURE_QUERY_SAMPLES:
   case PIPE_CAP_TEXTURE_BARRIER:
   case PIPE_CAP_QUERY_SO_OVERFLOW:
   case PIPE_CAP_GL_SPIRV:
   case PIPE_CAP_CLEAR_SCISSORED:
   case PIPE_CAP_INVALIDATE_BUFFER:
   case PIPE_CAP_PREFER_REAL_BUFFER_IN_CONSTBUF0:
   case PIPE_CAP_PACKED_UNIFORMS:
   case PIPE_CAP_SHADER_PACK_HALF_FLOAT:
   case PIPE_CAP_CULL_DISTANCE_NOCOMBINE:
   case PIPE_CAP_SEAMLESS_CUBE_MAP_PER_TEXTURE:
   case PIPE_CAP_LOAD_CONSTBUF:
   case PIPE_CAP_MULTISAMPLE_Z_RESOLVE:
   case PIPE_CAP_RGB_OVERRIDE_DST_ALPHA_BLEND:
      return 1;

   case PIPE_CAP_DRAW_VERTEX_STATE:
      return screen->info.have_EXT_vertex_input_dynamic_state;

   case PIPE_CAP_SURFACE_SAMPLE_COUNT:
      return screen->vk_version >= VK_MAKE_VERSION(1,2,0);

   case PIPE_CAP_SHADER_GROUP_VOTE:
      if (screen->info.have_vulkan11 &&
          (screen->info.subgroup.supportedOperations & VK_SUBGROUP_FEATURE_VOTE_BIT) &&
          (screen->info.subgroup.supportedStages & VK_SHADER_STAGE_COMPUTE_BIT))
         return true;
      if (screen->info.have_EXT_shader_subgroup_vote)
         return true;
      return false;
   case PIPE_CAP_QUADS_FOLLOW_PROVOKING_VERTEX_CONVENTION:
      return screen->info.have_EXT_provoking_vertex;

   case PIPE_CAP_TEXTURE_MIRROR_CLAMP_TO_EDGE:
      return screen->info.have_KHR_sampler_mirror_clamp_to_edge;

   case PIPE_CAP_POLYGON_OFFSET_UNITS_UNSCALED:
      return 1;

   case PIPE_CAP_POLYGON_OFFSET_CLAMP:
      return screen->info.feats.features.depthBiasClamp;

   case PIPE_CAP_QUERY_PIPELINE_STATISTICS_SINGLE:
      return screen->info.feats.features.pipelineStatisticsQuery;

   case PIPE_CAP_ROBUST_BUFFER_ACCESS_BEHAVIOR:
      return screen->info.feats.features.robustBufferAccess;

   case PIPE_CAP_MULTI_DRAW_INDIRECT:
      return screen->info.feats.features.multiDrawIndirect;

   case PIPE_CAP_IMAGE_ATOMIC_FLOAT_ADD:
      return (screen->info.have_EXT_shader_atomic_float &&
              screen->info.atomic_float_feats.shaderSharedFloat32AtomicAdd &&
              screen->info.atomic_float_feats.shaderBufferFloat32AtomicAdd);
   case PIPE_CAP_SHADER_ATOMIC_INT64:
      return (screen->info.have_KHR_shader_atomic_int64 &&
              screen->info.atomic_int_feats.shaderSharedInt64Atomics &&
              screen->info.atomic_int_feats.shaderBufferInt64Atomics);

   case PIPE_CAP_MULTI_DRAW_INDIRECT_PARAMS:
      return screen->info.have_KHR_draw_indirect_count;

   case PIPE_CAP_START_INSTANCE:
   case PIPE_CAP_DRAW_PARAMETERS:
      return (screen->info.have_vulkan12 && screen->info.feats11.shaderDrawParameters) ||
              screen->info.have_KHR_shader_draw_parameters;

   case PIPE_CAP_VERTEX_ELEMENT_INSTANCE_DIVISOR:
      return screen->info.have_EXT_vertex_attribute_divisor;

   case PIPE_CAP_MAX_VERTEX_STREAMS:
      return screen->info.tf_props.maxTransformFeedbackStreams;

   case PIPE_CAP_INT64:
   case PIPE_CAP_INT64_DIVMOD:
   case PIPE_CAP_DOUBLES:
      return 1;

   case PIPE_CAP_MAX_DUAL_SOURCE_RENDER_TARGETS:
      if (!screen->info.feats.features.dualSrcBlend)
         return 0;
      return screen->info.props.limits.maxFragmentDualSrcAttachments;

   case PIPE_CAP_MAX_RENDER_TARGETS:
      return screen->info.props.limits.maxColorAttachments;

   case PIPE_CAP_OCCLUSION_QUERY:
      return screen->info.feats.features.occlusionQueryPrecise;

   case PIPE_CAP_PROGRAMMABLE_SAMPLE_LOCATIONS:
      return screen->info.have_EXT_sample_locations && screen->info.have_EXT_extended_dynamic_state;

   case PIPE_CAP_QUERY_TIME_ELAPSED:
      return screen->timestamp_valid_bits > 0;

   case PIPE_CAP_TEXTURE_MULTISAMPLE:
      return 1;

   case PIPE_CAP_FRAGMENT_SHADER_INTERLOCK:
      return screen->info.have_EXT_fragment_shader_interlock;

   case PIPE_CAP_SHADER_CLOCK:
      return screen->info.have_KHR_shader_clock;

   case PIPE_CAP_SHADER_BALLOT:
      if (screen->info.props11.subgroupSize > 64)
         return false;
      if (screen->info.have_vulkan11 &&
          screen->info.subgroup.supportedOperations & VK_SUBGROUP_FEATURE_BALLOT_BIT)
         return true;
      if (screen->info.have_EXT_shader_subgroup_ballot)
         return true;
      return false;

   case PIPE_CAP_DEMOTE_TO_HELPER_INVOCATION:
      return screen->info.have_EXT_shader_demote_to_helper_invocation;

   case PIPE_CAP_SAMPLE_SHADING:
      return screen->info.feats.features.sampleRateShading;

   case PIPE_CAP_TEXTURE_SWIZZLE:
      return 1;

   case PIPE_CAP_VERTEX_ATTRIB_ELEMENT_ALIGNED_ONLY:
      return 1;

   case PIPE_CAP_GL_CLAMP:
      return 0;

   case PIPE_CAP_PREFER_IMM_ARRAYS_AS_CONSTBUF:
      return 0; /* Assume that the vk driver is capable of moving imm arrays to some sort of constant storage on its own. */

   case PIPE_CAP_TEXTURE_BORDER_COLOR_QUIRK: {
      enum pipe_quirk_texture_border_color_swizzle quirk = PIPE_QUIRK_TEXTURE_BORDER_COLOR_SWIZZLE_ALPHA_NOT_W;
      if (!screen->info.border_color_feats.customBorderColorWithoutFormat)
         return quirk | PIPE_QUIRK_TEXTURE_BORDER_COLOR_SWIZZLE_FREEDRENO;
      /* assume that if drivers don't implement this extension they either:
       * - don't support custom border colors
       * - handle things correctly
       * - hate border color accuracy
       */
      if (screen->info.have_EXT_border_color_swizzle &&
          !screen->info.border_swizzle_feats.borderColorSwizzleFromImage)
         return quirk | PIPE_QUIRK_TEXTURE_BORDER_COLOR_SWIZZLE_NV50;
      return quirk;
   }

   case PIPE_CAP_MAX_TEXTURE_2D_SIZE:
      return MIN2(screen->info.props.limits.maxImageDimension1D,
                  screen->info.props.limits.maxImageDimension2D);
   case PIPE_CAP_MAX_TEXTURE_3D_LEVELS:
      return 1 + util_logbase2(screen->info.props.limits.maxImageDimension3D);
   case PIPE_CAP_MAX_TEXTURE_CUBE_LEVELS:
      return 1 + util_logbase2(screen->info.props.limits.maxImageDimensionCube);

   case PIPE_CAP_FRAGMENT_SHADER_TEXTURE_LOD:
   case PIPE_CAP_FRAGMENT_SHADER_DERIVATIVES:
      return 1;

   case PIPE_CAP_BLEND_EQUATION_SEPARATE:
   case PIPE_CAP_INDEP_BLEND_ENABLE:
   case PIPE_CAP_INDEP_BLEND_FUNC:
      return screen->info.feats.features.independentBlend;

   case PIPE_CAP_DITHERING:
      return 0;

   case PIPE_CAP_MAX_STREAM_OUTPUT_BUFFERS:
      return screen->info.have_EXT_transform_feedback ? screen->info.tf_props.maxTransformFeedbackBuffers : 0;
   case PIPE_CAP_STREAM_OUTPUT_PAUSE_RESUME:
   case PIPE_CAP_STREAM_OUTPUT_INTERLEAVE_BUFFERS:
      return screen->info.have_EXT_transform_feedback;

   case PIPE_CAP_MAX_TEXTURE_ARRAY_LAYERS:
      return screen->info.props.limits.maxImageArrayLayers;

   case PIPE_CAP_DEPTH_CLIP_DISABLE:
      return !screen->driver_workarounds.depth_clip_control_missing;

   case PIPE_CAP_SHADER_STENCIL_EXPORT:
      return screen->info.have_EXT_shader_stencil_export;

   case PIPE_CAP_VS_INSTANCEID:
   case PIPE_CAP_SEAMLESS_CUBE_MAP:
      return 1;

   case PIPE_CAP_MIN_TEXEL_OFFSET:
      return screen->info.props.limits.minTexelOffset;
   case PIPE_CAP_MAX_TEXEL_OFFSET:
      return screen->info.props.limits.maxTexelOffset;

   case PIPE_CAP_VERTEX_COLOR_UNCLAMPED:
      return 1;

   case PIPE_CAP_CONDITIONAL_RENDER:
     return 1;

   case PIPE_CAP_GLSL_FEATURE_LEVEL_COMPATIBILITY:
   case PIPE_CAP_GLSL_FEATURE_LEVEL:
      return 460;

   case PIPE_CAP_COMPUTE:
      return 1;

   case PIPE_CAP_CONSTANT_BUFFER_OFFSET_ALIGNMENT:
      return screen->info.props.limits.minUniformBufferOffsetAlignment;

   case PIPE_CAP_QUERY_TIMESTAMP:
      return screen->timestamp_valid_bits > 0;

   case PIPE_CAP_QUERY_TIMESTAMP_BITS:
      return screen->timestamp_valid_bits;

   case PIPE_CAP_MIN_MAP_BUFFER_ALIGNMENT:
      return 1 << MIN_SLAB_ORDER;

   case PIPE_CAP_CUBE_MAP_ARRAY:
      return screen->info.feats.features.imageCubeArray;

   case PIPE_CAP_TEXTURE_BUFFER_OBJECTS:
   case PIPE_CAP_PRIMITIVE_RESTART:
      return 1;

   case PIPE_CAP_BINDLESS_TEXTURE:
      return screen->info.have_EXT_descriptor_indexing;

   case PIPE_CAP_TEXTURE_BUFFER_OFFSET_ALIGNMENT:
      return screen->info.props.limits.minTexelBufferOffsetAlignment;

   case PIPE_CAP_TEXTURE_TRANSFER_MODES: {
      enum pipe_texture_transfer_mode mode = PIPE_TEXTURE_TRANSFER_BLIT;
      if (!screen->is_cpu &&
          /* this needs substantial perf tuning */
          screen->info.driver_props.driverID != VK_DRIVER_ID_MESA_TURNIP &&
          screen->info.have_KHR_8bit_storage &&
          screen->info.have_KHR_16bit_storage &&
          screen->info.have_KHR_shader_float16_int8)
         mode |= PIPE_TEXTURE_TRANSFER_COMPUTE;
      return mode;
   }

   case PIPE_CAP_MAX_TEXEL_BUFFER_ELEMENTS_UINT:
      return MIN2(get_smallest_buffer_heap(screen),
                  screen->info.props.limits.maxTexelBufferElements);

   case PIPE_CAP_ENDIANNESS:
      return PIPE_ENDIAN_NATIVE; /* unsure */

   case PIPE_CAP_MAX_VIEWPORTS:
      return MIN2(screen->info.props.limits.maxViewports, PIPE_MAX_VIEWPORTS);

   case PIPE_CAP_IMAGE_LOAD_FORMATTED:
      return screen->info.feats.features.shaderStorageImageReadWithoutFormat;

   case PIPE_CAP_IMAGE_STORE_FORMATTED:
      return screen->info.feats.features.shaderStorageImageWriteWithoutFormat;

   case PIPE_CAP_MIXED_FRAMEBUFFER_SIZES:
      return 1;

   case PIPE_CAP_MAX_GEOMETRY_OUTPUT_VERTICES:
      return screen->info.props.limits.maxGeometryOutputVertices;
   case PIPE_CAP_MAX_GEOMETRY_TOTAL_OUTPUT_COMPONENTS:
      return screen->info.props.limits.maxGeometryTotalOutputComponents;

   case PIPE_CAP_MAX_TEXTURE_GATHER_COMPONENTS:
      return 4;

   case PIPE_CAP_MIN_TEXTURE_GATHER_OFFSET:
      return screen->info.props.limits.minTexelGatherOffset;
   case PIPE_CAP_MAX_TEXTURE_GATHER_OFFSET:
      return screen->info.props.limits.maxTexelGatherOffset;

   case PIPE_CAP_SAMPLER_REDUCTION_MINMAX_ARB:
      return screen->info.feats12.samplerFilterMinmax || screen->info.have_EXT_sampler_filter_minmax;

   case PIPE_CAP_FS_FINE_DERIVATIVE:
      return 1;

   case PIPE_CAP_VENDOR_ID:
      return screen->info.props.vendorID;
   case PIPE_CAP_DEVICE_ID:
      return screen->info.props.deviceID;

   case PIPE_CAP_ACCELERATED:
      return !screen->is_cpu;
   case PIPE_CAP_VIDEO_MEMORY:
      return get_video_mem(screen) >> 20;
   case PIPE_CAP_UMA:
      return screen->info.props.deviceType == VK_PHYSICAL_DEVICE_TYPE_INTEGRATED_GPU;

   case PIPE_CAP_MAX_VERTEX_ATTRIB_STRIDE:
      return screen->info.props.limits.maxVertexInputBindingStride;

   case PIPE_CAP_SAMPLER_VIEW_TARGET:
      return 1;

   case PIPE_CAP_VS_LAYER_VIEWPORT:
   case PIPE_CAP_TES_LAYER_VIEWPORT:
      return screen->info.have_EXT_shader_viewport_index_layer ||
             (screen->spirv_version >= SPIRV_VERSION(1, 5) &&
              screen->info.feats12.shaderOutputLayer &&
              screen->info.feats12.shaderOutputViewportIndex);

   case PIPE_CAP_TEXTURE_FLOAT_LINEAR:
      return have_fp32_filter_linear(screen);

   case PIPE_CAP_TEXTURE_HALF_FLOAT_LINEAR:
      return 1;

   case PIPE_CAP_SHADER_BUFFER_OFFSET_ALIGNMENT:
      return screen->info.props.limits.minStorageBufferOffsetAlignment;

   case PIPE_CAP_PCI_GROUP:
   case PIPE_CAP_PCI_BUS:
   case PIPE_CAP_PCI_DEVICE:
   case PIPE_CAP_PCI_FUNCTION:
      return 0; /* TODO: figure these out */

   case PIPE_CAP_CULL_DISTANCE:
      return screen->info.feats.features.shaderCullDistance;

   case PIPE_CAP_SPARSE_BUFFER_PAGE_SIZE:
      return screen->info.feats.features.sparseBinding ? ZINK_SPARSE_BUFFER_PAGE_SIZE : 0;

   /* Sparse texture */
   case PIPE_CAP_MAX_SPARSE_TEXTURE_SIZE:
      return screen->info.feats.features.sparseResidencyImage2D ?
         zink_get_param(pscreen, PIPE_CAP_MAX_TEXTURE_2D_SIZE) : 0;
   case PIPE_CAP_MAX_SPARSE_3D_TEXTURE_SIZE:
      return screen->info.feats.features.sparseResidencyImage3D ?
         (1 << (zink_get_param(pscreen, PIPE_CAP_MAX_TEXTURE_3D_LEVELS) - 1)) : 0;
   case PIPE_CAP_MAX_SPARSE_ARRAY_TEXTURE_LAYERS:
      return screen->info.feats.features.sparseResidencyImage2D ?
         zink_get_param(pscreen, PIPE_CAP_MAX_TEXTURE_ARRAY_LAYERS) : 0;
   case PIPE_CAP_SPARSE_TEXTURE_FULL_ARRAY_CUBE_MIPMAPS:
      return screen->info.feats.features.sparseResidencyImage2D ? 1 : 0;
   case PIPE_CAP_QUERY_SPARSE_TEXTURE_RESIDENCY:
   case PIPE_CAP_CLAMP_SPARSE_TEXTURE_LOD:
      return screen->info.feats.features.sparseResidency2Samples ? 1 : 0;

   case PIPE_CAP_VIEWPORT_SUBPIXEL_BITS:
      return screen->info.props.limits.viewportSubPixelBits;

   case PIPE_CAP_MAX_GS_INVOCATIONS:
      return screen->info.props.limits.maxGeometryShaderInvocations;

   case PIPE_CAP_MAX_COMBINED_SHADER_BUFFERS:
      /* gallium handles this automatically */
      return 0;

   case PIPE_CAP_MAX_SHADER_BUFFER_SIZE_UINT:
      /* 1<<27 is required by VK spec */
      assert(screen->info.props.limits.maxStorageBufferRange >= 1 << 27);
      /* clamp to VK spec minimum */
      return MIN2(get_smallest_buffer_heap(screen), screen->info.props.limits.maxStorageBufferRange);

   case PIPE_CAP_FS_COORD_ORIGIN_UPPER_LEFT:
   case PIPE_CAP_FS_COORD_PIXEL_CENTER_HALF_INTEGER:
      return 1;

   case PIPE_CAP_FS_COORD_ORIGIN_LOWER_LEFT:
   case PIPE_CAP_FS_COORD_PIXEL_CENTER_INTEGER:
      return 0;

   case PIPE_CAP_NIR_COMPACT_ARRAYS:
      return 1;

   case PIPE_CAP_FS_FACE_IS_INTEGER_SYSVAL:
      return 1;

   case PIPE_CAP_VIEWPORT_TRANSFORM_LOWERED:
      return 1;

   case PIPE_CAP_FLATSHADE:
   case PIPE_CAP_ALPHA_TEST:
   case PIPE_CAP_CLIP_PLANES:
   case PIPE_CAP_POINT_SIZE_FIXED:
   case PIPE_CAP_TWO_SIDED_COLOR:
      return 0;

   case PIPE_CAP_MAX_SHADER_PATCH_VARYINGS:
      return screen->info.props.limits.maxTessellationControlPerVertexOutputComponents / 4;
   case PIPE_CAP_MAX_VARYINGS:
      /* need to reserve up to 60 of our varying components and 16 slots for streamout */
      return MIN2(screen->info.props.limits.maxVertexOutputComponents / 4 / 2, 16);

   case PIPE_CAP_DMABUF:
      return screen->info.have_KHR_external_memory_fd &&
             screen->info.have_EXT_external_memory_dma_buf &&
             screen->info.have_EXT_queue_family_foreign;

   case PIPE_CAP_DEPTH_BOUNDS_TEST:
      return screen->info.feats.features.depthBounds;

   case PIPE_CAP_POST_DEPTH_COVERAGE:
      return screen->info.have_EXT_post_depth_coverage;

   case PIPE_CAP_STRING_MARKER:
      return screen->instance_info.have_EXT_debug_utils;

   default:
      return u_pipe_screen_get_param_defaults(pscreen, param);
   }
}

static float
zink_get_paramf(struct pipe_screen *pscreen, enum pipe_capf param)
{
   struct zink_screen *screen = zink_screen(pscreen);

   switch (param) {
   case PIPE_CAPF_MIN_LINE_WIDTH:
   case PIPE_CAPF_MIN_LINE_WIDTH_AA:
      if (!screen->info.feats.features.wideLines)
         return 1.0f;
      return MAX2(screen->info.props.limits.lineWidthRange[0], 0.01);

   case PIPE_CAPF_MIN_POINT_SIZE:
   case PIPE_CAPF_MIN_POINT_SIZE_AA:
      if (!screen->info.feats.features.largePoints)
         return 1.0f;
      return MAX2(screen->info.props.limits.pointSizeRange[0], 0.01);


   case PIPE_CAPF_LINE_WIDTH_GRANULARITY:
      if (!screen->info.feats.features.wideLines)
         return 0.1f;
      return screen->info.props.limits.lineWidthGranularity;

   case PIPE_CAPF_POINT_SIZE_GRANULARITY:
      if (!screen->info.feats.features.largePoints)
         return 0.1f;
      return screen->info.props.limits.pointSizeGranularity;


   case PIPE_CAPF_MAX_LINE_WIDTH:
   case PIPE_CAPF_MAX_LINE_WIDTH_AA:
      if (!screen->info.feats.features.wideLines)
         return 1.0f;
      return screen->info.props.limits.lineWidthRange[1];

   case PIPE_CAPF_MAX_POINT_SIZE:
   case PIPE_CAPF_MAX_POINT_SIZE_AA:
      if (!screen->info.feats.features.largePoints)
         return 1.0f;
      return screen->info.props.limits.pointSizeRange[1];

   case PIPE_CAPF_MAX_TEXTURE_ANISOTROPY:
      if (!screen->info.feats.features.samplerAnisotropy)
         return 1.0f;
      return screen->info.props.limits.maxSamplerAnisotropy;

   case PIPE_CAPF_MAX_TEXTURE_LOD_BIAS:
      return screen->info.props.limits.maxSamplerLodBias;

   case PIPE_CAPF_MIN_CONSERVATIVE_RASTER_DILATE:
   case PIPE_CAPF_MAX_CONSERVATIVE_RASTER_DILATE:
   case PIPE_CAPF_CONSERVATIVE_RASTER_DILATE_GRANULARITY:
      return 0.0f; /* not implemented */
   }

   /* should only get here on unhandled cases */
   return 0.0f;
}

static int
zink_get_shader_param(struct pipe_screen *pscreen,
                       gl_shader_stage shader,
                       enum pipe_shader_cap param)
{
   struct zink_screen *screen = zink_screen(pscreen);

   switch (param) {
   case PIPE_SHADER_CAP_MAX_INSTRUCTIONS:
      switch (shader) {
      case MESA_SHADER_FRAGMENT:
      case MESA_SHADER_VERTEX:
         return INT_MAX;
      case MESA_SHADER_TESS_CTRL:
      case MESA_SHADER_TESS_EVAL:
         if (screen->info.feats.features.tessellationShader &&
             screen->info.have_KHR_maintenance2)
            return INT_MAX;
         break;

      case MESA_SHADER_GEOMETRY:
         if (screen->info.feats.features.geometryShader)
            return INT_MAX;
         break;

      case MESA_SHADER_COMPUTE:
         return INT_MAX;
      default:
         break;
      }
      return 0;
   case PIPE_SHADER_CAP_MAX_ALU_INSTRUCTIONS:
   case PIPE_SHADER_CAP_MAX_TEX_INSTRUCTIONS:
   case PIPE_SHADER_CAP_MAX_TEX_INDIRECTIONS:
   case PIPE_SHADER_CAP_MAX_CONTROL_FLOW_DEPTH:
      return INT_MAX;

   case PIPE_SHADER_CAP_MAX_INPUTS: {
      uint32_t max = 0;
      switch (shader) {
      case MESA_SHADER_VERTEX:
         max = MIN2(screen->info.props.limits.maxVertexInputAttributes, PIPE_MAX_ATTRIBS);
         break;
      case MESA_SHADER_TESS_CTRL:
         max = screen->info.props.limits.maxTessellationControlPerVertexInputComponents / 4;
         break;
      case MESA_SHADER_TESS_EVAL:
         max = screen->info.props.limits.maxTessellationEvaluationInputComponents / 4;
         break;
      case MESA_SHADER_GEOMETRY:
         max = screen->info.props.limits.maxGeometryInputComponents / 4;
         break;
      case MESA_SHADER_FRAGMENT:
         /* intel drivers report fewer components, but it's a value that's compatible
          * with what we need for GL, so we can still force a conformant value here
          */
         if (screen->info.driver_props.driverID == VK_DRIVER_ID_INTEL_OPEN_SOURCE_MESA ||
             screen->info.driver_props.driverID == VK_DRIVER_ID_INTEL_PROPRIETARY_WINDOWS)
            return 32;
         max = screen->info.props.limits.maxFragmentInputComponents / 4;
         break;
      default:
         return 0; /* unsupported stage */
      }
      switch (shader) {
      case MESA_SHADER_VERTEX:
      case MESA_SHADER_TESS_EVAL:
      case MESA_SHADER_GEOMETRY:
         /* last vertex stage must support streamout, and this is capped in glsl compiler */
         return MIN2(max, MAX_VARYING);
      default: break;
      }
      return MIN2(max, 64); // prevent overflowing struct shader_info::inputs_read
   }

   case PIPE_SHADER_CAP_MAX_OUTPUTS: {
      uint32_t max = 0;
      switch (shader) {
      case MESA_SHADER_VERTEX:
         max = screen->info.props.limits.maxVertexOutputComponents / 4;
         break;
      case MESA_SHADER_TESS_CTRL:
         max = screen->info.props.limits.maxTessellationControlPerVertexOutputComponents / 4;
         break;
      case MESA_SHADER_TESS_EVAL:
         max = screen->info.props.limits.maxTessellationEvaluationOutputComponents / 4;
         break;
      case MESA_SHADER_GEOMETRY:
         max = screen->info.props.limits.maxGeometryOutputComponents / 4;
         break;
      case MESA_SHADER_FRAGMENT:
         max = screen->info.props.limits.maxColorAttachments;
         break;
      default:
         return 0; /* unsupported stage */
      }
      return MIN2(max, 64); // prevent overflowing struct shader_info::outputs_read/written
   }

   case PIPE_SHADER_CAP_MAX_CONST_BUFFER0_SIZE:
      /* At least 16384 is guaranteed by VK spec */
      assert(screen->info.props.limits.maxUniformBufferRange >= 16384);
      /* but Gallium can't handle values that are too big */
      return MIN3(get_smallest_buffer_heap(screen),
                  screen->info.props.limits.maxUniformBufferRange, BITFIELD_BIT(31));

   case PIPE_SHADER_CAP_MAX_CONST_BUFFERS:
      return  MIN2(screen->info.props.limits.maxPerStageDescriptorUniformBuffers,
                   PIPE_MAX_CONSTANT_BUFFERS);

   case PIPE_SHADER_CAP_MAX_TEMPS:
      return INT_MAX;

   case PIPE_SHADER_CAP_INTEGERS:
      return 1;

   case PIPE_SHADER_CAP_INDIRECT_CONST_ADDR:
   case PIPE_SHADER_CAP_INDIRECT_TEMP_ADDR:
   case PIPE_SHADER_CAP_INDIRECT_INPUT_ADDR:
   case PIPE_SHADER_CAP_INDIRECT_OUTPUT_ADDR:
      return 1;

   case PIPE_SHADER_CAP_SUBROUTINES:
   case PIPE_SHADER_CAP_INT64_ATOMICS:
   case PIPE_SHADER_CAP_GLSL_16BIT_CONSTS:
      return 0; /* not implemented */

   case PIPE_SHADER_CAP_FP16_CONST_BUFFERS:
      //enabling this breaks GTF-GL46.gtf21.GL2Tests.glGetUniform.glGetUniform
      //return screen->info.feats11.uniformAndStorageBuffer16BitAccess ||
             //(screen->info.have_KHR_16bit_storage && screen->info.storage_16bit_feats.uniformAndStorageBuffer16BitAccess);
      return 0;
   case PIPE_SHADER_CAP_FP16_DERIVATIVES:
      return 0; //spirv requires 32bit derivative srcs and dests
   case PIPE_SHADER_CAP_FP16:
      return screen->info.feats12.shaderFloat16 ||
             (screen->info.have_KHR_shader_float16_int8 &&
              screen->info.shader_float16_int8_feats.shaderFloat16);

   case PIPE_SHADER_CAP_INT16:
      return screen->info.feats.features.shaderInt16;

   case PIPE_SHADER_CAP_PREFERRED_IR:
      return PIPE_SHADER_IR_NIR;

   case PIPE_SHADER_CAP_TGSI_SQRT_SUPPORTED:
      return 0; /* not implemented */

   case PIPE_SHADER_CAP_MAX_TEXTURE_SAMPLERS:
   case PIPE_SHADER_CAP_MAX_SAMPLER_VIEWS:
      return MIN2(MIN2(screen->info.props.limits.maxPerStageDescriptorSamplers,
                       screen->info.props.limits.maxPerStageDescriptorSampledImages),
                  PIPE_MAX_SAMPLERS);

   case PIPE_SHADER_CAP_DROUND_SUPPORTED:
   case PIPE_SHADER_CAP_DFRACEXP_DLDEXP_SUPPORTED:
      return 0; /* not implemented */

   case PIPE_SHADER_CAP_TGSI_ANY_INOUT_DECL_RANGE:
      return 0; /* no idea */

   case PIPE_SHADER_CAP_MAX_SHADER_BUFFERS:
      switch (shader) {
      case MESA_SHADER_VERTEX:
      case MESA_SHADER_TESS_CTRL:
      case MESA_SHADER_TESS_EVAL:
      case MESA_SHADER_GEOMETRY:
         if (!screen->info.feats.features.vertexPipelineStoresAndAtomics)
            return 0;
         break;

      case MESA_SHADER_FRAGMENT:
         if (!screen->info.feats.features.fragmentStoresAndAtomics)
            return 0;
         break;

      default:
         break;
      }

      /* TODO: this limitation is dumb, and will need some fixes in mesa */
      return MIN2(screen->info.props.limits.maxPerStageDescriptorStorageBuffers, PIPE_MAX_SHADER_BUFFERS);

   case PIPE_SHADER_CAP_SUPPORTED_IRS:
      return (1 << PIPE_SHADER_IR_NIR) | (1 << PIPE_SHADER_IR_TGSI);

   case PIPE_SHADER_CAP_MAX_SHADER_IMAGES:
      if (screen->info.feats.features.shaderStorageImageExtendedFormats &&
          screen->info.feats.features.shaderStorageImageWriteWithoutFormat)
         return MIN2(screen->info.props.limits.maxPerStageDescriptorStorageImages,
                     ZINK_MAX_SHADER_IMAGES);
      return 0;

   case PIPE_SHADER_CAP_LDEXP_SUPPORTED:
   case PIPE_SHADER_CAP_MAX_HW_ATOMIC_COUNTERS:
   case PIPE_SHADER_CAP_MAX_HW_ATOMIC_COUNTER_BUFFERS:
      return 0; /* not implemented */
   case PIPE_SHADER_CAP_CONT_SUPPORTED:
      return 1;
   }

   /* should only get here on unhandled cases */
   return 0;
}

static VkSampleCountFlagBits
vk_sample_count_flags(uint32_t sample_count)
{
   switch (sample_count) {
   case 1: return VK_SAMPLE_COUNT_1_BIT;
   case 2: return VK_SAMPLE_COUNT_2_BIT;
   case 4: return VK_SAMPLE_COUNT_4_BIT;
   case 8: return VK_SAMPLE_COUNT_8_BIT;
   case 16: return VK_SAMPLE_COUNT_16_BIT;
   case 32: return VK_SAMPLE_COUNT_32_BIT;
   case 64: return VK_SAMPLE_COUNT_64_BIT;
   default:
      return 0;
   }
}

static bool
zink_is_compute_copy_faster(struct pipe_screen *pscreen,
                            enum pipe_format src_format,
                            enum pipe_format dst_format,
                            unsigned width,
                            unsigned height,
                            unsigned depth,
                            bool cpu)
{
   if (cpu)
      /* very basic for now, probably even worse for some cases,
       * but fixes lots of others
       */
      return width * height * depth > 64 * 64;
   return false;
}

static bool
zink_is_format_supported(struct pipe_screen *pscreen,
                         enum pipe_format format,
                         enum pipe_texture_target target,
                         unsigned sample_count,
                         unsigned storage_sample_count,
                         unsigned bind)
{
   struct zink_screen *screen = zink_screen(pscreen);

   if (storage_sample_count && !screen->info.feats.features.shaderStorageImageMultisample && bind & PIPE_BIND_SHADER_IMAGE)
      return false;

   if (format == PIPE_FORMAT_NONE)
      return screen->info.props.limits.framebufferNoAttachmentsSampleCounts &
             vk_sample_count_flags(sample_count);

   if (bind & PIPE_BIND_INDEX_BUFFER) {
      if (format == PIPE_FORMAT_R8_UINT &&
          !screen->info.have_EXT_index_type_uint8)
         return false;
      if (format != PIPE_FORMAT_R8_UINT &&
          format != PIPE_FORMAT_R16_UINT &&
          format != PIPE_FORMAT_R32_UINT)
         return false;
   }

   VkFormat vkformat = zink_get_format(screen, format);
   if (vkformat == VK_FORMAT_UNDEFINED)
      return false;

   if (sample_count >= 1) {
      VkSampleCountFlagBits sample_mask = vk_sample_count_flags(sample_count);
      if (!sample_mask)
         return false;
      const struct util_format_description *desc = util_format_description(format);
      if (util_format_is_depth_or_stencil(format)) {
         if (util_format_has_depth(desc)) {
            if (bind & PIPE_BIND_DEPTH_STENCIL &&
                (screen->info.props.limits.framebufferDepthSampleCounts & sample_mask) != sample_mask)
               return false;
            if (bind & PIPE_BIND_SAMPLER_VIEW &&
                (screen->info.props.limits.sampledImageDepthSampleCounts & sample_mask) != sample_mask)
               return false;
         }
         if (util_format_has_stencil(desc)) {
            if (bind & PIPE_BIND_DEPTH_STENCIL &&
                (screen->info.props.limits.framebufferStencilSampleCounts & sample_mask) != sample_mask)
               return false;
            if (bind & PIPE_BIND_SAMPLER_VIEW &&
                (screen->info.props.limits.sampledImageStencilSampleCounts & sample_mask) != sample_mask)
               return false;
         }
      } else if (util_format_is_pure_integer(format)) {
         if (bind & PIPE_BIND_RENDER_TARGET &&
             !(screen->info.props.limits.framebufferColorSampleCounts & sample_mask))
            return false;
         if (bind & PIPE_BIND_SAMPLER_VIEW &&
             !(screen->info.props.limits.sampledImageIntegerSampleCounts & sample_mask))
            return false;
      } else {
         if (bind & PIPE_BIND_RENDER_TARGET &&
             !(screen->info.props.limits.framebufferColorSampleCounts & sample_mask))
            return false;
         if (bind & PIPE_BIND_SAMPLER_VIEW &&
             !(screen->info.props.limits.sampledImageColorSampleCounts & sample_mask))
            return false;
      }
      if (bind & PIPE_BIND_SHADER_IMAGE) {
          if (!(screen->info.props.limits.storageImageSampleCounts & sample_mask))
             return false;
      }
   }

   VkFormatProperties props = screen->format_props[format];

   if (target == PIPE_BUFFER) {
      if (bind & PIPE_BIND_VERTEX_BUFFER) {
         if (!(props.bufferFeatures & VK_FORMAT_FEATURE_VERTEX_BUFFER_BIT)) {
            enum pipe_format new_format = zink_decompose_vertex_format(format);
            if (!new_format)
               return false;
            if (!(screen->format_props[new_format].bufferFeatures & VK_FORMAT_FEATURE_VERTEX_BUFFER_BIT))
               return false;
         }
      }

      if (bind & PIPE_BIND_SAMPLER_VIEW &&
         !(props.bufferFeatures & VK_FORMAT_FEATURE_UNIFORM_TEXEL_BUFFER_BIT))
            return false;

      if (bind & PIPE_BIND_SHADER_IMAGE &&
          !(props.bufferFeatures & VK_FORMAT_FEATURE_STORAGE_TEXEL_BUFFER_BIT))
         return false;
   } else {
      /* all other targets are texture-targets */
      if (bind & PIPE_BIND_RENDER_TARGET &&
          !(props.optimalTilingFeatures & VK_FORMAT_FEATURE_COLOR_ATTACHMENT_BIT))
         return false;

      if (bind & PIPE_BIND_BLENDABLE &&
         !(props.optimalTilingFeatures & VK_FORMAT_FEATURE_COLOR_ATTACHMENT_BLEND_BIT))
        return false;

      if (bind & PIPE_BIND_SAMPLER_VIEW &&
         !(props.optimalTilingFeatures & VK_FORMAT_FEATURE_SAMPLED_IMAGE_BIT))
            return false;

      if (bind & PIPE_BIND_SAMPLER_REDUCTION_MINMAX &&
          !(props.optimalTilingFeatures & VK_FORMAT_FEATURE_SAMPLED_IMAGE_FILTER_MINMAX_BIT))
         return false;

      if ((bind & PIPE_BIND_SAMPLER_VIEW) || (bind & PIPE_BIND_RENDER_TARGET)) {
         /* if this is a 3-component texture, force gallium to give us 4 components by rejecting this one */
         const struct util_format_description *desc = util_format_description(format);
         if (desc->nr_channels == 3 &&
             (desc->block.bits == 24 || desc->block.bits == 48 || desc->block.bits == 96))
            return false;
      }

      if (bind & PIPE_BIND_DEPTH_STENCIL &&
          !(props.optimalTilingFeatures & VK_FORMAT_FEATURE_DEPTH_STENCIL_ATTACHMENT_BIT))
         return false;

      if (bind & PIPE_BIND_SHADER_IMAGE &&
          !(props.optimalTilingFeatures & VK_FORMAT_FEATURE_STORAGE_IMAGE_BIT))
         return false;
   }

   return true;
}

static void
zink_destroy_screen(struct pipe_screen *pscreen)
{
   struct zink_screen *screen = zink_screen(pscreen);

#ifdef HAVE_RENDERDOC_APP_H
   if (screen->renderdoc_capture_all && p_atomic_dec_zero(&num_screens))
      screen->renderdoc_api->EndFrameCapture(RENDERDOC_DEVICEPOINTER_FROM_VKINSTANCE(screen->instance), NULL);
#endif

   hash_table_foreach(&screen->dts, entry)
      zink_kopper_deinit_displaytarget(screen, entry->data);
   simple_mtx_destroy(&screen->dt_lock);

   if (screen->copy_context)
      screen->copy_context->base.destroy(&screen->copy_context->base);

   if (VK_NULL_HANDLE != screen->debugUtilsCallbackHandle) {
      VKSCR(DestroyDebugUtilsMessengerEXT)(screen->instance, screen->debugUtilsCallbackHandle, NULL);
   }

   util_vertex_state_cache_deinit(&screen->vertex_state_cache);

   VKSCR(DestroyPipelineLayout)(screen->dev, screen->gfx_push_constant_layout, NULL);

   u_transfer_helper_destroy(pscreen->transfer_helper);
   util_queue_finish(&screen->cache_get_thread);
   util_queue_destroy(&screen->cache_get_thread);
#ifdef ENABLE_SHADER_CACHE
   if (screen->disk_cache) {
      util_queue_finish(&screen->cache_put_thread);
      disk_cache_wait_for_idle(screen->disk_cache);
      util_queue_destroy(&screen->cache_put_thread);
   }
#endif
   disk_cache_destroy(screen->disk_cache);
   zink_bo_deinit(screen);
   util_live_shader_cache_deinit(&screen->shaders);

   zink_descriptor_layouts_deinit(screen);

   if (screen->sem)
      VKSCR(DestroySemaphore)(screen->dev, screen->sem, NULL);

   if (screen->prev_sem)
      VKSCR(DestroySemaphore)(screen->dev, screen->prev_sem, NULL);

   if (screen->fence)
      VKSCR(DestroyFence)(screen->dev, screen->fence, NULL);

   if (screen->threaded)
      util_queue_destroy(&screen->flush_queue);

   simple_mtx_destroy(&screen->queue_lock);
   VKSCR(DestroyDevice)(screen->dev, NULL);
   VKSCR(DestroyInstance)(screen->instance, NULL);
   util_idalloc_mt_fini(&screen->buffer_ids);

   util_dl_close(screen->loader_lib);
   if (screen->drm_fd != -1)
      close(screen->drm_fd);

   slab_destroy_parent(&screen->transfer_pool);
   ralloc_free(screen);
   glsl_type_singleton_decref();
}

static bool
choose_pdev(struct zink_screen *screen)
{
   uint32_t i, pdev_count;
   VkPhysicalDevice *pdevs;
   bool is_cpu = false;
   VkResult result = VKSCR(EnumeratePhysicalDevices)(screen->instance, &pdev_count, NULL);
   if (result != VK_SUCCESS) {
      mesa_loge("ZINK: vkEnumeratePhysicalDevices failed (%s)", vk_Result_to_str(result));
      return is_cpu;
   }

   assert(pdev_count > 0);

   pdevs = malloc(sizeof(*pdevs) * pdev_count);
   result = VKSCR(EnumeratePhysicalDevices)(screen->instance, &pdev_count, pdevs);
   assert(result == VK_SUCCESS);
   assert(pdev_count > 0);

   VkPhysicalDeviceProperties props;
   bool cpu = debug_get_bool_option("LIBGL_ALWAYS_SOFTWARE", false) ||
              debug_get_bool_option("D3D_ALWAYS_SOFTWARE", false);
   /* priority when multiple drivers are available (highest to lowest):
      VK_PHYSICAL_DEVICE_TYPE_VIRTUAL_GPU
      VK_PHYSICAL_DEVICE_TYPE_DISCRETE_GPU
      VK_PHYSICAL_DEVICE_TYPE_INTEGRATED_GPU
      VK_PHYSICAL_DEVICE_TYPE_CPU
      VK_PHYSICAL_DEVICE_TYPE_OTHER

    * users should specify VK_ICD_FILENAMES since this is a standardized variable
    * used by all vulkan applications
    */
   unsigned prio_map[] = {
      [VK_PHYSICAL_DEVICE_TYPE_OTHER] = 0,
      [VK_PHYSICAL_DEVICE_TYPE_CPU] = 1,
      [VK_PHYSICAL_DEVICE_TYPE_INTEGRATED_GPU] = 2,
      [VK_PHYSICAL_DEVICE_TYPE_DISCRETE_GPU] = 3,
      [VK_PHYSICAL_DEVICE_TYPE_VIRTUAL_GPU] = 4,
   };
   unsigned idx = 0;
   int cur_prio = 0;
   for (i = 0; i < pdev_count; ++i) {
      VKSCR(GetPhysicalDeviceProperties)(pdevs[i], &props);

      if (cpu) {
         /* if user wants cpu, only give them cpu */
         if (props.deviceType == VK_PHYSICAL_DEVICE_TYPE_CPU) {
            idx = i;
            cur_prio = prio_map[props.deviceType];
            break;
         }
      } else {
         assert(props.deviceType <= VK_PHYSICAL_DEVICE_TYPE_CPU);
         if (prio_map[props.deviceType] > cur_prio) {
            idx = i;
            cur_prio = prio_map[props.deviceType];
         }
      }
   }
   is_cpu = cur_prio == prio_map[VK_PHYSICAL_DEVICE_TYPE_CPU];
   if (cpu != is_cpu)
      goto out;

   screen->pdev = pdevs[idx];
   VKSCR(GetPhysicalDeviceProperties)(screen->pdev, &screen->info.props);
   screen->info.device_version = screen->info.props.apiVersion;

   /* runtime version is the lesser of the instance version and device version */
   screen->vk_version = MIN2(screen->info.device_version, screen->instance_info.loader_version);

   /* calculate SPIR-V version based on VK version */
   if (screen->vk_version >= VK_MAKE_VERSION(1, 2, 0))
      screen->spirv_version = SPIRV_VERSION(1, 5);
   else if (screen->vk_version >= VK_MAKE_VERSION(1, 1, 0))
      screen->spirv_version = SPIRV_VERSION(1, 3);
   else
      screen->spirv_version = SPIRV_VERSION(1, 0);
out:
   free(pdevs);
   return is_cpu;
}

static void
update_queue_props(struct zink_screen *screen)
{
   uint32_t num_queues;
   VKSCR(GetPhysicalDeviceQueueFamilyProperties)(screen->pdev, &num_queues, NULL);
   assert(num_queues > 0);

   VkQueueFamilyProperties *props = malloc(sizeof(*props) * num_queues);
   VKSCR(GetPhysicalDeviceQueueFamilyProperties)(screen->pdev, &num_queues, props);

   bool found_gfx = false;
   uint32_t sparse_only = UINT32_MAX;
   screen->sparse_queue = UINT32_MAX;
   for (uint32_t i = 0; i < num_queues; i++) {
      if (props[i].queueFlags & VK_QUEUE_GRAPHICS_BIT) {
         if (found_gfx)
            continue;
         screen->sparse_queue = screen->gfx_queue = i;
         screen->max_queues = props[i].queueCount;
         screen->timestamp_valid_bits = props[i].timestampValidBits;
         found_gfx = true;
      } else if (props[i].queueFlags & VK_QUEUE_SPARSE_BINDING_BIT)
         sparse_only = i;
   }
   if (sparse_only != UINT32_MAX)
      screen->sparse_queue = sparse_only;
   free(props);
}

static void
init_queue(struct zink_screen *screen)
{
   simple_mtx_init(&screen->queue_lock, mtx_plain);
   VKSCR(GetDeviceQueue)(screen->dev, screen->gfx_queue, 0, &screen->queue);
   if (screen->sparse_queue != screen->gfx_queue)
      VKSCR(GetDeviceQueue)(screen->dev, screen->sparse_queue, 0, &screen->queue_sparse);
   else
      screen->queue_sparse = screen->queue;
}

static void
zink_flush_frontbuffer(struct pipe_screen *pscreen,
                       struct pipe_context *pctx,
                       struct pipe_resource *pres,
                       unsigned level, unsigned layer,
                       void *winsys_drawable_handle,
                       struct pipe_box *sub_box)
{
   struct zink_screen *screen = zink_screen(pscreen);
   struct zink_resource *res = zink_resource(pres);
   //struct zink_context *ctx = zink_context(pctx);

   /* if the surface is no longer a swapchain, this is a no-op */
   /*if (!zink_is_swapchain(res))
      return;

   ctx = zink_tc_context_unwrap(pctx, screen->threaded);

   if (!zink_kopper_acquired(res->obj->dt, res->obj->dt_idx)) {*/
      /* swapbuffers to an undefined surface: acquire and present garbage */
      /*zink_kopper_acquire(ctx, res, UINT64_MAX);
      ctx->needs_present = res;*/
      /* set batch usage to submit acquire semaphore */
      //zink_batch_resource_usage_set(&ctx->batch, res, true, false);
      /* ensure the resource is set up to present garbage */
      /*ctx->base.flush_resource(&ctx->base, pres);
   }*/

   /* handle any outstanding acquire submits (not just from above) */
   /*if (ctx->batch.swapchain || ctx->needs_present) {
      ctx->batch.has_work = true;
      pctx->flush(pctx, NULL, PIPE_FLUSH_END_OF_FRAME);
      if (ctx->last_fence && screen->threaded) {
         struct zink_batch_state *bs = zink_batch_state(ctx->last_fence);
         util_queue_fence_wait(&bs->flush_completed);
      }
   }*/

   /* always verify that this was acquired */
   /*assert(zink_kopper_acquired(res->obj->dt, res->obj->dt_idx));
   zink_kopper_present_queue(screen, res);*/

   struct sw_winsys *winsys = screen->winsys;

   if (!winsys)
     return;
   void *map = winsys->displaytarget_map(winsys, res->dt, 0);

   if (map) {
      struct pipe_transfer *transfer = NULL;

      // Context hack
      pctx = zink_xlib_context;

      void *res_map = pipe_texture_map(pctx, pres, level, layer, PIPE_MAP_READ, 0, 0,
                                        u_minify(pres->width0, level),
                                        u_minify(pres->height0, level),
                                        &transfer);
      if (res_map) {
         util_copy_rect((ubyte*)map, pres->format, res->dt_stride, 0, 0,
                        transfer->box.width, transfer->box.height,
                        (const ubyte*)res_map, transfer->stride, 0, 0);
         pipe_texture_unmap(pctx, transfer);
      }
      winsys->displaytarget_unmap(winsys, res->dt);
   }

   winsys->displaytarget_display(winsys, res->dt, winsys_drawable_handle, sub_box);
}

bool
zink_is_depth_format_supported(struct zink_screen *screen, VkFormat format)
{
   VkFormatProperties props;
   VKSCR(GetPhysicalDeviceFormatProperties)(screen->pdev, format, &props);
   return (props.linearTilingFeatures | props.optimalTilingFeatures) &
          VK_FORMAT_FEATURE_DEPTH_STENCIL_ATTACHMENT_BIT;
}

static enum pipe_format
emulate_x8(enum pipe_format format)
{
   /* convert missing Xn variants to An */
   switch (format) {
   case PIPE_FORMAT_B8G8R8X8_UNORM:
      return PIPE_FORMAT_B8G8R8A8_UNORM;

   case PIPE_FORMAT_B8G8R8X8_SRGB:
      return PIPE_FORMAT_B8G8R8A8_SRGB;
   case PIPE_FORMAT_R8G8B8X8_SRGB:
      return PIPE_FORMAT_R8G8B8A8_SRGB;

   case PIPE_FORMAT_R8G8B8X8_SINT:
      return PIPE_FORMAT_R8G8B8A8_SINT;
   case PIPE_FORMAT_R8G8B8X8_SNORM:
      return PIPE_FORMAT_R8G8B8A8_SNORM;
   case PIPE_FORMAT_R8G8B8X8_UNORM:
      return PIPE_FORMAT_R8G8B8A8_UNORM;

   case PIPE_FORMAT_R16G16B16X16_FLOAT:
      return PIPE_FORMAT_R16G16B16A16_FLOAT;
   case PIPE_FORMAT_R16G16B16X16_SINT:
      return PIPE_FORMAT_R16G16B16A16_SINT;
   case PIPE_FORMAT_R16G16B16X16_SNORM:
      return PIPE_FORMAT_R16G16B16A16_SNORM;
   case PIPE_FORMAT_R16G16B16X16_UNORM:
      return PIPE_FORMAT_R16G16B16A16_UNORM;

   case PIPE_FORMAT_R32G32B32X32_FLOAT:
      return PIPE_FORMAT_R32G32B32A32_FLOAT;
   case PIPE_FORMAT_R32G32B32X32_SINT:
      return PIPE_FORMAT_R32G32B32A32_SINT;

   default:
      return format;
   }
}

VkFormat
zink_get_format(struct zink_screen *screen, enum pipe_format format)
{
   if (!screen->driver_workarounds.broken_l4a4 || format != PIPE_FORMAT_L4A4_UNORM)
      format = zink_format_get_emulated_alpha(format);

   VkFormat ret = zink_pipe_format_to_vk_format(emulate_x8(format));

   if (format == PIPE_FORMAT_X32_S8X24_UINT &&
       screen->have_D32_SFLOAT_S8_UINT)
      return VK_FORMAT_D32_SFLOAT_S8_UINT;

   if (format == PIPE_FORMAT_X24S8_UINT)
      /* valid when using aspects to extract stencil,
       * fails format test because it's emulated */
      ret = VK_FORMAT_D24_UNORM_S8_UINT;

   if (ret == VK_FORMAT_X8_D24_UNORM_PACK32 &&
       !screen->have_X8_D24_UNORM_PACK32) {
      assert(zink_is_depth_format_supported(screen, VK_FORMAT_D32_SFLOAT));
      return VK_FORMAT_D32_SFLOAT;
   }

   if (ret == VK_FORMAT_D24_UNORM_S8_UINT &&
       !screen->have_D24_UNORM_S8_UINT) {
      assert(screen->have_D32_SFLOAT_S8_UINT);
      return VK_FORMAT_D32_SFLOAT_S8_UINT;
   }

   if ((ret == VK_FORMAT_A4B4G4R4_UNORM_PACK16 &&
        !screen->info.format_4444_feats.formatA4B4G4R4) ||
       (ret == VK_FORMAT_A4R4G4B4_UNORM_PACK16 &&
        !screen->info.format_4444_feats.formatA4R4G4B4))
      return VK_FORMAT_UNDEFINED;

   if (format == PIPE_FORMAT_R4A4_UNORM)
      return VK_FORMAT_R4G4_UNORM_PACK8;

   return ret;
}

static bool
check_have_device_time(struct zink_screen *screen)
{
   uint32_t num_domains = 0;
   VkTimeDomainEXT domains[8]; //current max is 4
   VkResult result = VKSCR(GetPhysicalDeviceCalibrateableTimeDomainsEXT)(screen->pdev, &num_domains, NULL);
   if (result != VK_SUCCESS) {
      mesa_loge("ZINK: vkGetPhysicalDeviceCalibrateableTimeDomainsEXT failed (%s)", vk_Result_to_str(result));
   }
   assert(num_domains > 0);
   assert(num_domains < ARRAY_SIZE(domains));

   result = VKSCR(GetPhysicalDeviceCalibrateableTimeDomainsEXT)(screen->pdev, &num_domains, domains);
   if (result != VK_SUCCESS) {
      mesa_loge("ZINK: vkGetPhysicalDeviceCalibrateableTimeDomainsEXT failed (%s)", vk_Result_to_str(result));
   }

   /* VK_TIME_DOMAIN_DEVICE_EXT is used for the ctx->get_timestamp hook and is the only one we really need */
   for (unsigned i = 0; i < num_domains; i++) {
      if (domains[i] == VK_TIME_DOMAIN_DEVICE_EXT) {
         return true;
      }
   }

   return false;
}

static void
zink_error(const char *msg)
{
}

static void
zink_warn(const char *msg)
{
}

static void
zink_info(const char *msg)
{
}

static void
zink_msg(const char *msg)
{
}

static VKAPI_ATTR VkBool32 VKAPI_CALL
zink_debug_util_callback(
    VkDebugUtilsMessageSeverityFlagBitsEXT           messageSeverity,
    VkDebugUtilsMessageTypeFlagsEXT                  messageType,
    const VkDebugUtilsMessengerCallbackDataEXT      *pCallbackData,
    void                                            *pUserData)
{
   // Pick message prefix and color to use.
   // Only MacOS and Linux have been tested for color support
   if (messageSeverity & VK_DEBUG_UTILS_MESSAGE_SEVERITY_ERROR_BIT_EXT) {
      zink_error(pCallbackData->pMessage);
   } else if (messageSeverity & VK_DEBUG_UTILS_MESSAGE_SEVERITY_WARNING_BIT_EXT) {
      zink_warn(pCallbackData->pMessage);
   } else if (messageSeverity & VK_DEBUG_UTILS_MESSAGE_SEVERITY_INFO_BIT_EXT) {
      zink_info(pCallbackData->pMessage);
   } else
      zink_msg(pCallbackData->pMessage);

   return VK_FALSE;
}

static bool
create_debug(struct zink_screen *screen)
{
   VkDebugUtilsMessengerCreateInfoEXT vkDebugUtilsMessengerCreateInfoEXT = {
       VK_STRUCTURE_TYPE_DEBUG_UTILS_MESSENGER_CREATE_INFO_EXT,
       NULL,
       0,  // flags
       VK_DEBUG_UTILS_MESSAGE_SEVERITY_VERBOSE_BIT_EXT |
       VK_DEBUG_UTILS_MESSAGE_SEVERITY_INFO_BIT_EXT |
       VK_DEBUG_UTILS_MESSAGE_SEVERITY_WARNING_BIT_EXT |
       VK_DEBUG_UTILS_MESSAGE_SEVERITY_ERROR_BIT_EXT,
       VK_DEBUG_UTILS_MESSAGE_TYPE_GENERAL_BIT_EXT |
       VK_DEBUG_UTILS_MESSAGE_TYPE_VALIDATION_BIT_EXT |
       VK_DEBUG_UTILS_MESSAGE_TYPE_PERFORMANCE_BIT_EXT,
       zink_debug_util_callback,
       NULL
   };

   VkDebugUtilsMessengerEXT vkDebugUtilsCallbackEXT = VK_NULL_HANDLE;

   VkResult result = VKSCR(CreateDebugUtilsMessengerEXT)(
           screen->instance,
           &vkDebugUtilsMessengerCreateInfoEXT,
           NULL,
           &vkDebugUtilsCallbackEXT);
   if (result != VK_SUCCESS) {
      mesa_loge("ZINK: vkCreateDebugUtilsMessengerEXT failed (%s)", vk_Result_to_str(result));
   }

   screen->debugUtilsCallbackHandle = vkDebugUtilsCallbackEXT;

   return true;
}

static bool
zink_internal_setup_moltenvk(struct zink_screen *screen)
{
#if defined(MVK_VERSION)
   if (!screen->instance_info.have_MVK_moltenvk)
      return true;

   GET_PROC_ADDR_INSTANCE_LOCAL(screen, screen->instance, GetMoltenVKConfigurationMVK);
   GET_PROC_ADDR_INSTANCE_LOCAL(screen, screen->instance, SetMoltenVKConfigurationMVK);
   GET_PROC_ADDR_INSTANCE_LOCAL(screen, screen->instance, GetVersionStringsMVK);

   if (vk_GetVersionStringsMVK) {
      char molten_version[64] = {0};
      char vulkan_version[64] = {0};

      vk_GetVersionStringsMVK(molten_version, sizeof(molten_version) - 1, vulkan_version, sizeof(vulkan_version) - 1);

      printf("zink: MoltenVK %s Vulkan %s \n", molten_version, vulkan_version);
   }

   if (vk_GetMoltenVKConfigurationMVK && vk_SetMoltenVKConfigurationMVK) {
      MVKConfiguration molten_config = {0};
      size_t molten_config_size = sizeof(molten_config);

      VkResult res = vk_GetMoltenVKConfigurationMVK(screen->instance, &molten_config, &molten_config_size);
      if (res == VK_SUCCESS || res == VK_INCOMPLETE) {
         // Needed to allow MoltenVK to accept VkImageView swizzles.
         // Encountered when using VK_FORMAT_R8G8_UNORM
         molten_config.fullImageViewSwizzle = VK_TRUE;
         vk_SetMoltenVKConfigurationMVK(screen->instance, &molten_config, &molten_config_size);
      }
   }
#endif // MVK_VERSION

   return true;
}

static void
check_vertex_formats(struct zink_screen *screen)
{
   /* from vbuf */
   enum pipe_format format_list[] = {
      /* not supported by vk
      PIPE_FORMAT_R32_FIXED,
      PIPE_FORMAT_R32G32_FIXED,
      PIPE_FORMAT_R32G32B32_FIXED,
      PIPE_FORMAT_R32G32B32A32_FIXED,
      */
      PIPE_FORMAT_R16_FLOAT,
      PIPE_FORMAT_R16G16_FLOAT,
      PIPE_FORMAT_R16G16B16_FLOAT,
      PIPE_FORMAT_R16G16B16A16_FLOAT,
      /* not supported by vk
      PIPE_FORMAT_R64_FLOAT,
      PIPE_FORMAT_R64G64_FLOAT,
      PIPE_FORMAT_R64G64B64_FLOAT,
      PIPE_FORMAT_R64G64B64A64_FLOAT,
      PIPE_FORMAT_R32_UNORM,
      PIPE_FORMAT_R32G32_UNORM,
      PIPE_FORMAT_R32G32B32_UNORM,
      PIPE_FORMAT_R32G32B32A32_UNORM,
      PIPE_FORMAT_R32_SNORM,
      PIPE_FORMAT_R32G32_SNORM,
      PIPE_FORMAT_R32G32B32_SNORM,
      PIPE_FORMAT_R32G32B32A32_SNORM,
      PIPE_FORMAT_R32_USCALED,
      PIPE_FORMAT_R32G32_USCALED,
      PIPE_FORMAT_R32G32B32_USCALED,
      PIPE_FORMAT_R32G32B32A32_USCALED,
      PIPE_FORMAT_R32_SSCALED,
      PIPE_FORMAT_R32G32_SSCALED,
      PIPE_FORMAT_R32G32B32_SSCALED,
      PIPE_FORMAT_R32G32B32A32_SSCALED,
      */
      PIPE_FORMAT_R16_UNORM,
      PIPE_FORMAT_R16G16_UNORM,
      PIPE_FORMAT_R16G16B16_UNORM,
      PIPE_FORMAT_R16G16B16A16_UNORM,
      PIPE_FORMAT_R16_SNORM,
      PIPE_FORMAT_R16G16_SNORM,
      PIPE_FORMAT_R16G16B16_SNORM,
      PIPE_FORMAT_R16G16B16_SINT,
      PIPE_FORMAT_R16G16B16_UINT,
      PIPE_FORMAT_R16G16B16A16_SNORM,
      PIPE_FORMAT_R16_USCALED,
      PIPE_FORMAT_R16G16_USCALED,
      PIPE_FORMAT_R16G16B16_USCALED,
      PIPE_FORMAT_R16G16B16A16_USCALED,
      PIPE_FORMAT_R16_SSCALED,
      PIPE_FORMAT_R16G16_SSCALED,
      PIPE_FORMAT_R16G16B16_SSCALED,
      PIPE_FORMAT_R16G16B16A16_SSCALED,
      PIPE_FORMAT_R8_UNORM,
      PIPE_FORMAT_R8G8_UNORM,
      PIPE_FORMAT_R8G8B8_UNORM,
      PIPE_FORMAT_R8G8B8A8_UNORM,
      PIPE_FORMAT_R8_SNORM,
      PIPE_FORMAT_R8G8_SNORM,
      PIPE_FORMAT_R8G8B8_SNORM,
      PIPE_FORMAT_R8G8B8A8_SNORM,
      PIPE_FORMAT_R8_USCALED,
      PIPE_FORMAT_R8G8_USCALED,
      PIPE_FORMAT_R8G8B8_USCALED,
      PIPE_FORMAT_R8G8B8A8_USCALED,
      PIPE_FORMAT_R8_SSCALED,
      PIPE_FORMAT_R8G8_SSCALED,
      PIPE_FORMAT_R8G8B8_SSCALED,
      PIPE_FORMAT_R8G8B8A8_SSCALED,
   };
   for (unsigned i = 0; i < ARRAY_SIZE(format_list); i++) {
      if (zink_is_format_supported(&screen->base, format_list[i], PIPE_BUFFER, 0, 0, PIPE_BIND_VERTEX_BUFFER))
         continue;
      if (util_format_get_nr_components(format_list[i]) == 1)
         continue;
      enum pipe_format decomposed = zink_decompose_vertex_format(format_list[i]);
      if (zink_is_format_supported(&screen->base, decomposed, PIPE_BUFFER, 0, 0, PIPE_BIND_VERTEX_BUFFER)) {
         screen->need_decompose_attrs = true;
         mesa_logw("zink: this application would be much faster if %s supported vertex format %s", screen->info.props.deviceName, util_format_name(format_list[i]));
      }
   }
}

static void
populate_format_props(struct zink_screen *screen)
{
   for (unsigned i = 0; i < PIPE_FORMAT_COUNT; i++) {
      VkFormat format = zink_get_format(screen, i);
      if (!format)
         continue;
      if (VKSCR(GetPhysicalDeviceFormatProperties2)) {
         VkFormatProperties2 props = {0};
         props.sType = VK_STRUCTURE_TYPE_FORMAT_PROPERTIES_2;

         VkDrmFormatModifierPropertiesListEXT mod_props;
         VkDrmFormatModifierPropertiesEXT mods[128];
         if (screen->info.have_EXT_image_drm_format_modifier) {
            mod_props.sType = VK_STRUCTURE_TYPE_DRM_FORMAT_MODIFIER_PROPERTIES_LIST_EXT;
            mod_props.pNext = NULL;
            mod_props.drmFormatModifierCount = ARRAY_SIZE(mods);
            mod_props.pDrmFormatModifierProperties = mods;
            props.pNext = &mod_props;
         }
         VkFormatProperties3 props3 = {0};
         props3.sType = VK_STRUCTURE_TYPE_FORMAT_PROPERTIES_3;
         props3.pNext = props.pNext;
         props.pNext = &props3;
         VKSCR(GetPhysicalDeviceFormatProperties2)(screen->pdev, format, &props);
         screen->format_props[i] = props.formatProperties;
         if (props3.linearTilingFeatures & VK_FORMAT_FEATURE_2_LINEAR_COLOR_ATTACHMENT_BIT_NV)
            screen->format_props[i].linearTilingFeatures |= VK_FORMAT_FEATURE_COLOR_ATTACHMENT_BIT;
         if (screen->info.have_EXT_image_drm_format_modifier && mod_props.drmFormatModifierCount) {
            screen->modifier_props[i].drmFormatModifierCount = mod_props.drmFormatModifierCount;
            screen->modifier_props[i].pDrmFormatModifierProperties = ralloc_array(screen, VkDrmFormatModifierPropertiesEXT, mod_props.drmFormatModifierCount);
            if (mod_props.pDrmFormatModifierProperties) {
               for (unsigned j = 0; j < mod_props.drmFormatModifierCount; j++)
                  screen->modifier_props[i].pDrmFormatModifierProperties[j] = mod_props.pDrmFormatModifierProperties[j];
            }
         }
      } else
         VKSCR(GetPhysicalDeviceFormatProperties)(screen->pdev, format, &screen->format_props[i]);
      if (zink_format_is_emulated_alpha(i)) {
         VkFormatFeatureFlags blocked = VK_FORMAT_FEATURE_COLOR_ATTACHMENT_BIT | VK_FORMAT_FEATURE_STORAGE_IMAGE_BIT;
         screen->format_props[i].linearTilingFeatures &= ~blocked;
         screen->format_props[i].optimalTilingFeatures &= ~blocked;
         screen->format_props[i].bufferFeatures = 0;
      }
   }
   check_vertex_formats(screen);
   VkImageFormatProperties image_props;
   VkResult ret = VKSCR(GetPhysicalDeviceImageFormatProperties)(screen->pdev, VK_FORMAT_D32_SFLOAT,
                                                                VK_IMAGE_TYPE_1D,
                                                                VK_IMAGE_TILING_OPTIMAL,
                                                                VK_IMAGE_USAGE_DEPTH_STENCIL_ATTACHMENT_BIT | VK_IMAGE_USAGE_SAMPLED_BIT,
                                                                0, &image_props);
   if (ret != VK_SUCCESS && ret != VK_ERROR_FORMAT_NOT_SUPPORTED) {
      mesa_loge("ZINK: vkGetPhysicalDeviceImageFormatProperties failed (%s)", vk_Result_to_str(ret));
   }
   screen->need_2D_zs = ret != VK_SUCCESS;

   if (screen->info.feats.features.sparseResidencyImage2D)
      screen->need_2D_sparse = !screen->base.get_sparse_texture_virtual_page_size(&screen->base, PIPE_TEXTURE_1D, false, PIPE_FORMAT_R32_FLOAT, 0, 16, NULL, NULL, NULL);
}

static void
setup_renderdoc(struct zink_screen *screen)
{
#ifdef HAVE_RENDERDOC_APP_H
   void *renderdoc = dlopen("librenderdoc.so", RTLD_NOW | RTLD_NOLOAD);
   /* not loaded */
   if (!renderdoc)
      return;

   pRENDERDOC_GetAPI get_api = dlsym(renderdoc, "RENDERDOC_GetAPI");
   if (!get_api)
      return;

   /* need synchronous dispatch for renderdoc coherency */
   screen->threaded = false;
   get_api(eRENDERDOC_API_Version_1_0_0, (void*)&screen->renderdoc_api);
   screen->renderdoc_api->SetActiveWindow(RENDERDOC_DEVICEPOINTER_FROM_VKINSTANCE(screen->instance), NULL);

   const char *capture_id = debug_get_option("ZINK_RENDERDOC", NULL);
   if (!capture_id)
      return;
   int count = sscanf(capture_id, "%u:%u", &screen->renderdoc_capture_start, &screen->renderdoc_capture_end);
   if (count != 2) {
      count = sscanf(capture_id, "%u", &screen->renderdoc_capture_start);
      if (!count) {
         if (!strcmp(capture_id, "all")) {
            screen->renderdoc_capture_all = true;
         } else {
            printf("`ZINK_RENDERDOC` usage: ZINK_RENDERDOC=all|frame_no[:end_frame_no]\n");
            abort();
         }
      }
      screen->renderdoc_capture_end = screen->renderdoc_capture_start;
   }
   p_atomic_set(&screen->renderdoc_frame, 1);
#endif
}

bool
zink_screen_init_semaphore(struct zink_screen *screen)
{
   VkSemaphoreCreateInfo sci = {0};
   VkSemaphoreTypeCreateInfo tci = {0};

   VkSemaphore sem;

   sci.pNext = &tci;
   sci.sType = VK_STRUCTURE_TYPE_SEMAPHORE_CREATE_INFO;
   tci.sType = VK_STRUCTURE_TYPE_SEMAPHORE_TYPE_CREATE_INFO;
   tci.semaphoreType = VK_SEMAPHORE_TYPE_TIMELINE;

   //return VKSCR(CreateSemaphore)(screen->dev, &sci, NULL, &screen->sem) == VK_SUCCESS;

   if (VKSCR(CreateSemaphore)(screen->dev, &sci, NULL, &sem) == VK_SUCCESS) {
      /* semaphore signal values can never decrease,
       * so we need a new semaphore anytime we overflow
       */
      if (screen->prev_sem)
         VKSCR(DestroySemaphore)(screen->dev, screen->prev_sem, NULL);
      screen->prev_sem = screen->sem;
      screen->sem = sem;
      return true;
   } else {
      mesa_loge("ZINK: vkCreateSemaphore failed");
   }
   screen->info.have_KHR_timeline_semaphore = false;
   return false;
}

bool
//zink_screen_timeline_wait(struct zink_screen *screen, uint64_t batch_id, uint64_t timeout)
zink_screen_timeline_wait(struct zink_screen *screen, uint32_t batch_id, uint64_t timeout)
{
   VkSemaphoreWaitInfo wi = {0};

   if (zink_screen_check_last_finished(screen, batch_id))
      return true;

   wi.sType = VK_STRUCTURE_TYPE_SEMAPHORE_WAIT_INFO;
   wi.semaphoreCount = 1;
   /*wi.pSemaphores = &screen->sem;
   wi.pValues = &batch_id;*/
   /* handle batch_id overflow */
   wi.pSemaphores = batch_id > screen->curr_batch ? &screen->prev_sem : &screen->sem;
   uint64_t batch_id64 = batch_id;
   wi.pValues = &batch_id64;

   bool success = false;
   if (screen->device_lost)
      return true;
   VkResult ret = VKSCR(WaitSemaphores)(screen->dev, &wi, timeout);
   success = zink_screen_handle_vkresult(screen, ret);

   if (success)
      zink_screen_update_last_finished(screen, batch_id);

   return success;
}

struct noop_submit_info {
   struct zink_screen *screen;
   VkFence fence;
};

static void
noop_submit(void *data, void *gdata, int thread_index)
{
   struct noop_submit_info *n = data;
   VkSubmitInfo si = {0};
   si.sType = VK_STRUCTURE_TYPE_SUBMIT_INFO;
   simple_mtx_lock(&n->screen->queue_lock);
   if (n->VKSCR(QueueSubmit)(n->screen->threaded ? n->screen->queue_sparse : n->screen->queue,
                     1, &si, n->fence) != VK_SUCCESS) {
      mesa_loge("ZINK: vkQueueSubmit failed");
      n->screen->device_lost = true;
   }
   simple_mtx_unlock(&n->screen->queue_lock);
}

bool
zink_screen_batch_id_wait(struct zink_screen *screen, uint32_t batch_id, uint64_t timeout)
{
   if (zink_screen_check_last_finished(screen, batch_id))
      return true;

   if (screen->info.have_KHR_timeline_semaphore)
      return zink_screen_timeline_wait(screen, batch_id, timeout);

   if (!timeout)
      return false;

   uint32_t new_id = 0;
   while (!new_id)
      new_id = p_atomic_inc_return(&screen->curr_batch);
   VkResult ret;
   struct noop_submit_info n;
   uint64_t abs_timeout = os_time_get_absolute_timeout(timeout);
   uint64_t remaining = PIPE_TIMEOUT_INFINITE;
   VkFenceCreateInfo fci = {0};
   struct util_queue_fence fence;
   util_queue_fence_init(&fence);
   fci.sType = VK_STRUCTURE_TYPE_FENCE_CREATE_INFO;

   if (VKSCR(CreateFence)(screen->dev, &fci, NULL, &n.fence) != VK_SUCCESS) {
      mesa_loge("ZINK: vkCreateFence failed");
      return false;
   }

   n.screen = screen;
   if (screen->threaded) {
      /* must use thread dispatch for sanity */
      util_queue_add_job(&screen->flush_queue, &n, &fence, noop_submit, NULL, 0);
      util_queue_fence_wait(&fence);
   } else {
      noop_submit(&n, NULL, 0);
   }
   if (timeout != PIPE_TIMEOUT_INFINITE) {
      int64_t time_ns = os_time_get_nano();
      remaining = abs_timeout > time_ns ? abs_timeout - time_ns : 0;
   }

   if (remaining)
      ret = VKSCR(WaitForFences)(screen->dev, 1, &n.fence, VK_TRUE, remaining);
   else
      ret = VKSCR(GetFenceStatus)(screen->dev, n.fence);
   VKSCR(DestroyFence)(screen->dev, n.fence, NULL);
   bool success = zink_screen_handle_vkresult(screen, ret);

   if (success)
      zink_screen_update_last_finished(screen, new_id);

   return success;
}

static uint32_t
zink_get_loader_version(struct zink_screen *screen)
{

   uint32_t loader_version = VK_API_VERSION_1_0;

   // Get the Loader version
   GET_PROC_ADDR_INSTANCE_LOCAL(screen, NULL, EnumerateInstanceVersion);
   if (vk_EnumerateInstanceVersion) {
      uint32_t loader_version_temp = VK_API_VERSION_1_0;
      VkResult result = (*vk_EnumerateInstanceVersion)(&loader_version_temp);
      if (VK_SUCCESS == result) {
         loader_version = loader_version_temp;
      } else {
         mesa_loge("ZINK: vkEnumerateInstanceVersion failed (%s)", vk_Result_to_str(result));
      }
   }

   return loader_version;
}

static void
zink_query_memory_info(struct pipe_screen *pscreen, struct pipe_memory_info *info)
{
   struct zink_screen *screen = zink_screen(pscreen);
   memset(info, 0, sizeof(struct pipe_memory_info));
   if (screen->info.have_EXT_memory_budget && VKSCR(GetPhysicalDeviceMemoryProperties2)) {
      VkPhysicalDeviceMemoryProperties2 mem = {0};
      mem.sType = VK_STRUCTURE_TYPE_PHYSICAL_DEVICE_MEMORY_PROPERTIES_2;

      VkPhysicalDeviceMemoryBudgetPropertiesEXT budget = {0};
      budget.sType = VK_STRUCTURE_TYPE_PHYSICAL_DEVICE_MEMORY_BUDGET_PROPERTIES_EXT;
      mem.pNext = &budget;
      VKSCR(GetPhysicalDeviceMemoryProperties2)(screen->pdev, &mem);

      for (unsigned i = 0; i < mem.memoryProperties.memoryHeapCount; i++) {
         if (mem.memoryProperties.memoryHeaps[i].flags & VK_MEMORY_PROPERTY_DEVICE_LOCAL_BIT) {
            /* VRAM */
            info->total_device_memory += mem.memoryProperties.memoryHeaps[i].size / 1024;
            info->avail_device_memory += (mem.memoryProperties.memoryHeaps[i].size - budget.heapUsage[i]) / 1024;
         } else {
            /* GART */
            info->total_staging_memory += mem.memoryProperties.memoryHeaps[i].size / 1024;
            info->avail_staging_memory += (mem.memoryProperties.memoryHeaps[i].size - budget.heapUsage[i]) / 1024;
         }
      }
      /* evictions not yet supported in vulkan */
   } else {
      for (unsigned i = 0; i < screen->info.mem_props.memoryHeapCount; i++) {
         if (screen->info.mem_props.memoryHeaps[i].flags & VK_MEMORY_PROPERTY_DEVICE_LOCAL_BIT) {
            /* VRAM */
            info->total_device_memory += screen->info.mem_props.memoryHeaps[i].size / 1024;
            /* free real estate! */
            info->avail_device_memory += info->total_device_memory;
         } else {
            /* GART */
            info->total_staging_memory += screen->info.mem_props.memoryHeaps[i].size / 1024;
            /* free real estate! */
            info->avail_staging_memory += info->total_staging_memory;
         }
      }
   }
}

static void
zink_query_dmabuf_modifiers(struct pipe_screen *pscreen, enum pipe_format format, int max, uint64_t *modifiers, unsigned int *external_only, int *count)
{
   struct zink_screen *screen = zink_screen(pscreen);
   *count = screen->modifier_props[format].drmFormatModifierCount;
   for (int i = 0; i < MIN2(max, *count); i++)
      modifiers[i] = screen->modifier_props[format].pDrmFormatModifierProperties[i].drmFormatModifier;
}

static bool
zink_is_dmabuf_modifier_supported(struct pipe_screen *pscreen, uint64_t modifier, enum pipe_format format, bool *external_only)
{
   struct zink_screen *screen = zink_screen(pscreen);
   for (unsigned i = 0; i < screen->modifier_props[format].drmFormatModifierCount; i++)
      if (screen->modifier_props[format].pDrmFormatModifierProperties[i].drmFormatModifier == modifier)
         return true;
   return false;
}

static unsigned
zink_get_dmabuf_modifier_planes(struct pipe_screen *pscreen, uint64_t modifier, enum pipe_format format)
{
   struct zink_screen *screen = zink_screen(pscreen);
   for (unsigned i = 0; i < screen->modifier_props[format].drmFormatModifierCount; i++)
      if (screen->modifier_props[format].pDrmFormatModifierProperties[i].drmFormatModifier == modifier)
         return screen->modifier_props[format].pDrmFormatModifierProperties[i].drmFormatModifierPlaneCount;
   return 0;
}

static int
zink_get_sparse_texture_virtual_page_size(struct pipe_screen *pscreen,
                                          enum pipe_texture_target target,
                                          bool multi_sample,
                                          enum pipe_format pformat,
                                          unsigned offset, unsigned size,
                                          int *x, int *y, int *z)
{
   struct zink_screen *screen = zink_screen(pscreen);
   static const int page_size_2d[][3] = {
      { 256, 256, 1 }, /* 8bpp   */
      { 256, 128, 1 }, /* 16bpp  */
      { 128, 128, 1 }, /* 32bpp  */
      { 128, 64,  1 }, /* 64bpp  */
      { 64,  64,  1 }, /* 128bpp */
   };
   static const int page_size_3d[][3] = {
      { 64,  32,  32 }, /* 8bpp   */
      { 32,  32,  32 }, /* 16bpp  */
      { 32,  32,  16 }, /* 32bpp  */
      { 32,  16,  16 }, /* 64bpp  */
      { 16,  16,  16 }, /* 128bpp */
   };
   /* Only support one type of page size. */
   if (offset != 0)
      return 0;

   /* reject multisample if 2x isn't supported; assume none are */
   if (multi_sample && !screen->info.feats.features.sparseResidency2Samples)
      return 0;

   VkFormat format = zink_get_format(screen, pformat);
   bool is_zs = util_format_is_depth_or_stencil(pformat);
   VkImageType type;
   switch (target) {
   case PIPE_TEXTURE_1D:
   case PIPE_TEXTURE_1D_ARRAY:
      type = (screen->need_2D_sparse || (screen->need_2D_zs && is_zs)) ? VK_IMAGE_TYPE_2D : VK_IMAGE_TYPE_1D;
      break;

   case PIPE_TEXTURE_2D:
   case PIPE_TEXTURE_CUBE:
   case PIPE_TEXTURE_RECT:
   case PIPE_TEXTURE_2D_ARRAY:
   case PIPE_TEXTURE_CUBE_ARRAY:
      type = VK_IMAGE_TYPE_2D;
      break;

   case PIPE_TEXTURE_3D:
      type = VK_IMAGE_TYPE_3D;
      break;

   case PIPE_BUFFER:
      goto hack_it_up;

   default:
      return 0;
   }
   VkImageUsageFlags flags = VK_IMAGE_USAGE_SAMPLED_BIT | VK_IMAGE_USAGE_TRANSFER_DST_BIT | VK_IMAGE_USAGE_TRANSFER_SRC_BIT |
                             VK_IMAGE_USAGE_STORAGE_BIT | VK_IMAGE_USAGE_COLOR_ATTACHMENT_BIT;
   flags |= is_zs ? VK_IMAGE_USAGE_DEPTH_STENCIL_ATTACHMENT_BIT : VK_IMAGE_USAGE_COLOR_ATTACHMENT_BIT;
   VkSparseImageFormatProperties props[4]; //planar?
   unsigned prop_count = ARRAY_SIZE(props);
   VKSCR(GetPhysicalDeviceSparseImageFormatProperties)(screen->pdev, format, type,
                                                       multi_sample ? VK_SAMPLE_COUNT_2_BIT : VK_SAMPLE_COUNT_1_BIT,
                                                       flags,
                                                       VK_IMAGE_TILING_OPTIMAL,
                                                       &prop_count, props);
   if (!prop_count) {
      if (pformat == PIPE_FORMAT_R9G9B9E5_FLOAT) {
         screen->faked_e5sparse = true;
         goto hack_it_up;
      }
      return 0;
   }

   if (size) {
      if (x)
         *x = props[0].imageGranularity.width;
      if (y)
         *y = props[0].imageGranularity.height;
      if (z)
         *z = props[0].imageGranularity.depth;
   }

   return 1;
hack_it_up:
   {
      const int (*page_sizes)[3] = target == PIPE_TEXTURE_3D ? page_size_3d : page_size_2d;
      int blk_size = util_format_get_blocksize(pformat);

      if (size) {
         unsigned index = util_logbase2(blk_size);
         if (x) *x = page_sizes[index][0];
         if (y) *y = page_sizes[index][1];
         if (z) *z = page_sizes[index][2];
      }
   }
   return 1;
}

static VkDevice
zink_create_logical_device(struct zink_screen *screen)
{
   VkDevice dev = VK_NULL_HANDLE;

   VkDeviceQueueCreateInfo qci[2] = {0};
   uint32_t queues[3] = {
      screen->gfx_queue,
      screen->sparse_queue,
   };
   float dummy = 0.0f;
   for (unsigned i = 0; i < ARRAY_SIZE(qci); i++) {
      qci[i].sType = VK_STRUCTURE_TYPE_DEVICE_QUEUE_CREATE_INFO;
      qci[i].queueFamilyIndex = queues[i];
      qci[i].queueCount = 1;
      qci[i].pQueuePriorities = &dummy;
   }

   unsigned num_queues = 1;
   if (screen->sparse_queue != screen->gfx_queue)
      num_queues++;

   VkDeviceCreateInfo dci = {0};
   dci.sType = VK_STRUCTURE_TYPE_DEVICE_CREATE_INFO;
   dci.queueCreateInfoCount = num_queues;
   dci.pQueueCreateInfos = qci;
   /* extensions don't have bool members in pEnabledFeatures.
    * this requires us to pass the whole VkPhysicalDeviceFeatures2 struct
    */
   if (screen->info.feats.sType == VK_STRUCTURE_TYPE_PHYSICAL_DEVICE_FEATURES_2) {
      dci.pNext = &screen->info.feats;
   } else {
      dci.pEnabledFeatures = &screen->info.feats.features;
   }

   dci.ppEnabledExtensionNames = screen->info.extensions;
   dci.enabledExtensionCount = screen->info.num_extensions;

   VkResult result = VKSCR(CreateDevice)(screen->pdev, &dci, NULL, &dev);
   if (result != VK_SUCCESS)
      mesa_loge("ZINK: vkCreateDevice failed (%s)", vk_Result_to_str(result));
   
   return dev;
}

static void
check_base_requirements(struct zink_screen *screen)
{
   if (!screen->info.feats.features.logicOp ||
       !screen->info.feats.features.fillModeNonSolid ||
       !screen->info.feats.features.shaderClipDistance ||
       !(screen->info.feats12.scalarBlockLayout ||
         screen->info.have_EXT_scalar_block_layout) ||
       !screen->info.have_KHR_maintenance1 ||
       !screen->info.have_EXT_custom_border_color ||
       !screen->info.have_EXT_line_rasterization) {
      fprintf(stderr, "WARNING: Some incorrect rendering "
              "might occur because the selected Vulkan device (%s) doesn't support "
              "base Zink requirements: ", screen->info.props.deviceName);
#define CHECK_OR_PRINT(X) \
      if (!screen->info.X) \
         fprintf(stderr, "%s ", #X)
      CHECK_OR_PRINT(feats.features.logicOp);
      CHECK_OR_PRINT(feats.features.fillModeNonSolid);
      CHECK_OR_PRINT(feats.features.shaderClipDistance);
      if (!screen->info.feats12.scalarBlockLayout && !screen->info.have_EXT_scalar_block_layout)
         printf("scalarBlockLayout OR EXT_scalar_block_layout ");
      CHECK_OR_PRINT(have_KHR_maintenance1);
      CHECK_OR_PRINT(have_EXT_custom_border_color);
      CHECK_OR_PRINT(have_EXT_line_rasterization);
      fprintf(stderr, "\n");
   }
}

static void
zink_get_sample_pixel_grid(struct pipe_screen *pscreen, unsigned sample_count,
                           unsigned *width, unsigned *height)
{
   struct zink_screen *screen = zink_screen(pscreen);
   unsigned idx = util_logbase2_ceil(MAX2(sample_count, 1));
   assert(idx < ARRAY_SIZE(screen->maxSampleLocationGridSize));
   *width = screen->maxSampleLocationGridSize[idx].width;
   *height = screen->maxSampleLocationGridSize[idx].height;
}

static void
init_driver_workarounds(struct zink_screen *screen)
{
   /* enable implicit sync for all non-mesa drivers */
   screen->driver_workarounds.implicit_sync = true;
   switch (screen->info.driver_props.driverID) {
   case VK_DRIVER_ID_MESA_RADV:
   case VK_DRIVER_ID_INTEL_OPEN_SOURCE_MESA:
   case VK_DRIVER_ID_MESA_LLVMPIPE:
   case VK_DRIVER_ID_MESA_TURNIP:
   case VK_DRIVER_ID_MESA_V3DV:
   case VK_DRIVER_ID_MESA_PANVK:
   case VK_DRIVER_ID_MESA_VENUS:
      screen->driver_workarounds.implicit_sync = false;
      break;
   default:
      break;
   }
   if (screen->info.line_rast_feats.stippledRectangularLines &&
       screen->info.line_rast_feats.stippledBresenhamLines &&
       screen->info.line_rast_feats.stippledSmoothLines &&
       !screen->info.dynamic_state3_feats.extendedDynamicState3LineStippleEnable)
      screen->info.have_EXT_extended_dynamic_state3 = false;
   if (!screen->info.dynamic_state3_feats.extendedDynamicState3PolygonMode ||
       !screen->info.dynamic_state3_feats.extendedDynamicState3DepthClampEnable ||
       !screen->info.dynamic_state3_feats.extendedDynamicState3DepthClipEnable ||
       !screen->info.dynamic_state3_feats.extendedDynamicState3ProvokingVertexMode ||
       !screen->info.dynamic_state3_feats.extendedDynamicState3LineRasterizationMode)
      screen->info.have_EXT_extended_dynamic_state3 = false;
   else if (screen->info.dynamic_state3_feats.extendedDynamicState3SampleMask &&
            screen->info.dynamic_state3_feats.extendedDynamicState3AlphaToCoverageEnable &&
            (!screen->info.feats.features.alphaToOne || screen->info.dynamic_state3_feats.extendedDynamicState3AlphaToOneEnable) &&
            screen->info.dynamic_state3_feats.extendedDynamicState3ColorBlendEnable &&
            screen->info.dynamic_state3_feats.extendedDynamicState3RasterizationSamples &&
            screen->info.dynamic_state3_feats.extendedDynamicState3ColorWriteMask &&
            screen->info.dynamic_state3_feats.extendedDynamicState3ColorBlendEquation &&
            screen->info.dynamic_state3_feats.extendedDynamicState3LogicOpEnable &&
            screen->info.dynamic_state2_feats.extendedDynamicState2LogicOp)
      screen->have_full_ds3 = true;
   if (screen->info.have_EXT_graphics_pipeline_library)
      screen->info.have_EXT_graphics_pipeline_library = screen->info.have_EXT_extended_dynamic_state &&
                                                        screen->info.have_EXT_extended_dynamic_state2 &&
                                                        ((zink_debug & ZINK_DEBUG_GPL) ||
                                                         screen->info.dynamic_state2_feats.extendedDynamicState2PatchControlPoints) &&
                                                        screen->info.have_EXT_extended_dynamic_state3 &&
                                                        screen->info.have_KHR_dynamic_rendering &&
                                                        screen->info.have_EXT_non_seamless_cube_map &&
                                                        (!(zink_debug & ZINK_DEBUG_GPL) ||
                                                         screen->info.gpl_props.graphicsPipelineLibraryFastLinking ||
                                                         screen->is_cpu);
   screen->driver_workarounds.broken_l4a4 = screen->info.driver_props.driverID == VK_DRIVER_ID_NVIDIA_PROPRIETARY;
   screen->driver_workarounds.depth_clip_control_missing = !screen->info.have_EXT_depth_clip_control;
   if (screen->info.driver_props.driverID == VK_DRIVER_ID_AMD_PROPRIETARY)
      /* this completely breaks xfb somehow */
      screen->info.have_EXT_extended_dynamic_state2 = false;
   if (screen->info.driver_props.driverID == VK_DRIVER_ID_MESA_TURNIP) {
      /* performance */
      screen->info.border_color_feats.customBorderColorWithoutFormat = VK_FALSE;
   }

   if ((!screen->info.have_EXT_line_rasterization ||
        !screen->info.line_rast_feats.stippledBresenhamLines) &&
       screen->info.feats.features.geometryShader &&
       screen->info.feats.features.sampleRateShading) {
      /* we're using stippledBresenhamLines as a proxy for all of these, to
       * avoid accidentally changing behavior on VK-drivers where we don't
       * want to add emulation.
       */
      screen->driver_workarounds.no_linestipple = true;
   }

   if (screen->info.driver_props.driverID ==
       VK_DRIVER_ID_IMAGINATION_PROPRIETARY) {
      assert(screen->info.feats.features.geometryShader);
      screen->driver_workarounds.no_linesmooth = true;
   }

   /* This is a workarround for the lack of
    * gl_PointSize + glPolygonMode(..., GL_LINE), in the imagination
    * proprietary driver.
    */
   switch (screen->info.driver_props.driverID) {
   case VK_DRIVER_ID_IMAGINATION_PROPRIETARY:
      screen->driver_workarounds.no_hw_gl_point = true;
      break;
   default:
      screen->driver_workarounds.no_hw_gl_point = false;
      break;
   }

   if (screen->info.driver_props.driverID == VK_DRIVER_ID_AMD_OPEN_SOURCE || 
       screen->info.driver_props.driverID == VK_DRIVER_ID_AMD_PROPRIETARY || 
       screen->info.driver_props.driverID == VK_DRIVER_ID_NVIDIA_PROPRIETARY || 
       screen->info.driver_props.driverID == VK_DRIVER_ID_MESA_RADV)
      screen->driver_workarounds.z24_unscaled_bias = 1<<23;
   else
      screen->driver_workarounds.z24_unscaled_bias = 1<<24;
   if (screen->info.driver_props.driverID == VK_DRIVER_ID_NVIDIA_PROPRIETARY)
      screen->driver_workarounds.z16_unscaled_bias = 1<<15;
   else
      screen->driver_workarounds.z16_unscaled_bias = 1<<16;
   /* these drivers don't use VK_PIPELINE_CREATE_COLOR_ATTACHMENT_FEEDBACK_LOOP_BIT_EXT, so it can always be set */
   switch (screen->info.driver_props.driverID) {
   case VK_DRIVER_ID_MESA_RADV:
   case VK_DRIVER_ID_INTEL_OPEN_SOURCE_MESA:
   case VK_DRIVER_ID_MESA_LLVMPIPE:
   case VK_DRIVER_ID_MESA_VENUS:
   case VK_DRIVER_ID_NVIDIA_PROPRIETARY:
   case VK_DRIVER_ID_INTEL_PROPRIETARY_WINDOWS:
   case VK_DRIVER_ID_IMAGINATION_PROPRIETARY:
      screen->driver_workarounds.always_feedback_loop = screen->info.have_EXT_attachment_feedback_loop_layout;
      break;
   default:
      break;
   }
   /* these drivers don't use VK_PIPELINE_CREATE_DEPTH_STENCIL_ATTACHMENT_FEEDBACK_LOOP_BIT_EXT, so it can always be set */
   switch (screen->info.driver_props.driverID) {
   case VK_DRIVER_ID_MESA_RADV:
   case VK_DRIVER_ID_MESA_LLVMPIPE:
   case VK_DRIVER_ID_MESA_VENUS:
   case VK_DRIVER_ID_NVIDIA_PROPRIETARY:
   case VK_DRIVER_ID_IMAGINATION_PROPRIETARY:
      screen->driver_workarounds.always_feedback_loop_zs = screen->info.have_EXT_attachment_feedback_loop_layout;
      break;
   default:
      break;
   }
   /* these drivers cannot handle OOB gl_Layer values, and therefore need clamping in shader.
    * TODO: Vulkan extension that details whether vulkan driver can handle OOB layer values
    */
   switch (screen->info.driver_props.driverID) {
   case VK_DRIVER_ID_IMAGINATION_PROPRIETARY:
      screen->driver_workarounds.needs_sanitised_layer = true;
      break;
   default:
      screen->driver_workarounds.needs_sanitised_layer = false;
      break;
   }

   /* once more testing has been done, use the #if 0 block */
   if (zink_debug & ZINK_DEBUG_RP)
      screen->driver_workarounds.track_renderpasses = true;
#if 0
   /* these drivers benefit from renderpass optimization */
   switch (screen->info.driver_props.driverID) {
   //* llvmpipe is broken: #7489
   // case VK_DRIVER_ID_MESA_LLVMPIPE:
   case VK_DRIVER_ID_MESA_TURNIP:
   case VK_DRIVER_ID_MESA_PANVK:
   case VK_DRIVER_ID_MESA_VENUS:
   case VK_DRIVER_ID_MESA_V3DV:
   case VK_DRIVER_ID_IMAGINATION_PROPRIETARY:
   case VK_DRIVER_ID_QUALCOMM_PROPRIETARY:
   case VK_DRIVER_ID_BROADCOM_PROPRIETARY:
   case VK_DRIVER_ID_ARM_PROPRIETARY:
      screen->driver_workarounds.track_renderpasses = true;
      break;
   default:
      break;
   }
#endif
}

static struct disk_cache *
zink_get_disk_shader_cache(struct pipe_screen *_screen)
{
   struct zink_screen *screen = zink_screen(_screen);

   return screen->disk_cache;
}

static struct zink_screen *
zink_internal_create_screen(const struct pipe_screen_config *config)
{
   if (getenv("ZINK_USE_LAVAPIPE")) {
      mesa_loge("ZINK_USE_LAVAPIPE is obsolete. Use LIBGL_ALWAYS_SOFTWARE\n");
      return NULL;
   }

   struct zink_screen *screen = rzalloc(NULL, struct zink_screen);
   if (!screen)
      return NULL;

   screen->threaded = util_get_cpu_caps()->nr_cpus > 1 && debug_get_bool_option("GALLIUM_THREAD", util_get_cpu_caps()->nr_cpus > 1);
   screen->abort_on_hang = debug_get_bool_option("ZINK_HANG_ABORT", false);

   zink_debug = debug_get_option_zink_debug();
   zink_descriptor_mode = debug_get_option_zink_descriptor_mode();

   screen->loader_lib = util_dl_open(VK_LIBNAME);
   if (!screen->loader_lib)
      goto fail;

   screen->vk_GetInstanceProcAddr = (PFN_vkGetInstanceProcAddr)util_dl_get_proc_address(screen->loader_lib, "vkGetInstanceProcAddr");
   screen->vk_GetDeviceProcAddr = (PFN_vkGetDeviceProcAddr)util_dl_get_proc_address(screen->loader_lib, "vkGetDeviceProcAddr");
   if (!screen->vk_GetInstanceProcAddr ||
       !screen->vk_GetDeviceProcAddr)
      goto fail;

   screen->instance_info.loader_version = zink_get_loader_version(screen);
   if (config) {
      driParseConfigFiles(config->options, config->options_info, 0, "zink",
                          NULL, NULL, NULL, 0, NULL, 0);
      screen->driconf.dual_color_blend_by_location = driQueryOptionb(config->options, "dual_color_blend_by_location");
      screen->driconf.glsl_correct_derivatives_after_discard = driQueryOptionb(config->options, "glsl_correct_derivatives_after_discard");
      //screen->driconf.inline_uniforms = driQueryOptionb(config->options, "radeonsi_inline_uniforms");
      screen->instance_info.disable_xcb_surface = driQueryOptionb(config->options, "disable_xcb_surface");
   }

   if (!zink_create_instance(screen))
      goto fail;

   vk_instance_dispatch_table_load(&screen->vk.instance,
                                   screen->vk_GetInstanceProcAddr,
                                   screen->instance);
   vk_physical_device_dispatch_table_load(&screen->vk.physical_device,
                                          screen->vk_GetInstanceProcAddr,
                                          screen->instance);

   zink_verify_instance_extensions(screen);

   if (screen->instance_info.have_EXT_debug_utils &&
      (zink_debug & ZINK_DEBUG_VALIDATION) && !create_debug(screen))
      debug_printf("ZINK: failed to setup debug utils\n");

   screen->is_cpu = choose_pdev(screen);
   if (screen->pdev == VK_NULL_HANDLE)
      goto fail;

   update_queue_props(screen);

   screen->have_X8_D24_UNORM_PACK32 = zink_is_depth_format_supported(screen,
                                              VK_FORMAT_X8_D24_UNORM_PACK32);
   screen->have_D24_UNORM_S8_UINT = zink_is_depth_format_supported(screen,
                                              VK_FORMAT_D24_UNORM_S8_UINT);
   screen->have_D32_SFLOAT_S8_UINT = zink_is_depth_format_supported(screen,
                                              VK_FORMAT_D32_SFLOAT_S8_UINT);

   if (!zink_get_physical_device_info(screen)) {
      debug_printf("ZINK: failed to detect features\n");
      goto fail;
   }

   setup_renderdoc(screen);
   if (screen->threaded && !util_queue_init(&screen->flush_queue, "zfq", 8, 1, UTIL_QUEUE_INIT_RESIZE_IF_FULL, screen)) {
      mesa_loge("zink: Failed to create flush queue.\n");
      goto fail;
   }

   zink_internal_setup_moltenvk(screen);
   /*if (!screen->info.have_KHR_timeline_semaphore) {
      mesa_loge("zink: KHR_timeline_semaphore is required");
      goto fail;
   }*/

   init_driver_workarounds(screen);

   screen->dev = zink_create_logical_device(screen);
   if (!screen->dev)
      goto fail;

   vk_device_dispatch_table_load(&screen->vk.device,
                                 screen->vk_GetDeviceProcAddr,
                                 screen->dev);

   init_queue(screen);
   if (screen->info.driver_props.driverID == VK_DRIVER_ID_MESA_RADV ||
       screen->info.driver_props.driverID == VK_DRIVER_ID_AMD_OPEN_SOURCE ||
       screen->info.driver_props.driverID == VK_DRIVER_ID_AMD_PROPRIETARY)
      /* this has bad perf on AMD */
      screen->info.have_KHR_push_descriptor = false;

   zink_verify_device_extensions(screen);

   /* descriptor set indexing is determined by 'compact' descriptor mode:
    * by default, 6 sets are used to provide more granular updating
    * in compact mode, a maximum of 4 sets are used, with like-types combined
    */
   if ((zink_debug & ZINK_DEBUG_COMPACT) ||
       screen->info.props.limits.maxBoundDescriptorSets < ZINK_MAX_DESCRIPTOR_SETS) {
      screen->desc_set_id[ZINK_DESCRIPTOR_TYPE_UNIFORMS] = 0;
      screen->desc_set_id[ZINK_DESCRIPTOR_TYPE_UBO] = 1;
      screen->desc_set_id[ZINK_DESCRIPTOR_TYPE_SSBO] = 1;
      screen->desc_set_id[ZINK_DESCRIPTOR_TYPE_SAMPLER_VIEW] = 2;
      screen->desc_set_id[ZINK_DESCRIPTOR_TYPE_IMAGE] = 2;
      screen->desc_set_id[ZINK_DESCRIPTOR_BINDLESS] = 3;
      screen->compact_descriptors = true;
   } else {
      screen->desc_set_id[ZINK_DESCRIPTOR_TYPE_UNIFORMS] = 0;
      screen->desc_set_id[ZINK_DESCRIPTOR_TYPE_UBO] = 1;
      screen->desc_set_id[ZINK_DESCRIPTOR_TYPE_SAMPLER_VIEW] = 2;
      screen->desc_set_id[ZINK_DESCRIPTOR_TYPE_SSBO] = 3;
      screen->desc_set_id[ZINK_DESCRIPTOR_TYPE_IMAGE] = 4;
      screen->desc_set_id[ZINK_DESCRIPTOR_BINDLESS] = 5;
   }
   if (zink_descriptor_mode == ZINK_DESCRIPTOR_MODE_AUTO) {
      zink_descriptor_mode = ZINK_DESCRIPTOR_MODE_LAZY;
   }

   if (screen->info.have_EXT_calibrated_timestamps && !check_have_device_time(screen))
      goto fail;

   screen->have_triangle_fans = true;
#if defined(VK_KHR_PORTABILITY_SUBSET_EXTENSION_NAME)
   if (screen->info.have_KHR_portability_subset) {
      screen->have_triangle_fans = (VK_TRUE == screen->info.portability_subset_feats.triangleFans);
   }
#endif // VK_KHR_PORTABILITY_SUBSET_EXTENSION_NAME

   check_base_requirements(screen);
   util_live_shader_cache_init(&screen->shaders, zink_create_gfx_shader_state, zink_delete_shader_state);

   screen->base.get_name = zink_get_name;
   if (screen->instance_info.have_KHR_external_memory_capabilities) {
      screen->base.get_device_uuid = zink_get_device_uuid;
      screen->base.get_driver_uuid = zink_get_driver_uuid;
   }
   if (screen->info.have_KHR_external_memory_win32) {
      screen->base.get_device_luid = zink_get_device_luid;
      screen->base.get_device_node_mask = zink_get_device_node_mask;
   }
   screen->base.set_max_shader_compiler_threads = zink_set_max_shader_compiler_threads;
   screen->base.is_parallel_shader_compilation_finished = zink_is_parallel_shader_compilation_finished;
   screen->base.get_vendor = zink_get_vendor;
   screen->base.get_device_vendor = zink_get_device_vendor;
   screen->base.get_compute_param = zink_get_compute_param;
   screen->base.get_timestamp = zink_get_timestamp;
   screen->base.query_memory_info = zink_query_memory_info;
   screen->base.get_param = zink_get_param;
   screen->base.get_paramf = zink_get_paramf;
   screen->base.get_shader_param = zink_get_shader_param;
   screen->base.get_compiler_options = zink_get_compiler_options;
   screen->base.get_sample_pixel_grid = zink_get_sample_pixel_grid;
   screen->base.is_compute_copy_faster = zink_is_compute_copy_faster;
   screen->base.is_format_supported = zink_is_format_supported;
   screen->base.driver_thread_add_job = zink_driver_thread_add_job;
   if (screen->info.have_EXT_image_drm_format_modifier && screen->info.have_EXT_external_memory_dma_buf) {
      screen->base.query_dmabuf_modifiers = zink_query_dmabuf_modifiers;
      screen->base.is_dmabuf_modifier_supported = zink_is_dmabuf_modifier_supported;
      screen->base.get_dmabuf_modifier_planes = zink_get_dmabuf_modifier_planes;
   }
#if defined(_WIN32)
   if (screen->info.have_KHR_external_memory_win32)
      screen->base.create_fence_win32 = zink_create_fence_win32;
#endif
   screen->base.context_create = zink_context_create;
   screen->base.flush_frontbuffer = zink_flush_frontbuffer;
   screen->base.destroy = zink_destroy_screen;
   screen->base.finalize_nir = zink_shader_finalize;
   screen->base.get_disk_shader_cache = zink_get_disk_shader_cache;
   screen->base.get_sparse_texture_virtual_page_size = zink_get_sparse_texture_virtual_page_size;

   if (screen->info.have_EXT_sample_locations) {
      VkMultisamplePropertiesEXT prop;
      prop.sType = VK_STRUCTURE_TYPE_MULTISAMPLE_PROPERTIES_EXT;
      prop.pNext = NULL;
      for (unsigned i = 0; i < ARRAY_SIZE(screen->maxSampleLocationGridSize); i++) {
         if (screen->info.sample_locations_props.sampleLocationSampleCounts & (1 << i)) {
            VKSCR(GetPhysicalDeviceMultisamplePropertiesEXT)(screen->pdev, 1 << i, &prop);
            screen->maxSampleLocationGridSize[i] = prop.maxSampleLocationGridSize;
         }
      }
   }

   if (!zink_screen_resource_init(&screen->base))
      goto fail;
   zink_bo_init(screen);
   zink_screen_fence_init(&screen->base);

   zink_screen_init_compiler(screen);
   if (!disk_cache_init(screen))
      goto fail;
   if (!util_queue_init(&screen->cache_get_thread, "zcfq", 8, 4,
                        UTIL_QUEUE_INIT_RESIZE_IF_FULL | UTIL_QUEUE_INIT_SCALE_THREADS, screen))
      goto fail;
   populate_format_props(screen);

   slab_create_parent(&screen->transfer_pool, sizeof(struct zink_transfer), 16);

   screen->driconf.inline_uniforms = debug_get_bool_option("ZINK_INLINE_UNIFORMS", screen->is_cpu);

   screen->total_video_mem = get_video_mem(screen);
   screen->clamp_video_mem = screen->total_video_mem * 0.8;
   if (!os_get_total_physical_memory(&screen->total_mem))
      goto fail;

   /*if (!zink_screen_init_semaphore(screen)) {
      mesa_loge("zink: failed to create timeline semaphore");
      goto fail;
   }*/

   if (debug_get_bool_option("ZINK_NO_TIMELINES", false))
      screen->info.have_KHR_timeline_semaphore = false;
   if (screen->info.have_KHR_timeline_semaphore)
      zink_screen_init_semaphore(screen);

   memset(&screen->heap_map, UINT8_MAX, sizeof(screen->heap_map));
   for (enum zink_heap i = 0; i < ZINK_HEAP_MAX; i++) {
      for (unsigned j = 0; j < screen->info.mem_props.memoryTypeCount; j++) {
         VkMemoryPropertyFlags domains = vk_domain_from_heap(i);
         if ((screen->info.mem_props.memoryTypes[j].propertyFlags & domains) == domains) {
            screen->heap_map[i][screen->heap_count[i]++] = j;
         }
      }
   }
   /* iterate again to check for missing heaps */
   for (enum zink_heap i = 0; i < ZINK_HEAP_MAX; i++) {
      /* not found: use compatible heap */
      if (screen->heap_map[i][0] == UINT8_MAX) {
         /* only cached mem has a failure case for now */
         assert(i == ZINK_HEAP_HOST_VISIBLE_CACHED || i == ZINK_HEAP_DEVICE_LOCAL_LAZY ||
                i == ZINK_HEAP_DEVICE_LOCAL_VISIBLE);
         if (i == ZINK_HEAP_HOST_VISIBLE_CACHED) {
            memcpy(screen->heap_map[i], screen->heap_map[ZINK_HEAP_HOST_VISIBLE_COHERENT], screen->heap_count[ZINK_HEAP_HOST_VISIBLE_COHERENT]);
            screen->heap_count[i] = screen->heap_count[ZINK_HEAP_HOST_VISIBLE_COHERENT];
         } else {
            memcpy(screen->heap_map[i], screen->heap_map[ZINK_HEAP_DEVICE_LOCAL], screen->heap_count[ZINK_HEAP_DEVICE_LOCAL]);
            screen->heap_count[i] = screen->heap_count[ZINK_HEAP_DEVICE_LOCAL];
         }
      }
   }
   {
      uint64_t biggest_vis_vram = 0;
      for (unsigned i = 0; i < screen->heap_count[ZINK_HEAP_DEVICE_LOCAL_VISIBLE]; i++)
         biggest_vis_vram = MAX2(biggest_vis_vram, screen->info.mem_props.memoryHeaps[screen->info.mem_props.memoryTypes[i].heapIndex].size);
      uint64_t biggest_vram = 0;
      for (unsigned i = 0; i < screen->heap_count[ZINK_HEAP_DEVICE_LOCAL]; i++)
         biggest_vram = MAX2(biggest_vis_vram, screen->info.mem_props.memoryHeaps[screen->info.mem_props.memoryTypes[i].heapIndex].size);
      /* determine if vis vram is roughly equal to total vram */
      if (biggest_vis_vram > biggest_vram * 0.9)
         screen->resizable_bar = true;
   }

   if (zink_descriptor_mode == ZINK_DESCRIPTOR_MODE_DB) {
      if (!screen->info.have_EXT_descriptor_buffer) {
         mesa_loge("Cannot use db descriptor mode without EXT_descriptor_buffer");
         goto fail;
      }
      if (!screen->resizable_bar) {
         mesa_loge("Cannot use db descriptor mode without resizable bar");
         goto fail;
      }
      if (!screen->info.have_EXT_non_seamless_cube_map) {
         mesa_loge("Cannot use db descriptor mode without EXT_non_seamless_cube_map");
         goto fail;
      }
      if (!screen->info.rb2_feats.nullDescriptor) {
         mesa_loge("Cannot use db descriptor mode without robustness2.nullDescriptor");
         goto fail;
      }
      if (screen->compact_descriptors) {
         /* TODO: bindless */
         if (screen->info.db_props.maxDescriptorBufferBindings < 3) {
            mesa_loge("Cannot use db descriptor mode with compact descriptors with maxDescriptorBufferBindings < 3");
            goto fail;
         }
      } else {
         if (screen->info.db_props.maxDescriptorBufferBindings < 5) {
            mesa_loge("Cannot use db descriptor mode with maxDescriptorBufferBindings < 5");
            goto fail;
         }
      }
      const uint32_t sampler_size = MAX2(screen->info.db_props.combinedImageSamplerDescriptorSize, screen->info.db_props.robustUniformTexelBufferDescriptorSize);
      const uint32_t image_size = MAX2(screen->info.db_props.storageImageDescriptorSize, screen->info.db_props.robustStorageTexelBufferDescriptorSize);
      if (screen->compact_descriptors) {
         screen->db_size[ZINK_DESCRIPTOR_TYPE_UBO] = screen->info.db_props.robustUniformBufferDescriptorSize +
                                                     screen->info.db_props.robustStorageBufferDescriptorSize;
         screen->db_size[ZINK_DESCRIPTOR_TYPE_SAMPLER_VIEW] = sampler_size + image_size;
      } else {
         screen->db_size[ZINK_DESCRIPTOR_TYPE_UBO] = screen->info.db_props.robustUniformBufferDescriptorSize;
         screen->db_size[ZINK_DESCRIPTOR_TYPE_SAMPLER_VIEW] = sampler_size;
         screen->db_size[ZINK_DESCRIPTOR_TYPE_SSBO] = screen->info.db_props.robustStorageBufferDescriptorSize;
         screen->db_size[ZINK_DESCRIPTOR_TYPE_IMAGE] = image_size;
      }
      screen->db_size[ZINK_DESCRIPTOR_TYPE_UNIFORMS] = screen->info.db_props.robustUniformBufferDescriptorSize;
      screen->info.have_KHR_push_descriptor = false;
   }

   simple_mtx_init(&screen->dt_lock, mtx_plain);

   util_idalloc_mt_init_tc(&screen->buffer_ids);

   util_vertex_state_cache_init(&screen->vertex_state_cache,
                                zink_create_vertex_state, zink_vertex_state_destroy);
   screen->base.create_vertex_state = zink_cache_create_vertex_state;
   screen->base.vertex_state_destroy = zink_cache_vertex_state_destroy;
   glsl_type_singleton_init_or_ref();

   if (screen->info.have_vulkan13 || screen->info.have_KHR_synchronization2) {
      screen->image_barrier = zink_resource_image_barrier2;
      screen->buffer_barrier = zink_resource_buffer_barrier2;
   } else {
      screen->image_barrier = zink_resource_image_barrier;
      screen->buffer_barrier = zink_resource_buffer_barrier;
   }

   screen->gfx_push_constant_layout = zink_pipeline_layout_create(screen, NULL, 0, false);
   if (screen->gfx_push_constant_layout == VK_NULL_HANDLE)
      goto fail;

   if (!zink_descriptor_layouts_init(screen))
      goto fail;


   screen->copy_context = zink_context(screen->base.context_create(&screen->base, NULL, ZINK_CONTEXT_COPY_ONLY));
   if (!screen->copy_context) {
      mesa_loge("zink: failed to create copy context");
      goto fail;
   }

   screen->optimal_keys = !screen->need_decompose_attrs &&
                          screen->info.have_EXT_non_seamless_cube_map &&
                          !screen->driconf.inline_uniforms &&
                          !screen->driver_workarounds.no_linestipple &&
                          !screen->driver_workarounds.no_linesmooth &&
                          !screen->driver_workarounds.no_hw_gl_point;
   if (!screen->optimal_keys)
      screen->info.have_EXT_graphics_pipeline_library = false;

   screen->screen_id = p_atomic_inc_return(&num_screens);

   return screen;

fail:
   if (screen->loader_lib)
      util_dl_close(screen->loader_lib);
   if (screen->threaded)
      util_queue_destroy(&screen->flush_queue);

   ralloc_free(screen);
   return NULL;
}

struct pipe_screen *
zink_create_screen(struct sw_winsys *winsys, const struct pipe_screen_config *config)
{
   struct zink_screen *ret = zink_internal_create_screen(config);
   if (ret) {
      ret->winsys = winsys;
      ret->drm_fd = -1;
   }

   return &ret->base;
}

struct pipe_screen *
zink_drm_create_screen(int fd, const struct pipe_screen_config *config)
{
   struct zink_screen *ret = zink_internal_create_screen(config);

   if (ret)
      ret->drm_fd = os_dupfd_cloexec(fd);
   if (ret && !ret->info.have_KHR_external_memory_fd) {
      debug_printf("ZINK: KHR_external_memory_fd required!\n");
      zink_destroy_screen(&ret->base);
      return NULL;
   }

   return &ret->base;
}

void zink_stub_function_not_loaded()
{
   /* this will be used by the zink_verify_*_extensions() functions on a
    * release build
    */
   mesa_loge("ZINK: a Vulkan function was called without being loaded");
   abort();
}<|MERGE_RESOLUTION|>--- conflicted
+++ resolved
@@ -49,13 +49,11 @@
 
 #include "util/u_cpu_detect.h"
 
-<<<<<<< HEAD
 #include "frontend/sw_winsys.h"
 
 extern struct pipe_context* zink_xlib_context;
-=======
+
 static int num_screens = 0;
->>>>>>> d59e5aa0
 
 #if DETECT_OS_WINDOWS
 #include <io.h>
