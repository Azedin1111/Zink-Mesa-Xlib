/*
 * Copyright 2018 Collabora Ltd.
 *
 * Permission is hereby granted, free of charge, to any person obtaining a
 * copy of this software and associated documentation files (the "Software"),
 * to deal in the Software without restriction, including without limitation
 * on the rights to use, copy, modify, merge, publish, distribute, sub
 * license, and/or sell copies of the Software, and to permit persons to whom
 * the Software is furnished to do so, subject to the following conditions:
 *
 * The above copyright notice and this permission notice (including the next
 * paragraph) shall be included in all copies or substantial portions of the
 * Software.
 *
 * THE SOFTWARE IS PROVIDED "AS IS", WITHOUT WARRANTY OF ANY KIND, EXPRESS OR
 * IMPLIED, INCLUDING BUT NOT LIMITED TO THE WARRANTIES OF MERCHANTABILITY,
 * FITNESS FOR A PARTICULAR PURPOSE AND NON-INFRINGEMENT. IN NO EVENT SHALL
 * THE AUTHOR(S) AND/OR THEIR SUPPLIERS BE LIABLE FOR ANY CLAIM,
 * DAMAGES OR OTHER LIABILITY, WHETHER IN AN ACTION OF CONTRACT, TORT OR
 * OTHERWISE, ARISING FROM, OUT OF OR IN CONNECTION WITH THE SOFTWARE OR THE
 * USE OR OTHER DEALINGS IN THE SOFTWARE.
 */

#include "zink_screen.h"

#include "zink_kopper.h"
#include "zink_compiler.h"
#include "zink_context.h"
#include "zink_descriptors.h"
#include "zink_fence.h"
#include "vk_format.h"
#include "zink_format.h"
#include "zink_framebuffer.h"
#include "zink_program.h"
#include "zink_public.h"
#include "zink_query.h"
#include "zink_resource.h"
#include "zink_state.h"
#include "nir_to_spirv/nir_to_spirv.h" // for SPIRV_VERSION

#include "util/u_debug.h"
#include "util/u_dl.h"
#include "util/os_file.h"
#include "util/u_memory.h"
#include "util/u_screen.h"
#include "util/u_string.h"
#include "util/perf/u_trace.h"
#include "util/u_transfer_helper.h"
#include "util/hex.h"
#include "util/xmlconfig.h"

#include "util/u_cpu_detect.h"

#include "frontend/sw_winsys.h"

extern struct pipe_context* zink_xlib_context;

#ifdef HAVE_LIBDRM
#include <xf86drm.h>
#include <fcntl.h>
#include <sys/stat.h>
#ifdef MAJOR_IN_MKDEV
#include <sys/mkdev.h>
#endif
#ifdef MAJOR_IN_SYSMACROS
#include <sys/sysmacros.h>
#endif
#endif

static int num_screens = 0;
bool zink_tracing = false;

#if DETECT_OS_WINDOWS
#include <io.h>
#define VK_LIBNAME "vulkan-1.dll"
#else
#include <unistd.h>
#if DETECT_OS_APPLE
#define VK_LIBNAME "libvulkan.1.dylib"
#elif DETECT_OS_ANDROID
#define VK_LIBNAME "libvulkan.so"
#else
#define VK_LIBNAME "libvulkan.so.1"
#endif
#endif

#ifdef __APPLE__
#include "MoltenVK/mvk_vulkan.h"
// Source of MVK_VERSION
#include "MoltenVK/mvk_config.h"
#define VK_NO_PROTOTYPES
#include "MoltenVK/mvk_deprecated_api.h"
#include "MoltenVK/mvk_private_api.h"
#endif /* __APPLE__ */

#ifdef HAVE_LIBDRM
#include "drm-uapi/dma-buf.h"
#include <xf86drm.h>
#endif

static const struct debug_named_value
zink_debug_options[] = {
   { "nir", ZINK_DEBUG_NIR, "Dump NIR during program compile" },
   { "spirv", ZINK_DEBUG_SPIRV, "Dump SPIR-V during program compile" },
   { "tgsi", ZINK_DEBUG_TGSI, "Dump TGSI during program compile" },
   { "validation", ZINK_DEBUG_VALIDATION, "Dump Validation layer output" },
   { "vvl", ZINK_DEBUG_VALIDATION, "Dump Validation layer output" },
   { "sync", ZINK_DEBUG_SYNC, "Force synchronization before draws/dispatches" },
   { "compact", ZINK_DEBUG_COMPACT, "Use only 4 descriptor sets" },
   { "noreorder", ZINK_DEBUG_NOREORDER, "Do not reorder command streams" },
   { "gpl", ZINK_DEBUG_GPL, "Force using Graphics Pipeline Library for all shaders" },
   { "shaderdb", ZINK_DEBUG_SHADERDB, "Do stuff to make shader-db work" },
   { "rp", ZINK_DEBUG_RP, "Enable renderpass tracking/optimizations" },
   { "norp", ZINK_DEBUG_NORP, "Disable renderpass tracking/optimizations" },
   { "map", ZINK_DEBUG_MAP, "Track amount of mapped VRAM" },
   { "flushsync", ZINK_DEBUG_FLUSHSYNC, "Force synchronous flushes/presents" },
   { "noshobj", ZINK_DEBUG_NOSHOBJ, "Disable EXT_shader_object" },
   { "optimal_keys", ZINK_DEBUG_OPTIMAL_KEYS, "Debug/use optimal_keys" },
   { "noopt", ZINK_DEBUG_NOOPT, "Disable async optimized pipeline compiles" },
   { "nobgc", ZINK_DEBUG_NOBGC, "Disable all async pipeline compiles" },
   { "dgc", ZINK_DEBUG_DGC, "Use DGC (driver testing only)" },
   { "mem", ZINK_DEBUG_MEM, "Debug memory allocations" },
   { "quiet", ZINK_DEBUG_QUIET, "Suppress warnings" },
   DEBUG_NAMED_VALUE_END
};

DEBUG_GET_ONCE_FLAGS_OPTION(zink_debug, "ZINK_DEBUG", zink_debug_options, 0)

uint32_t
zink_debug;


static const struct debug_named_value
zink_descriptor_options[] = {
   { "auto", ZINK_DESCRIPTOR_MODE_AUTO, "Automatically detect best mode" },
   { "lazy", ZINK_DESCRIPTOR_MODE_LAZY, "Don't cache, do least amount of updates" },
   { "db", ZINK_DESCRIPTOR_MODE_DB, "Use descriptor buffers" },
   DEBUG_NAMED_VALUE_END
};

DEBUG_GET_ONCE_FLAGS_OPTION(zink_descriptor_mode, "ZINK_DESCRIPTORS", zink_descriptor_options, ZINK_DESCRIPTOR_MODE_AUTO)

enum zink_descriptor_mode zink_descriptor_mode;

static const char *
zink_get_vendor(struct pipe_screen *pscreen)
{
   return "Mesa";
}

static const char *
zink_get_device_vendor(struct pipe_screen *pscreen)
{
   struct zink_screen *screen = zink_screen(pscreen);
   static char buf[1000];
   snprintf(buf, sizeof(buf), "Unknown (vendor-id: 0x%04x)", screen->info.props.vendorID);
   return buf;
}

static const char *
zink_get_name(struct pipe_screen *pscreen)
{
   struct zink_screen *screen = zink_screen(pscreen);
   const char *driver_name = vk_DriverId_to_str(screen->info.driver_props.driverID) + strlen("VK_DRIVER_ID_");
   static char buf[1000];
   snprintf(buf, sizeof(buf), "zink Vulkan %d.%d(%s (%s))",
            VK_VERSION_MAJOR(screen->info.device_version),
            VK_VERSION_MINOR(screen->info.device_version),
            screen->info.props.deviceName,
            strstr(vk_DriverId_to_str(screen->info.driver_props.driverID), "VK_DRIVER_ID_") ? driver_name : "Driver Unknown"
            );
   return buf;
}

static void
zink_get_driver_uuid(struct pipe_screen *pscreen, char *uuid)
{
   struct zink_screen *screen = zink_screen(pscreen);
   if (screen->vk_version >= VK_MAKE_VERSION(1,2,0)) {
      memcpy(uuid, screen->info.props11.driverUUID, VK_UUID_SIZE);
   } else {
      memcpy(uuid, screen->info.deviceid_props.driverUUID, VK_UUID_SIZE);
   }
}

static void
zink_get_device_uuid(struct pipe_screen *pscreen, char *uuid)
{
   struct zink_screen *screen = zink_screen(pscreen);
   if (screen->vk_version >= VK_MAKE_VERSION(1,2,0)) {
      memcpy(uuid, screen->info.props11.deviceUUID, VK_UUID_SIZE);
   } else {
      memcpy(uuid, screen->info.deviceid_props.deviceUUID, VK_UUID_SIZE);
   }
}

static void
zink_get_device_luid(struct pipe_screen *pscreen, char *luid)
{
   struct zink_screen *screen = zink_screen(pscreen);
   if (screen->info.have_vulkan12) {
      memcpy(luid, screen->info.props11.deviceLUID, VK_LUID_SIZE);
   } else {
      memcpy(luid, screen->info.deviceid_props.deviceLUID, VK_LUID_SIZE);
   }
}

static uint32_t
zink_get_device_node_mask(struct pipe_screen *pscreen)
{
   struct zink_screen *screen = zink_screen(pscreen);
   if (screen->info.have_vulkan12) {
      return screen->info.props11.deviceNodeMask;
   } else {
      return screen->info.deviceid_props.deviceNodeMask;
   }
}

static void
zink_set_max_shader_compiler_threads(struct pipe_screen *pscreen, unsigned max_threads)
{
   struct zink_screen *screen = zink_screen(pscreen);
   util_queue_adjust_num_threads(&screen->cache_get_thread, max_threads, false);
}

static bool
zink_is_parallel_shader_compilation_finished(struct pipe_screen *screen, void *shader, enum pipe_shader_type shader_type)
{
   if (shader_type == MESA_SHADER_COMPUTE) {
      struct zink_program *pg = shader;
      return !pg->can_precompile || util_queue_fence_is_signalled(&pg->cache_fence);
   }

   struct zink_shader *zs = shader;
   if (!util_queue_fence_is_signalled(&zs->precompile.fence))
      return false;
   bool finished = true;
   set_foreach(zs->programs, entry) {
      struct zink_gfx_program *prog = (void*)entry->key;
      finished &= util_queue_fence_is_signalled(&prog->base.cache_fence);
   }
   return finished;
}

static VkDeviceSize
get_video_mem(struct zink_screen *screen)
{
   VkDeviceSize size = 0;
   for (uint32_t i = 0; i < screen->info.mem_props.memoryHeapCount; ++i) {
      if (screen->info.mem_props.memoryHeaps[i].flags &
          VK_MEMORY_HEAP_DEVICE_LOCAL_BIT)
         size += screen->info.mem_props.memoryHeaps[i].size;
   }
   return size;
}

/**
 * Creates the disk cache used by mesa/st frontend for caching the GLSL -> NIR
 * path.
 *
 * The output that gets stored in the frontend's cache is the result of
 * zink_shader_finalize().  So, our sha1 cache key here needs to include
 * everything that would change the NIR we generate from a given set of GLSL
 * source, including our driver build, the Vulkan device and driver (which could
 * affect the pipe caps we show the frontend), and any debug flags that change
 * codegen.
 *
 * This disk cache also gets used by zink itself for storing its output from NIR
 * -> SPIRV translation.
 */
static bool
disk_cache_init(struct zink_screen *screen)
{
   if (zink_debug & ZINK_DEBUG_SHADERDB)
      return true;

#ifdef ENABLE_SHADER_CACHE
   struct mesa_sha1 ctx;
   _mesa_sha1_init(&ctx);

#ifdef HAVE_DL_ITERATE_PHDR
   /* Hash in the zink driver build. */
   const struct build_id_note *note =
       build_id_find_nhdr_for_addr(disk_cache_init);
   unsigned build_id_len = build_id_length(note);
   assert(note && build_id_len == 20); /* sha1 */
   _mesa_sha1_update(&ctx, build_id_data(note), build_id_len);
#endif

   /* Hash in the Vulkan pipeline cache UUID to identify the combination of
   *  vulkan device and driver (or any inserted layer that would invalidate our
   *  cached pipelines).
   *
   * "Although they have identical descriptions, VkPhysicalDeviceIDProperties
   *  ::deviceUUID may differ from
   *  VkPhysicalDeviceProperties2::pipelineCacheUUID. The former is intended to
   *  identify and correlate devices across API and driver boundaries, while the
   *  latter is used to identify a compatible device and driver combination to
   *  use when serializing and de-serializing pipeline state."
   */
   _mesa_sha1_update(&ctx, screen->info.props.pipelineCacheUUID, VK_UUID_SIZE);

   /* Hash in our debug flags that affect NIR generation as of finalize_nir */
   unsigned shader_debug_flags = zink_debug & ZINK_DEBUG_COMPACT;
   _mesa_sha1_update(&ctx, &shader_debug_flags, sizeof(shader_debug_flags));

   /* Some of the driconf options change shaders.  Let's just hash the whole
    * thing to not forget any (especially as options get added).
    */
   _mesa_sha1_update(&ctx, &screen->driconf, sizeof(screen->driconf));

   /* EXT_shader_object causes different descriptor layouts for separate shaders */
   _mesa_sha1_update(&ctx, &screen->info.have_EXT_shader_object, sizeof(screen->info.have_EXT_shader_object));

   /* Finish the sha1 and format it as text. */
   unsigned char sha1[20];
   _mesa_sha1_final(&ctx, sha1);

   char cache_id[20 * 2 + 1];
   mesa_bytes_to_hex(cache_id, sha1, 20);

   screen->disk_cache = disk_cache_create("zink", cache_id, 0);

   if (!screen->disk_cache)
      return true;

   if (!util_queue_init(&screen->cache_put_thread, "zcq", 8, 1, UTIL_QUEUE_INIT_RESIZE_IF_FULL, screen)) {
      mesa_loge("zink: Failed to create disk cache queue\n");

      disk_cache_destroy(screen->disk_cache);
      screen->disk_cache = NULL;

      return false;
   }
#endif

   return true;
}


static void
cache_put_job(void *data, void *gdata, int thread_index)
{
   struct zink_program *pg = data;
   struct zink_screen *screen = gdata;
   size_t size = 0;
   u_rwlock_rdlock(&pg->pipeline_cache_lock);
   VkResult result = VKSCR(GetPipelineCacheData)(screen->dev, pg->pipeline_cache, &size, NULL);
   if (result != VK_SUCCESS) {
      u_rwlock_rdunlock(&pg->pipeline_cache_lock);
      mesa_loge("ZINK: vkGetPipelineCacheData failed (%s)", vk_Result_to_str(result));
      return;
   }
   if (pg->pipeline_cache_size == size) {
      u_rwlock_rdunlock(&pg->pipeline_cache_lock);
      return;
   }
   void *pipeline_data = malloc(size);
   if (!pipeline_data) {
      u_rwlock_rdunlock(&pg->pipeline_cache_lock);
      return;
   }
   result = VKSCR(GetPipelineCacheData)(screen->dev, pg->pipeline_cache, &size, pipeline_data);
   u_rwlock_rdunlock(&pg->pipeline_cache_lock);
   if (result == VK_SUCCESS) {
      pg->pipeline_cache_size = size;

      cache_key key;
      disk_cache_compute_key(screen->disk_cache, pg->sha1, sizeof(pg->sha1), key);
      disk_cache_put_nocopy(screen->disk_cache, key, pipeline_data, size, NULL);
   } else {
      mesa_loge("ZINK: vkGetPipelineCacheData failed (%s)", vk_Result_to_str(result));
   }
}

void
zink_screen_update_pipeline_cache(struct zink_screen *screen, struct zink_program *pg, bool in_thread)
{
   if (!screen->disk_cache || !pg->pipeline_cache)
      return;

   if (in_thread)
      cache_put_job(pg, screen, 0);
   else if (util_queue_fence_is_signalled(&pg->cache_fence))
      util_queue_add_job(&screen->cache_put_thread, pg, &pg->cache_fence, cache_put_job, NULL, 0);
}

static void
cache_get_job(void *data, void *gdata, int thread_index)
{
   struct zink_program *pg = data;
   struct zink_screen *screen = gdata;

   VkPipelineCacheCreateInfo pcci;
   pcci.sType = VK_STRUCTURE_TYPE_PIPELINE_CACHE_CREATE_INFO;
   pcci.pNext = NULL;
   pcci.flags = screen->info.have_EXT_pipeline_creation_cache_control ? VK_PIPELINE_CACHE_CREATE_EXTERNALLY_SYNCHRONIZED_BIT : 0;
   pcci.initialDataSize = 0;
   pcci.pInitialData = NULL;

   cache_key key;
   disk_cache_compute_key(screen->disk_cache, pg->sha1, sizeof(pg->sha1), key);
   pcci.pInitialData = disk_cache_get(screen->disk_cache, key, &pg->pipeline_cache_size);
   pcci.initialDataSize = pg->pipeline_cache_size;

   VkResult res = VKSCR(CreatePipelineCache)(screen->dev, &pcci, NULL, &pg->pipeline_cache);
   if (res != VK_SUCCESS) {
      mesa_loge("ZINK: vkCreatePipelineCache failed (%s)", vk_Result_to_str(res));
   }
   free((void*)pcci.pInitialData);
}

void
zink_screen_get_pipeline_cache(struct zink_screen *screen, struct zink_program *pg, bool in_thread)
{
   if (!screen->disk_cache)
      return;

   if (in_thread)
      cache_get_job(pg, screen, 0);
   else
      util_queue_add_job(&screen->cache_get_thread, pg, &pg->cache_fence, cache_get_job, NULL, 0);
}

static int
zink_get_compute_param(struct pipe_screen *pscreen, enum pipe_shader_ir ir_type,
                       enum pipe_compute_cap param, void *ret)
{
   struct zink_screen *screen = zink_screen(pscreen);
#define RET(x) do {                  \
   if (ret)                          \
      memcpy(ret, x, sizeof(x));     \
   return sizeof(x);                 \
} while (0)

   switch (param) {
   case PIPE_COMPUTE_CAP_ADDRESS_BITS:
      RET((uint32_t []){ 64 });

   case PIPE_COMPUTE_CAP_IR_TARGET:
      if (ret)
         strcpy(ret, "nir");
      return 4;

   case PIPE_COMPUTE_CAP_GRID_DIMENSION:
      RET((uint64_t []) { 3 });

   case PIPE_COMPUTE_CAP_MAX_GRID_SIZE:
      RET(((uint64_t []) { screen->info.props.limits.maxComputeWorkGroupCount[0],
                           screen->info.props.limits.maxComputeWorkGroupCount[1],
                           screen->info.props.limits.maxComputeWorkGroupCount[2] }));

   case PIPE_COMPUTE_CAP_MAX_BLOCK_SIZE:
      /* MaxComputeWorkGroupSize[0..2] */
      RET(((uint64_t []) {screen->info.props.limits.maxComputeWorkGroupSize[0],
                          screen->info.props.limits.maxComputeWorkGroupSize[1],
                          screen->info.props.limits.maxComputeWorkGroupSize[2]}));

   case PIPE_COMPUTE_CAP_MAX_THREADS_PER_BLOCK:
   case PIPE_COMPUTE_CAP_MAX_VARIABLE_THREADS_PER_BLOCK:
      RET((uint64_t []) { screen->info.props.limits.maxComputeWorkGroupInvocations });

   case PIPE_COMPUTE_CAP_MAX_LOCAL_SIZE:
      RET((uint64_t []) { screen->info.props.limits.maxComputeSharedMemorySize });

   case PIPE_COMPUTE_CAP_IMAGES_SUPPORTED:
      RET((uint32_t []) { 1 });

   case PIPE_COMPUTE_CAP_SUBGROUP_SIZES:
      RET((uint32_t []) { screen->info.props11.subgroupSize });

   case PIPE_COMPUTE_CAP_MAX_MEM_ALLOC_SIZE:
      RET((uint64_t []) { screen->clamp_video_mem });

   case PIPE_COMPUTE_CAP_MAX_GLOBAL_SIZE:
      RET((uint64_t []) { screen->total_video_mem });

   case PIPE_COMPUTE_CAP_MAX_COMPUTE_UNITS:
      // no way in vulkan to retrieve this information.
      RET((uint32_t []) { 1 });

   case PIPE_COMPUTE_CAP_MAX_SUBGROUPS:
   case PIPE_COMPUTE_CAP_MAX_CLOCK_FREQUENCY:
   case PIPE_COMPUTE_CAP_MAX_PRIVATE_SIZE:
   case PIPE_COMPUTE_CAP_MAX_INPUT_SIZE:
      // XXX: I think these are for Clover...
      return 0;

   default:
      unreachable("unknown compute param");
   }
}

static uint32_t
get_smallest_buffer_heap(struct zink_screen *screen)
{
   enum zink_heap heaps[] = {
      ZINK_HEAP_DEVICE_LOCAL,
      ZINK_HEAP_DEVICE_LOCAL_VISIBLE,
      ZINK_HEAP_HOST_VISIBLE_COHERENT,
      ZINK_HEAP_HOST_VISIBLE_COHERENT
   };
   unsigned size = UINT32_MAX;
   for (unsigned i = 0; i < ARRAY_SIZE(heaps); i++) {
      for (unsigned j = 0; j < screen->heap_count[i]; j++) {
         unsigned heap_idx = screen->info.mem_props.memoryTypes[screen->heap_map[i][j]].heapIndex;
         size = MIN2(screen->info.mem_props.memoryHeaps[heap_idx].size, size);
      }
   }
   return size;
}

static inline bool
have_fp32_filter_linear(struct zink_screen *screen)
{
   const VkFormat fp32_formats[] = {
      VK_FORMAT_R32_SFLOAT,
      VK_FORMAT_R32G32_SFLOAT,
      VK_FORMAT_R32G32B32_SFLOAT,
      VK_FORMAT_R32G32B32A32_SFLOAT,
      VK_FORMAT_D32_SFLOAT,
   };
   for (int i = 0; i < ARRAY_SIZE(fp32_formats); ++i) {
      VkFormatProperties props;
      VKSCR(GetPhysicalDeviceFormatProperties)(screen->pdev,
                                               fp32_formats[i],
                                               &props);
      if (((props.linearTilingFeatures | props.optimalTilingFeatures) &
           (VK_FORMAT_FEATURE_SAMPLED_IMAGE_BIT |
            VK_FORMAT_FEATURE_SAMPLED_IMAGE_FILTER_LINEAR_BIT)) ==
          VK_FORMAT_FEATURE_SAMPLED_IMAGE_BIT) {
         return false;
      }
   }
   return true;
}

static int
zink_get_param(struct pipe_screen *pscreen, enum pipe_cap param)
{
   struct zink_screen *screen = zink_screen(pscreen);

   switch (param) {
   case PIPE_CAP_NULL_TEXTURES:
      return screen->info.rb_image_feats.robustImageAccess;
   case PIPE_CAP_TEXRECT:
   case PIPE_CAP_MULTI_DRAW_INDIRECT_PARTIAL_STRIDE:
      return 0;
   case PIPE_CAP_ANISOTROPIC_FILTER:
      return screen->info.feats.features.samplerAnisotropy;
   case PIPE_CAP_EMULATE_NONFIXED_PRIMITIVE_RESTART:
      return 1;
   case PIPE_CAP_SUPPORTED_PRIM_MODES_WITH_RESTART: {
      uint32_t modes = BITFIELD_BIT(MESA_PRIM_LINE_STRIP) |
                       BITFIELD_BIT(MESA_PRIM_TRIANGLE_STRIP) |
                       BITFIELD_BIT(MESA_PRIM_LINE_STRIP_ADJACENCY) |
                       BITFIELD_BIT(MESA_PRIM_TRIANGLE_STRIP_ADJACENCY);
      if (screen->have_triangle_fans)
         modes |= BITFIELD_BIT(MESA_PRIM_TRIANGLE_FAN);
      if (screen->info.have_EXT_primitive_topology_list_restart) {
         modes |= BITFIELD_BIT(MESA_PRIM_POINTS) |
                  BITFIELD_BIT(MESA_PRIM_LINES) |
                  BITFIELD_BIT(MESA_PRIM_LINES_ADJACENCY) |
                  BITFIELD_BIT(MESA_PRIM_TRIANGLES) |
                  BITFIELD_BIT(MESA_PRIM_TRIANGLES_ADJACENCY);
         if (screen->info.list_restart_feats.primitiveTopologyPatchListRestart)
            modes |= BITFIELD_BIT(MESA_PRIM_PATCHES);
      }
      return modes;
   }
   case PIPE_CAP_SUPPORTED_PRIM_MODES: {
      uint32_t modes = BITFIELD_MASK(MESA_PRIM_COUNT);
      if (!screen->have_triangle_fans)
        modes &= ~BITFIELD_BIT(MESA_PRIM_QUADS);
      modes &= ~BITFIELD_BIT(MESA_PRIM_QUAD_STRIP);
      modes &= ~BITFIELD_BIT(MESA_PRIM_POLYGON);
      modes &= ~BITFIELD_BIT(MESA_PRIM_LINE_LOOP);
      if (!screen->have_triangle_fans)
         modes &= ~BITFIELD_BIT(MESA_PRIM_TRIANGLE_FAN);
      return modes;
   }

   case PIPE_CAP_FBFETCH:
      return 1;
   case PIPE_CAP_FBFETCH_COHERENT:
      return screen->info.have_EXT_rasterization_order_attachment_access;

   case PIPE_CAP_MEMOBJ:
      return screen->instance_info.have_KHR_external_memory_capabilities && (screen->info.have_KHR_external_memory_fd || screen->info.have_KHR_external_memory_win32);
   case PIPE_CAP_FENCE_SIGNAL:
      return screen->info.have_KHR_external_semaphore_fd || screen->info.have_KHR_external_semaphore_win32;
   case PIPE_CAP_NATIVE_FENCE_FD:
      return screen->instance_info.have_KHR_external_semaphore_capabilities && screen->info.have_KHR_external_semaphore_fd;
   case PIPE_CAP_RESOURCE_FROM_USER_MEMORY:
      return screen->info.have_EXT_external_memory_host;

   case PIPE_CAP_SURFACE_REINTERPRET_BLOCKS:
      return screen->info.have_vulkan11 || screen->info.have_KHR_maintenance2;

   case PIPE_CAP_VALIDATE_ALL_DIRTY_STATES:
   case PIPE_CAP_ALLOW_MAPPED_BUFFERS_DURING_EXECUTION:
   case PIPE_CAP_MAP_UNSYNCHRONIZED_THREAD_SAFE:
   case PIPE_CAP_SHAREABLE_SHADERS:
   case PIPE_CAP_DEVICE_RESET_STATUS_QUERY:
   case PIPE_CAP_QUERY_MEMORY_INFO:
   case PIPE_CAP_NPOT_TEXTURES:
   case PIPE_CAP_TGSI_TEXCOORD:
   case PIPE_CAP_DRAW_INDIRECT:
   case PIPE_CAP_TEXTURE_QUERY_LOD:
   case PIPE_CAP_GLSL_TESS_LEVELS_AS_INPUTS:
   case PIPE_CAP_COPY_BETWEEN_COMPRESSED_AND_PLAIN_FORMATS:
   case PIPE_CAP_FORCE_PERSAMPLE_INTERP:
   case PIPE_CAP_FRAMEBUFFER_NO_ATTACHMENT:
   case PIPE_CAP_SHADER_ARRAY_COMPONENTS:
   case PIPE_CAP_QUERY_BUFFER_OBJECT:
   case PIPE_CAP_CONDITIONAL_RENDER_INVERTED:
   case PIPE_CAP_CLIP_HALFZ:
   case PIPE_CAP_TEXTURE_QUERY_SAMPLES:
   case PIPE_CAP_TEXTURE_BARRIER:
   case PIPE_CAP_QUERY_SO_OVERFLOW:
   case PIPE_CAP_GL_SPIRV:
   case PIPE_CAP_CLEAR_SCISSORED:
   case PIPE_CAP_INVALIDATE_BUFFER:
   case PIPE_CAP_PREFER_REAL_BUFFER_IN_CONSTBUF0:
   case PIPE_CAP_PACKED_UNIFORMS:
   case PIPE_CAP_SHADER_PACK_HALF_FLOAT:
   case PIPE_CAP_CULL_DISTANCE_NOCOMBINE:
   case PIPE_CAP_SEAMLESS_CUBE_MAP_PER_TEXTURE:
   case PIPE_CAP_LOAD_CONSTBUF:
   case PIPE_CAP_MULTISAMPLE_Z_RESOLVE:
   case PIPE_CAP_ALLOW_GLTHREAD_BUFFER_SUBDATA_OPT:
      return 1;

   case PIPE_CAP_DRAW_VERTEX_STATE:
      return screen->info.have_EXT_vertex_input_dynamic_state;

   case PIPE_CAP_SURFACE_SAMPLE_COUNT:
      return screen->vk_version >= VK_MAKE_VERSION(1,2,0);

   case PIPE_CAP_SHADER_GROUP_VOTE:
      if (screen->info.have_vulkan11 &&
          (screen->info.subgroup.supportedOperations & VK_SUBGROUP_FEATURE_VOTE_BIT) &&
          (screen->info.subgroup.supportedStages & VK_SHADER_STAGE_COMPUTE_BIT))
         return true;
      if (screen->info.have_EXT_shader_subgroup_vote)
         return true;
      return false;
   case PIPE_CAP_QUADS_FOLLOW_PROVOKING_VERTEX_CONVENTION:
      return 1;

   case PIPE_CAP_TEXTURE_MIRROR_CLAMP_TO_EDGE:
      return screen->info.have_KHR_sampler_mirror_clamp_to_edge || (screen->info.have_vulkan12 && screen->info.feats12.samplerMirrorClampToEdge);

   case PIPE_CAP_POLYGON_OFFSET_UNITS_UNSCALED:
      return 1;

   case PIPE_CAP_POLYGON_OFFSET_CLAMP:
      return screen->info.feats.features.depthBiasClamp;

   case PIPE_CAP_QUERY_PIPELINE_STATISTICS_SINGLE:
      return screen->info.feats.features.pipelineStatisticsQuery;

   case PIPE_CAP_ROBUST_BUFFER_ACCESS_BEHAVIOR:
      return screen->info.feats.features.robustBufferAccess &&
             (screen->info.rb2_feats.robustImageAccess2 || screen->driver_workarounds.lower_robustImageAccess2);

   case PIPE_CAP_MULTI_DRAW_INDIRECT:
      return screen->info.feats.features.multiDrawIndirect;

   case PIPE_CAP_IMAGE_ATOMIC_FLOAT_ADD:
      return (screen->info.have_EXT_shader_atomic_float &&
              screen->info.atomic_float_feats.shaderSharedFloat32AtomicAdd &&
              screen->info.atomic_float_feats.shaderBufferFloat32AtomicAdd);
   case PIPE_CAP_SHADER_ATOMIC_INT64:
      return (screen->info.have_KHR_shader_atomic_int64 &&
              screen->info.atomic_int_feats.shaderSharedInt64Atomics &&
              screen->info.atomic_int_feats.shaderBufferInt64Atomics);

   case PIPE_CAP_MULTI_DRAW_INDIRECT_PARAMS:
      return screen->info.have_KHR_draw_indirect_count;

   case PIPE_CAP_START_INSTANCE:
   case PIPE_CAP_DRAW_PARAMETERS:
      return (screen->info.have_vulkan12 && screen->info.feats11.shaderDrawParameters) ||
              screen->info.have_KHR_shader_draw_parameters;

   case PIPE_CAP_VERTEX_ELEMENT_INSTANCE_DIVISOR:
      return screen->info.have_EXT_vertex_attribute_divisor;

   case PIPE_CAP_MAX_VERTEX_STREAMS:
      return screen->info.tf_props.maxTransformFeedbackStreams;

   case PIPE_CAP_COMPUTE_SHADER_DERIVATIVES:
      return screen->info.have_NV_compute_shader_derivatives;

   case PIPE_CAP_INT64:
   case PIPE_CAP_DOUBLES:
      return 1;

   case PIPE_CAP_MAX_DUAL_SOURCE_RENDER_TARGETS:
      if (!screen->info.feats.features.dualSrcBlend)
         return 0;
      return screen->info.props.limits.maxFragmentDualSrcAttachments;

   case PIPE_CAP_MAX_RENDER_TARGETS:
      return screen->info.props.limits.maxColorAttachments;

   case PIPE_CAP_OCCLUSION_QUERY:
      return screen->info.feats.features.occlusionQueryPrecise;

   case PIPE_CAP_PROGRAMMABLE_SAMPLE_LOCATIONS:
      return screen->info.have_EXT_sample_locations && screen->info.have_EXT_extended_dynamic_state;

   case PIPE_CAP_QUERY_TIME_ELAPSED:
      return screen->timestamp_valid_bits > 0;

   case PIPE_CAP_TEXTURE_MULTISAMPLE:
      return 1;

   case PIPE_CAP_FRAGMENT_SHADER_INTERLOCK:
      return screen->info.have_EXT_fragment_shader_interlock;

   case PIPE_CAP_SHADER_CLOCK:
      return screen->info.have_KHR_shader_clock;

   case PIPE_CAP_SHADER_BALLOT:
      if (screen->info.props11.subgroupSize > 64)
         return false;
      if (screen->info.have_vulkan11 &&
          screen->info.subgroup.supportedOperations & VK_SUBGROUP_FEATURE_BALLOT_BIT)
         return true;
      if (screen->info.have_EXT_shader_subgroup_ballot)
         return true;
      return false;

   case PIPE_CAP_DEMOTE_TO_HELPER_INVOCATION:
      return screen->spirv_version >= SPIRV_VERSION(1, 6) ||
             screen->info.have_EXT_shader_demote_to_helper_invocation;

   case PIPE_CAP_SAMPLE_SHADING:
      return screen->info.feats.features.sampleRateShading;

   case PIPE_CAP_TEXTURE_SWIZZLE:
      return 1;

   case PIPE_CAP_VERTEX_ATTRIB_ELEMENT_ALIGNED_ONLY:
      return 1;

   case PIPE_CAP_GL_CLAMP:
      return 0;

   case PIPE_CAP_PREFER_IMM_ARRAYS_AS_CONSTBUF:
      return 0; /* Assume that the vk driver is capable of moving imm arrays to some sort of constant storage on its own. */

   case PIPE_CAP_TEXTURE_BORDER_COLOR_QUIRK: {
      enum pipe_quirk_texture_border_color_swizzle quirk = PIPE_QUIRK_TEXTURE_BORDER_COLOR_SWIZZLE_ALPHA_NOT_W;
      if (!screen->info.border_color_feats.customBorderColorWithoutFormat)
         return quirk | PIPE_QUIRK_TEXTURE_BORDER_COLOR_SWIZZLE_FREEDRENO;
      /* assume that if drivers don't implement this extension they either:
       * - don't support custom border colors
       * - handle things correctly
       * - hate border color accuracy
       */
      if (screen->info.have_EXT_border_color_swizzle &&
          !screen->info.border_swizzle_feats.borderColorSwizzleFromImage)
         return quirk | PIPE_QUIRK_TEXTURE_BORDER_COLOR_SWIZZLE_NV50;
      return quirk;
   }

   case PIPE_CAP_MAX_TEXTURE_2D_SIZE:
      return MIN2(screen->info.props.limits.maxImageDimension1D,
                  screen->info.props.limits.maxImageDimension2D);
   case PIPE_CAP_MAX_TEXTURE_3D_LEVELS:
      return 1 + util_logbase2(screen->info.props.limits.maxImageDimension3D);
   case PIPE_CAP_MAX_TEXTURE_CUBE_LEVELS:
      return 1 + util_logbase2(screen->info.props.limits.maxImageDimensionCube);

   case PIPE_CAP_FRAGMENT_SHADER_TEXTURE_LOD:
   case PIPE_CAP_FRAGMENT_SHADER_DERIVATIVES:
      return 1;

   case PIPE_CAP_BLEND_EQUATION_SEPARATE:
   case PIPE_CAP_INDEP_BLEND_ENABLE:
   case PIPE_CAP_INDEP_BLEND_FUNC:
      return screen->info.feats.features.independentBlend;

   case PIPE_CAP_DITHERING:
      return 0;

   case PIPE_CAP_MAX_STREAM_OUTPUT_BUFFERS:
      return screen->info.have_EXT_transform_feedback ? screen->info.tf_props.maxTransformFeedbackBuffers : 0;
   case PIPE_CAP_STREAM_OUTPUT_PAUSE_RESUME:
   case PIPE_CAP_STREAM_OUTPUT_INTERLEAVE_BUFFERS:
      return screen->info.have_EXT_transform_feedback;

   case PIPE_CAP_MAX_TEXTURE_ARRAY_LAYERS:
      return screen->info.props.limits.maxImageArrayLayers;

   case PIPE_CAP_DEPTH_CLIP_DISABLE:
      return screen->info.have_EXT_depth_clip_enable;

   case PIPE_CAP_SHADER_STENCIL_EXPORT:
      return screen->info.have_EXT_shader_stencil_export;

   case PIPE_CAP_VS_INSTANCEID:
   case PIPE_CAP_SEAMLESS_CUBE_MAP:
      return 1;

   case PIPE_CAP_MIN_TEXEL_OFFSET:
      return screen->info.props.limits.minTexelOffset;
   case PIPE_CAP_MAX_TEXEL_OFFSET:
      return screen->info.props.limits.maxTexelOffset;

   case PIPE_CAP_VERTEX_COLOR_UNCLAMPED:
      return 1;

   case PIPE_CAP_CONDITIONAL_RENDER:
     return 1;

   case PIPE_CAP_GLSL_FEATURE_LEVEL_COMPATIBILITY:
   case PIPE_CAP_GLSL_FEATURE_LEVEL:
      return 460;

   case PIPE_CAP_COMPUTE:
      return 1;

   case PIPE_CAP_CONSTANT_BUFFER_OFFSET_ALIGNMENT:
      return screen->info.props.limits.minUniformBufferOffsetAlignment;

   case PIPE_CAP_QUERY_TIMESTAMP:
      return screen->timestamp_valid_bits > 0;

   case PIPE_CAP_QUERY_TIMESTAMP_BITS:
      return screen->timestamp_valid_bits;

   case PIPE_CAP_TIMER_RESOLUTION:
      return ceil(screen->info.props.limits.timestampPeriod);

   case PIPE_CAP_MIN_MAP_BUFFER_ALIGNMENT:
      return 1 << MIN_SLAB_ORDER;

   case PIPE_CAP_CUBE_MAP_ARRAY:
      return screen->info.feats.features.imageCubeArray;

   case PIPE_CAP_TEXTURE_BUFFER_OBJECTS:
   case PIPE_CAP_PRIMITIVE_RESTART:
      return 1;

   case PIPE_CAP_BINDLESS_TEXTURE:
      if (zink_descriptor_mode == ZINK_DESCRIPTOR_MODE_DB &&
          (screen->info.db_props.maxDescriptorBufferBindings < 2 || screen->info.db_props.maxSamplerDescriptorBufferBindings < 2))
         return 0;
      return screen->info.have_EXT_descriptor_indexing;

   case PIPE_CAP_TEXTURE_BUFFER_OFFSET_ALIGNMENT:
      return screen->info.props.limits.minTexelBufferOffsetAlignment;

   case PIPE_CAP_TEXTURE_TRANSFER_MODES: {
      enum pipe_texture_transfer_mode mode = PIPE_TEXTURE_TRANSFER_BLIT;
      if (!screen->is_cpu &&
          /* this needs substantial perf tuning */
          screen->info.driver_props.driverID != VK_DRIVER_ID_MESA_TURNIP &&
          screen->info.have_KHR_8bit_storage &&
          screen->info.have_KHR_16bit_storage &&
          screen->info.have_KHR_shader_float16_int8)
         mode |= PIPE_TEXTURE_TRANSFER_COMPUTE;
      return mode;
   }

   case PIPE_CAP_MAX_TEXEL_BUFFER_ELEMENTS_UINT:
      return MIN2(get_smallest_buffer_heap(screen),
                  screen->info.props.limits.maxTexelBufferElements);

   case PIPE_CAP_ENDIANNESS:
      return PIPE_ENDIAN_NATIVE; /* unsure */

   case PIPE_CAP_MAX_VIEWPORTS:
      return MIN2(screen->info.props.limits.maxViewports, PIPE_MAX_VIEWPORTS);

   case PIPE_CAP_IMAGE_LOAD_FORMATTED:
      return screen->info.feats.features.shaderStorageImageReadWithoutFormat;

   case PIPE_CAP_IMAGE_STORE_FORMATTED:
      return screen->info.feats.features.shaderStorageImageWriteWithoutFormat;

   case PIPE_CAP_MIXED_FRAMEBUFFER_SIZES:
      return 1;

   case PIPE_CAP_MAX_GEOMETRY_OUTPUT_VERTICES:
      return screen->info.props.limits.maxGeometryOutputVertices;
   case PIPE_CAP_MAX_GEOMETRY_TOTAL_OUTPUT_COMPONENTS:
      return screen->info.props.limits.maxGeometryTotalOutputComponents;

   case PIPE_CAP_MAX_TEXTURE_GATHER_COMPONENTS:
      return 4;

   case PIPE_CAP_MIN_TEXTURE_GATHER_OFFSET:
      return screen->info.props.limits.minTexelGatherOffset;
   case PIPE_CAP_MAX_TEXTURE_GATHER_OFFSET:
      return screen->info.props.limits.maxTexelGatherOffset;

   case PIPE_CAP_SAMPLER_REDUCTION_MINMAX_ARB:
      return screen->info.feats12.samplerFilterMinmax || screen->info.have_EXT_sampler_filter_minmax;

   case PIPE_CAP_OPENCL_INTEGER_FUNCTIONS:
   case PIPE_CAP_INTEGER_MULTIPLY_32X16:
      return screen->info.have_INTEL_shader_integer_functions2;

   case PIPE_CAP_FS_FINE_DERIVATIVE:
      return 1;

   case PIPE_CAP_VENDOR_ID:
      return screen->info.props.vendorID;
   case PIPE_CAP_DEVICE_ID:
      return screen->info.props.deviceID;

   case PIPE_CAP_ACCELERATED:
      return !screen->is_cpu;
   case PIPE_CAP_VIDEO_MEMORY:
      return get_video_mem(screen) >> 20;
   case PIPE_CAP_UMA:
      return screen->info.props.deviceType == VK_PHYSICAL_DEVICE_TYPE_INTEGRATED_GPU;

   case PIPE_CAP_MAX_VERTEX_ATTRIB_STRIDE:
      return screen->info.props.limits.maxVertexInputBindingStride;

   case PIPE_CAP_SAMPLER_VIEW_TARGET:
      return 1;

   case PIPE_CAP_VS_LAYER_VIEWPORT:
   case PIPE_CAP_TES_LAYER_VIEWPORT:
      return screen->info.have_EXT_shader_viewport_index_layer ||
             (screen->spirv_version >= SPIRV_VERSION(1, 5) &&
              screen->info.feats12.shaderOutputLayer &&
              screen->info.feats12.shaderOutputViewportIndex);

   case PIPE_CAP_TEXTURE_FLOAT_LINEAR:
      return have_fp32_filter_linear(screen);

   case PIPE_CAP_TEXTURE_HALF_FLOAT_LINEAR:
      return 1;

   case PIPE_CAP_SHADER_BUFFER_OFFSET_ALIGNMENT:
      return screen->info.props.limits.minStorageBufferOffsetAlignment;

   case PIPE_CAP_PCI_GROUP:
   case PIPE_CAP_PCI_BUS:
   case PIPE_CAP_PCI_DEVICE:
   case PIPE_CAP_PCI_FUNCTION:
      return 0; /* TODO: figure these out */

   case PIPE_CAP_CULL_DISTANCE:
      return screen->info.feats.features.shaderCullDistance;

   case PIPE_CAP_SPARSE_BUFFER_PAGE_SIZE:
      return screen->info.feats.features.sparseResidencyBuffer ? ZINK_SPARSE_BUFFER_PAGE_SIZE : 0;

   /* Sparse texture */
   case PIPE_CAP_MAX_SPARSE_TEXTURE_SIZE:
      return screen->info.feats.features.sparseResidencyImage2D ?
         zink_get_param(pscreen, PIPE_CAP_MAX_TEXTURE_2D_SIZE) : 0;
   case PIPE_CAP_MAX_SPARSE_3D_TEXTURE_SIZE:
      return screen->info.feats.features.sparseResidencyImage3D ?
         (1 << (zink_get_param(pscreen, PIPE_CAP_MAX_TEXTURE_3D_LEVELS) - 1)) : 0;
   case PIPE_CAP_MAX_SPARSE_ARRAY_TEXTURE_LAYERS:
      return screen->info.feats.features.sparseResidencyImage2D ?
         zink_get_param(pscreen, PIPE_CAP_MAX_TEXTURE_ARRAY_LAYERS) : 0;
   case PIPE_CAP_SPARSE_TEXTURE_FULL_ARRAY_CUBE_MIPMAPS:
      return screen->info.feats.features.sparseResidencyImage2D ? 1 : 0;
   case PIPE_CAP_QUERY_SPARSE_TEXTURE_RESIDENCY:
      return screen->info.feats.features.sparseResidency2Samples &&
             screen->info.feats.features.shaderResourceResidency ? 1 : 0;
   case PIPE_CAP_CLAMP_SPARSE_TEXTURE_LOD:
      return screen->info.feats.features.shaderResourceMinLod &&
             screen->info.feats.features.sparseResidency2Samples &&
             screen->info.feats.features.shaderResourceResidency ? 1 : 0;

   case PIPE_CAP_VIEWPORT_SUBPIXEL_BITS:
      return screen->info.props.limits.viewportSubPixelBits;

   case PIPE_CAP_MAX_GS_INVOCATIONS:
      return screen->info.props.limits.maxGeometryShaderInvocations;

   case PIPE_CAP_MAX_COMBINED_SHADER_BUFFERS:
      /* gallium handles this automatically */
      return 0;

   case PIPE_CAP_MAX_SHADER_BUFFER_SIZE_UINT:
      /* 1<<27 is required by VK spec */
      assert(screen->info.props.limits.maxStorageBufferRange >= 1 << 27);
      /* clamp to VK spec minimum */
      return MIN2(get_smallest_buffer_heap(screen), screen->info.props.limits.maxStorageBufferRange);

   case PIPE_CAP_FS_COORD_ORIGIN_UPPER_LEFT:
   case PIPE_CAP_FS_COORD_PIXEL_CENTER_HALF_INTEGER:
      return 1;

   case PIPE_CAP_FS_COORD_ORIGIN_LOWER_LEFT:
   case PIPE_CAP_FS_COORD_PIXEL_CENTER_INTEGER:
      return 0;

   case PIPE_CAP_NIR_COMPACT_ARRAYS:
      return 1;

   case PIPE_CAP_FS_FACE_IS_INTEGER_SYSVAL:
   case PIPE_CAP_FS_POINT_IS_SYSVAL:
      return 1;

   case PIPE_CAP_VIEWPORT_TRANSFORM_LOWERED:
      return 1;

   case PIPE_CAP_FLATSHADE:
   case PIPE_CAP_ALPHA_TEST:
   case PIPE_CAP_CLIP_PLANES:
   case PIPE_CAP_POINT_SIZE_FIXED:
   case PIPE_CAP_TWO_SIDED_COLOR:
      return 0;

   case PIPE_CAP_MAX_SHADER_PATCH_VARYINGS:
      return screen->info.props.limits.maxTessellationControlPerPatchOutputComponents / 4;
   case PIPE_CAP_MAX_VARYINGS:
      /* need to reserve up to 60 of our varying components and 16 slots for streamout */
      return MIN2(screen->info.props.limits.maxVertexOutputComponents / 4 / 2, 16);

   case PIPE_CAP_DMABUF:
#if defined(HAVE_LIBDRM) && (DETECT_OS_LINUX || DETECT_OS_BSD)
      return screen->info.have_KHR_external_memory_fd &&
             screen->info.have_EXT_external_memory_dma_buf &&
             screen->info.have_EXT_queue_family_foreign
             ? DRM_PRIME_CAP_IMPORT | DRM_PRIME_CAP_EXPORT
             : 0;
#else
      return 0;
#endif

   case PIPE_CAP_DEPTH_BOUNDS_TEST:
      return screen->info.feats.features.depthBounds;

   case PIPE_CAP_POST_DEPTH_COVERAGE:
      return screen->info.have_EXT_post_depth_coverage;

   case PIPE_CAP_STRING_MARKER:
      return screen->instance_info.have_EXT_debug_utils;

   default:
      return u_pipe_screen_get_param_defaults(pscreen, param);
   }
}

static float
zink_get_paramf(struct pipe_screen *pscreen, enum pipe_capf param)
{
   struct zink_screen *screen = zink_screen(pscreen);

   switch (param) {
   case PIPE_CAPF_MIN_LINE_WIDTH:
   case PIPE_CAPF_MIN_LINE_WIDTH_AA:
      if (!screen->info.feats.features.wideLines)
         return 1.0f;
      return MAX2(screen->info.props.limits.lineWidthRange[0], 0.01);

   case PIPE_CAPF_MIN_POINT_SIZE:
   case PIPE_CAPF_MIN_POINT_SIZE_AA:
      if (!screen->info.feats.features.largePoints)
         return 1.0f;
      return MAX2(screen->info.props.limits.pointSizeRange[0], 0.01);


   case PIPE_CAPF_LINE_WIDTH_GRANULARITY:
      if (!screen->info.feats.features.wideLines)
         return 0.1f;
      return screen->info.props.limits.lineWidthGranularity;

   case PIPE_CAPF_POINT_SIZE_GRANULARITY:
      if (!screen->info.feats.features.largePoints)
         return 0.1f;
      return screen->info.props.limits.pointSizeGranularity;


   case PIPE_CAPF_MAX_LINE_WIDTH:
   case PIPE_CAPF_MAX_LINE_WIDTH_AA:
      if (!screen->info.feats.features.wideLines)
         return 1.0f;
      return screen->info.props.limits.lineWidthRange[1];

   case PIPE_CAPF_MAX_POINT_SIZE:
   case PIPE_CAPF_MAX_POINT_SIZE_AA:
      if (!screen->info.feats.features.largePoints)
         return 1.0f;
      return screen->info.props.limits.pointSizeRange[1];

   case PIPE_CAPF_MAX_TEXTURE_ANISOTROPY:
      if (!screen->info.feats.features.samplerAnisotropy)
         return 1.0f;
      return screen->info.props.limits.maxSamplerAnisotropy;

   case PIPE_CAPF_MAX_TEXTURE_LOD_BIAS:
      return screen->info.props.limits.maxSamplerLodBias;

   case PIPE_CAPF_MIN_CONSERVATIVE_RASTER_DILATE:
   case PIPE_CAPF_MAX_CONSERVATIVE_RASTER_DILATE:
   case PIPE_CAPF_CONSERVATIVE_RASTER_DILATE_GRANULARITY:
      return 0.0f; /* not implemented */
   }

   /* should only get here on unhandled cases */
   return 0.0f;
}

static int
zink_get_shader_param(struct pipe_screen *pscreen,
                       gl_shader_stage shader,
                       enum pipe_shader_cap param)
{
   struct zink_screen *screen = zink_screen(pscreen);

   switch (param) {
   case PIPE_SHADER_CAP_MAX_INSTRUCTIONS:
      switch (shader) {
      case MESA_SHADER_FRAGMENT:
      case MESA_SHADER_VERTEX:
         return INT_MAX;
      case MESA_SHADER_TESS_CTRL:
      case MESA_SHADER_TESS_EVAL:
         if (screen->info.feats.features.tessellationShader &&
             screen->info.have_KHR_maintenance2)
            return INT_MAX;
         break;

      case MESA_SHADER_GEOMETRY:
         if (screen->info.feats.features.geometryShader)
            return INT_MAX;
         break;

      case MESA_SHADER_COMPUTE:
         return INT_MAX;
      default:
         break;
      }
      return 0;
   case PIPE_SHADER_CAP_MAX_ALU_INSTRUCTIONS:
   case PIPE_SHADER_CAP_MAX_TEX_INSTRUCTIONS:
   case PIPE_SHADER_CAP_MAX_TEX_INDIRECTIONS:
   case PIPE_SHADER_CAP_MAX_CONTROL_FLOW_DEPTH:
      return INT_MAX;

   case PIPE_SHADER_CAP_MAX_INPUTS: {
      uint32_t max = 0;
      switch (shader) {
      case MESA_SHADER_VERTEX:
         max = MIN2(screen->info.props.limits.maxVertexInputAttributes, PIPE_MAX_ATTRIBS);
         break;
      case MESA_SHADER_TESS_CTRL:
         max = screen->info.props.limits.maxTessellationControlPerVertexInputComponents / 4;
         break;
      case MESA_SHADER_TESS_EVAL:
         max = screen->info.props.limits.maxTessellationEvaluationInputComponents / 4;
         break;
      case MESA_SHADER_GEOMETRY:
         max = screen->info.props.limits.maxGeometryInputComponents / 4;
         break;
      case MESA_SHADER_FRAGMENT:
         /* intel drivers report fewer components, but it's a value that's compatible
          * with what we need for GL, so we can still force a conformant value here
          */
         if (screen->info.driver_props.driverID == VK_DRIVER_ID_INTEL_OPEN_SOURCE_MESA ||
             screen->info.driver_props.driverID == VK_DRIVER_ID_INTEL_PROPRIETARY_WINDOWS ||
             (screen->info.driver_props.driverID == VK_DRIVER_ID_MESA_VENUS
              && screen->info.props.vendorID == 0x8086))
            return 32;
         max = screen->info.props.limits.maxFragmentInputComponents / 4;
         break;
      default:
         return 0; /* unsupported stage */
      }
      switch (shader) {
      case MESA_SHADER_VERTEX:
      case MESA_SHADER_TESS_EVAL:
      case MESA_SHADER_GEOMETRY:
         /* last vertex stage must support streamout, and this is capped in glsl compiler */
         return MIN2(max, MAX_VARYING);
      default: break;
      }
      return MIN2(max, 64); // prevent overflowing struct shader_info::inputs_read
   }

   case PIPE_SHADER_CAP_MAX_OUTPUTS: {
      uint32_t max = 0;
      switch (shader) {
      case MESA_SHADER_VERTEX:
         max = screen->info.props.limits.maxVertexOutputComponents / 4;
         break;
      case MESA_SHADER_TESS_CTRL:
         max = screen->info.props.limits.maxTessellationControlPerVertexOutputComponents / 4;
         break;
      case MESA_SHADER_TESS_EVAL:
         max = screen->info.props.limits.maxTessellationEvaluationOutputComponents / 4;
         break;
      case MESA_SHADER_GEOMETRY:
         max = screen->info.props.limits.maxGeometryOutputComponents / 4;
         break;
      case MESA_SHADER_FRAGMENT:
         max = screen->info.props.limits.maxColorAttachments;
         break;
      default:
         return 0; /* unsupported stage */
      }
      return MIN2(max, 64); // prevent overflowing struct shader_info::outputs_read/written
   }

   case PIPE_SHADER_CAP_MAX_CONST_BUFFER0_SIZE:
      /* At least 16384 is guaranteed by VK spec */
      assert(screen->info.props.limits.maxUniformBufferRange >= 16384);
      /* but Gallium can't handle values that are too big */
      return MIN3(get_smallest_buffer_heap(screen),
                  screen->info.props.limits.maxUniformBufferRange, BITFIELD_BIT(31));

   case PIPE_SHADER_CAP_MAX_CONST_BUFFERS:
      return  MIN2(screen->info.props.limits.maxPerStageDescriptorUniformBuffers,
                   PIPE_MAX_CONSTANT_BUFFERS);

   case PIPE_SHADER_CAP_MAX_TEMPS:
      return INT_MAX;

   case PIPE_SHADER_CAP_INTEGERS:
      return 1;

   case PIPE_SHADER_CAP_INDIRECT_CONST_ADDR:
   case PIPE_SHADER_CAP_INDIRECT_TEMP_ADDR:
   case PIPE_SHADER_CAP_INDIRECT_INPUT_ADDR:
   case PIPE_SHADER_CAP_INDIRECT_OUTPUT_ADDR:
      return 1;

   case PIPE_SHADER_CAP_SUBROUTINES:
   case PIPE_SHADER_CAP_INT64_ATOMICS:
   case PIPE_SHADER_CAP_GLSL_16BIT_CONSTS:
      return 0; /* not implemented */

   case PIPE_SHADER_CAP_FP16_CONST_BUFFERS:
      //enabling this breaks GTF-GL46.gtf21.GL2Tests.glGetUniform.glGetUniform
      //return screen->info.feats11.uniformAndStorageBuffer16BitAccess ||
             //(screen->info.have_KHR_16bit_storage && screen->info.storage_16bit_feats.uniformAndStorageBuffer16BitAccess);
      return 0;
   case PIPE_SHADER_CAP_FP16_DERIVATIVES:
      return 0; //spirv requires 32bit derivative srcs and dests
   case PIPE_SHADER_CAP_FP16:
      return screen->info.feats12.shaderFloat16 ||
             (screen->info.have_KHR_shader_float16_int8 &&
              screen->info.shader_float16_int8_feats.shaderFloat16);

   case PIPE_SHADER_CAP_INT16:
      return screen->info.feats.features.shaderInt16;

   case PIPE_SHADER_CAP_TGSI_SQRT_SUPPORTED:
      return 0; /* not implemented */

   case PIPE_SHADER_CAP_MAX_TEXTURE_SAMPLERS:
   case PIPE_SHADER_CAP_MAX_SAMPLER_VIEWS:
      return MIN2(MIN2(screen->info.props.limits.maxPerStageDescriptorSamplers,
                       screen->info.props.limits.maxPerStageDescriptorSampledImages),
                  PIPE_MAX_SAMPLERS);

   case PIPE_SHADER_CAP_TGSI_ANY_INOUT_DECL_RANGE:
      return 0; /* no idea */

   case PIPE_SHADER_CAP_MAX_SHADER_BUFFERS:
      switch (shader) {
      case MESA_SHADER_VERTEX:
      case MESA_SHADER_TESS_CTRL:
      case MESA_SHADER_TESS_EVAL:
      case MESA_SHADER_GEOMETRY:
         if (!screen->info.feats.features.vertexPipelineStoresAndAtomics)
            return 0;
         break;

      case MESA_SHADER_FRAGMENT:
         if (!screen->info.feats.features.fragmentStoresAndAtomics)
            return 0;
         break;

      default:
         break;
      }

      /* TODO: this limitation is dumb, and will need some fixes in mesa */
      return MIN2(screen->info.props.limits.maxPerStageDescriptorStorageBuffers, PIPE_MAX_SHADER_BUFFERS);

   case PIPE_SHADER_CAP_SUPPORTED_IRS:
      return (1 << PIPE_SHADER_IR_NIR) | (1 << PIPE_SHADER_IR_TGSI);

   case PIPE_SHADER_CAP_MAX_SHADER_IMAGES:
      if (screen->info.feats.features.shaderStorageImageExtendedFormats &&
          screen->info.feats.features.shaderStorageImageWriteWithoutFormat)
         return MIN2(screen->info.props.limits.maxPerStageDescriptorStorageImages,
                     ZINK_MAX_SHADER_IMAGES);
      return 0;

   case PIPE_SHADER_CAP_MAX_HW_ATOMIC_COUNTERS:
   case PIPE_SHADER_CAP_MAX_HW_ATOMIC_COUNTER_BUFFERS:
      return 0; /* not implemented */
   case PIPE_SHADER_CAP_CONT_SUPPORTED:
      return 1;
   }

   /* should only get here on unhandled cases */
   return 0;
}

static VkSampleCountFlagBits
vk_sample_count_flags(uint32_t sample_count)
{
   switch (sample_count) {
   case 1: return VK_SAMPLE_COUNT_1_BIT;
   case 2: return VK_SAMPLE_COUNT_2_BIT;
   case 4: return VK_SAMPLE_COUNT_4_BIT;
   case 8: return VK_SAMPLE_COUNT_8_BIT;
   case 16: return VK_SAMPLE_COUNT_16_BIT;
   case 32: return VK_SAMPLE_COUNT_32_BIT;
   case 64: return VK_SAMPLE_COUNT_64_BIT;
   default:
      return 0;
   }
}

static bool
zink_is_compute_copy_faster(struct pipe_screen *pscreen,
                            enum pipe_format src_format,
                            enum pipe_format dst_format,
                            unsigned width,
                            unsigned height,
                            unsigned depth,
                            bool cpu)
{
   if (cpu)
      /* very basic for now, probably even worse for some cases,
       * but fixes lots of others
       */
      return width * height * depth > 64 * 64;
   return false;
}

static bool
zink_is_format_supported(struct pipe_screen *pscreen,
                         enum pipe_format format,
                         enum pipe_texture_target target,
                         unsigned sample_count,
                         unsigned storage_sample_count,
                         unsigned bind)
{
   struct zink_screen *screen = zink_screen(pscreen);

   if (storage_sample_count && !screen->info.feats.features.shaderStorageImageMultisample && bind & PIPE_BIND_SHADER_IMAGE)
      return false;

   if (format == PIPE_FORMAT_NONE)
      return screen->info.props.limits.framebufferNoAttachmentsSampleCounts &
             vk_sample_count_flags(sample_count);

   if (bind & PIPE_BIND_INDEX_BUFFER) {
      if (format == PIPE_FORMAT_R8_UINT &&
          !screen->info.have_EXT_index_type_uint8)
         return false;
      if (format != PIPE_FORMAT_R8_UINT &&
          format != PIPE_FORMAT_R16_UINT &&
          format != PIPE_FORMAT_R32_UINT)
         return false;
   }

   /* always use superset to determine feature support */
   VkFormat vkformat = zink_get_format(screen, PIPE_FORMAT_A8_UNORM ? zink_format_get_emulated_alpha(format) : format);
   if (vkformat == VK_FORMAT_UNDEFINED)
      return false;

   if (sample_count >= 1) {
      VkSampleCountFlagBits sample_mask = vk_sample_count_flags(sample_count);
      if (!sample_mask)
         return false;
      const struct util_format_description *desc = util_format_description(format);
      if (util_format_is_depth_or_stencil(format)) {
         if (util_format_has_depth(desc)) {
            if (bind & PIPE_BIND_DEPTH_STENCIL &&
                (screen->info.props.limits.framebufferDepthSampleCounts & sample_mask) != sample_mask)
               return false;
            if (bind & PIPE_BIND_SAMPLER_VIEW &&
                (screen->info.props.limits.sampledImageDepthSampleCounts & sample_mask) != sample_mask)
               return false;
         }
         if (util_format_has_stencil(desc)) {
            if (bind & PIPE_BIND_DEPTH_STENCIL &&
                (screen->info.props.limits.framebufferStencilSampleCounts & sample_mask) != sample_mask)
               return false;
            if (bind & PIPE_BIND_SAMPLER_VIEW &&
                (screen->info.props.limits.sampledImageStencilSampleCounts & sample_mask) != sample_mask)
               return false;
         }
      } else if (util_format_is_pure_integer(format)) {
         if (bind & PIPE_BIND_RENDER_TARGET &&
             !(screen->info.props.limits.framebufferColorSampleCounts & sample_mask))
            return false;
         if (bind & PIPE_BIND_SAMPLER_VIEW &&
             !(screen->info.props.limits.sampledImageIntegerSampleCounts & sample_mask))
            return false;
      } else {
         if (bind & PIPE_BIND_RENDER_TARGET &&
             !(screen->info.props.limits.framebufferColorSampleCounts & sample_mask))
            return false;
         if (bind & PIPE_BIND_SAMPLER_VIEW &&
             !(screen->info.props.limits.sampledImageColorSampleCounts & sample_mask))
            return false;
      }
      if (bind & PIPE_BIND_SHADER_IMAGE) {
          if (!(screen->info.props.limits.storageImageSampleCounts & sample_mask))
             return false;
      }
      VkResult ret;
      VkImageFormatProperties image_props;
      VkImageFormatProperties2 props2;
      props2.sType = VK_STRUCTURE_TYPE_IMAGE_FORMAT_PROPERTIES_2;
      props2.pNext = NULL;
      VkPhysicalDeviceImageFormatInfo2 info;
      info.sType = VK_STRUCTURE_TYPE_PHYSICAL_DEVICE_IMAGE_FORMAT_INFO_2;
      info.pNext = NULL;
      info.format = vkformat;
      info.flags = 0;
      info.usage = VK_IMAGE_USAGE_TRANSFER_SRC_BIT;
      info.tiling = VK_IMAGE_TILING_OPTIMAL;
      switch (target) {
      case PIPE_TEXTURE_1D:
      case PIPE_TEXTURE_1D_ARRAY: {
         bool need_2D = false;
         if (util_format_is_depth_or_stencil(format))
            need_2D |= screen->need_2D_zs;
         info.type = need_2D ? VK_IMAGE_TYPE_2D : VK_IMAGE_TYPE_1D;
         break;
      }

      case PIPE_TEXTURE_CUBE:
      case PIPE_TEXTURE_CUBE_ARRAY:
         info.flags |= VK_IMAGE_CREATE_CUBE_COMPATIBLE_BIT;
         FALLTHROUGH;
      case PIPE_TEXTURE_2D:
      case PIPE_TEXTURE_2D_ARRAY:
      case PIPE_TEXTURE_RECT:
         info.type = VK_IMAGE_TYPE_2D;
         break;

      case PIPE_TEXTURE_3D:
         info.type = VK_IMAGE_TYPE_3D;
         if (bind & (PIPE_BIND_RENDER_TARGET | PIPE_BIND_DEPTH_STENCIL))
            info.flags |= VK_IMAGE_CREATE_2D_ARRAY_COMPATIBLE_BIT;
         if (screen->info.have_EXT_image_2d_view_of_3d)
            info.flags |= VK_IMAGE_CREATE_2D_VIEW_COMPATIBLE_BIT_EXT;
         break;

      default:
         unreachable("unknown texture target");
      }
      u_foreach_bit(b, bind) {
         switch (1<<b) {
         case PIPE_BIND_RENDER_TARGET:
            info.usage |= VK_IMAGE_USAGE_COLOR_ATTACHMENT_BIT;
            break;
         case PIPE_BIND_DEPTH_STENCIL:
            info.usage |= VK_IMAGE_USAGE_DEPTH_STENCIL_ATTACHMENT_BIT;
            break;
         case PIPE_BIND_SAMPLER_VIEW:
            info.usage |= VK_IMAGE_USAGE_SAMPLED_BIT;
            break;
         }
      }

      if (VKSCR(GetPhysicalDeviceImageFormatProperties2)) {
         ret = VKSCR(GetPhysicalDeviceImageFormatProperties2)(screen->pdev, &info, &props2);
         /* this is using VK_IMAGE_CREATE_EXTENDED_USAGE_BIT and can't be validated */
         if (vk_format_aspects(vkformat) & VK_IMAGE_ASPECT_PLANE_1_BIT)
            ret = VK_SUCCESS;
         image_props = props2.imageFormatProperties;
      } else {
         ret = VKSCR(GetPhysicalDeviceImageFormatProperties)(screen->pdev, vkformat, info.type,
                                                             info.tiling, info.usage, info.flags, &image_props);
      }
      if (ret != VK_SUCCESS)
         return false;
      if (!(sample_count & image_props.sampleCounts))
         return false;
   }

   struct zink_format_props props = screen->format_props[format];

   if (target == PIPE_BUFFER) {
      if (bind & PIPE_BIND_VERTEX_BUFFER) {
         if (!(props.bufferFeatures & VK_FORMAT_FEATURE_VERTEX_BUFFER_BIT)) {
            enum pipe_format new_format = zink_decompose_vertex_format(format);
            if (!new_format)
               return false;
            if (!(screen->format_props[new_format].bufferFeatures & VK_FORMAT_FEATURE_VERTEX_BUFFER_BIT))
               return false;
         }
      }

      if (bind & PIPE_BIND_SAMPLER_VIEW &&
         !(props.bufferFeatures & VK_FORMAT_FEATURE_UNIFORM_TEXEL_BUFFER_BIT))
            return false;

      if (bind & PIPE_BIND_SHADER_IMAGE &&
          !(props.bufferFeatures & VK_FORMAT_FEATURE_STORAGE_TEXEL_BUFFER_BIT))
         return false;
   } else {
      /* all other targets are texture-targets */
      if (bind & PIPE_BIND_RENDER_TARGET &&
          !(props.optimalTilingFeatures & VK_FORMAT_FEATURE_COLOR_ATTACHMENT_BIT))
         return false;

      if (bind & PIPE_BIND_BLENDABLE &&
         !(props.optimalTilingFeatures & VK_FORMAT_FEATURE_COLOR_ATTACHMENT_BLEND_BIT))
        return false;

      if (bind & PIPE_BIND_SAMPLER_VIEW &&
         !(props.optimalTilingFeatures & VK_FORMAT_FEATURE_SAMPLED_IMAGE_BIT))
            return false;

      if (bind & PIPE_BIND_SAMPLER_REDUCTION_MINMAX &&
          !(props.optimalTilingFeatures & VK_FORMAT_FEATURE_SAMPLED_IMAGE_FILTER_MINMAX_BIT))
         return false;

      if ((bind & PIPE_BIND_SAMPLER_VIEW) || (bind & PIPE_BIND_RENDER_TARGET)) {
         /* if this is a 3-component texture, force gallium to give us 4 components by rejecting this one */
         const struct util_format_description *desc = util_format_description(format);
         if (desc->nr_channels == 3 &&
             (desc->block.bits == 24 || desc->block.bits == 48 || desc->block.bits == 96))
            return false;
      }

      if (bind & PIPE_BIND_DEPTH_STENCIL &&
          !(props.optimalTilingFeatures & VK_FORMAT_FEATURE_DEPTH_STENCIL_ATTACHMENT_BIT))
         return false;

      if (bind & PIPE_BIND_SHADER_IMAGE &&
          !(props.optimalTilingFeatures & VK_FORMAT_FEATURE_STORAGE_IMAGE_BIT))
         return false;
   }

   return true;
}

static void
zink_set_damage_region(struct pipe_screen *pscreen, struct pipe_resource *pres, unsigned int nrects, const struct pipe_box *rects)
{
   struct zink_resource *res = zink_resource(pres);

   for (unsigned i = 0; i < nrects; i++) {
      int y = pres->height0 - rects[i].y - rects[i].height;
      res->damage.extent.width = MAX2(res->damage.extent.width, rects[i].x + rects[i].width);
      res->damage.extent.height = MAX2(res->damage.extent.height, y + rects[i].height);
      res->damage.offset.x = MIN2(res->damage.offset.x, rects[i].x);
      res->damage.offset.y = MIN2(res->damage.offset.y, y);
   }

   res->use_damage = nrects > 0;
}

static void
zink_destroy_screen(struct pipe_screen *pscreen)
{
   struct zink_screen *screen = zink_screen(pscreen);

#ifdef HAVE_RENDERDOC_APP_H
   if (screen->renderdoc_capture_all && p_atomic_dec_zero(&num_screens))
      screen->renderdoc_api->EndFrameCapture(RENDERDOC_DEVICEPOINTER_FROM_VKINSTANCE(screen->instance), NULL);
#endif

   hash_table_foreach(&screen->dts, entry)
      zink_kopper_deinit_displaytarget(screen, entry->data);

   if (screen->copy_context)
      screen->copy_context->base.destroy(&screen->copy_context->base);

   struct zink_batch_state *bs = screen->free_batch_states;
   while (bs) {
      struct zink_batch_state *bs_next = bs->next;
      zink_batch_state_destroy(screen, bs);
      bs = bs_next;
   }

   if (VK_NULL_HANDLE != screen->debugUtilsCallbackHandle) {
      VKSCR(DestroyDebugUtilsMessengerEXT)(screen->instance, screen->debugUtilsCallbackHandle, NULL);
   }

   util_vertex_state_cache_deinit(&screen->vertex_state_cache);

   if (screen->gfx_push_constant_layout)
      VKSCR(DestroyPipelineLayout)(screen->dev, screen->gfx_push_constant_layout, NULL);

   u_transfer_helper_destroy(pscreen->transfer_helper);
   if (util_queue_is_initialized(&screen->cache_get_thread)) {
      util_queue_finish(&screen->cache_get_thread);
      util_queue_destroy(&screen->cache_get_thread);
   }
#ifdef ENABLE_SHADER_CACHE
   if (screen->disk_cache && util_queue_is_initialized(&screen->cache_put_thread)) {
      util_queue_finish(&screen->cache_put_thread);
      disk_cache_wait_for_idle(screen->disk_cache);
      util_queue_destroy(&screen->cache_put_thread);
   }
#endif
   disk_cache_destroy(screen->disk_cache);

   /* we don't have an API to check if a set is already initialized */
   for (unsigned i = 0; i < ARRAY_SIZE(screen->pipeline_libs); i++)
      if (screen->pipeline_libs[i].table)
         _mesa_set_clear(&screen->pipeline_libs[i], NULL);

   zink_bo_deinit(screen);
   util_live_shader_cache_deinit(&screen->shaders);

   zink_descriptor_layouts_deinit(screen);

   if (screen->sem)
      VKSCR(DestroySemaphore)(screen->dev, screen->sem, NULL);

   if (screen->fence)
      VKSCR(DestroyFence)(screen->dev, screen->fence, NULL);

   if (util_queue_is_initialized(&screen->flush_queue))
      util_queue_destroy(&screen->flush_queue);

   while (util_dynarray_contains(&screen->semaphores, VkSemaphore))
      VKSCR(DestroySemaphore)(screen->dev, util_dynarray_pop(&screen->semaphores, VkSemaphore), NULL);
   while (util_dynarray_contains(&screen->fd_semaphores, VkSemaphore))
      VKSCR(DestroySemaphore)(screen->dev, util_dynarray_pop(&screen->fd_semaphores, VkSemaphore), NULL);
   if (screen->bindless_layout)
      VKSCR(DestroyDescriptorSetLayout)(screen->dev, screen->bindless_layout, NULL);

   if (screen->dev)
      VKSCR(DestroyDevice)(screen->dev, NULL);

   if (screen->instance)
      VKSCR(DestroyInstance)(screen->instance, NULL);

   util_idalloc_mt_fini(&screen->buffer_ids);

   if (screen->loader_lib)
      util_dl_close(screen->loader_lib);

   if (screen->drm_fd != -1)
      close(screen->drm_fd);

   slab_destroy_parent(&screen->transfer_pool);
   slab_destroy(&screen->present_mempool);
   ralloc_free(screen);
   glsl_type_singleton_decref();
}

static int
zink_get_display_device(const struct zink_screen *screen, uint32_t pdev_count,
                        const VkPhysicalDevice *pdevs, int64_t dev_major,
                        int64_t dev_minor)
{
   VkPhysicalDeviceDrmPropertiesEXT drm_props = {
      .sType = VK_STRUCTURE_TYPE_PHYSICAL_DEVICE_DRM_PROPERTIES_EXT,
   };
   VkPhysicalDeviceProperties2 props = {
      .sType = VK_STRUCTURE_TYPE_PHYSICAL_DEVICE_PROPERTIES_2,
      .pNext = &drm_props,
   };

   for (uint32_t i = 0; i < pdev_count; ++i) {
      VKSCR(GetPhysicalDeviceProperties2)(pdevs[i], &props);
      if (drm_props.renderMajor == dev_major &&
          drm_props.renderMinor == dev_minor)
         return i;
   }

   return -1;
}

static int
zink_get_cpu_device_type(const struct zink_screen *screen, uint32_t pdev_count,
                         const VkPhysicalDevice *pdevs)
{
   VkPhysicalDeviceProperties props;

   for (uint32_t i = 0; i < pdev_count; ++i) {
      VKSCR(GetPhysicalDeviceProperties)(pdevs[i], &props);

      /* if user wants cpu, only give them cpu */
      if (props.deviceType == VK_PHYSICAL_DEVICE_TYPE_CPU)
         return i;
   }

   mesa_loge("ZINK: CPU device requested but none found!");

   return -1;
}

static void
choose_pdev(struct zink_screen *screen, int64_t dev_major, int64_t dev_minor)
{
   bool cpu = debug_get_bool_option("LIBGL_ALWAYS_SOFTWARE", false) ||
              debug_get_bool_option("D3D_ALWAYS_SOFTWARE", false);

   if (cpu || (dev_major > 0 && dev_major < 255)) {
      uint32_t pdev_count;
      int idx;
      VkPhysicalDevice *pdevs;
      VkResult result = VKSCR(EnumeratePhysicalDevices)(screen->instance, &pdev_count, NULL);
      if (result != VK_SUCCESS) {
         mesa_loge("ZINK: vkEnumeratePhysicalDevices failed (%s)", vk_Result_to_str(result));
         return;
      }

      assert(pdev_count > 0);

      pdevs = malloc(sizeof(*pdevs) * pdev_count);
      if (!pdevs) {
         mesa_loge("ZINK: failed to allocate pdevs!");
         return;
      }
      result = VKSCR(EnumeratePhysicalDevices)(screen->instance, &pdev_count, pdevs);
      assert(result == VK_SUCCESS);
      assert(pdev_count > 0);

      if (cpu)
         idx = zink_get_cpu_device_type(screen, pdev_count, pdevs);
      else
         idx = zink_get_display_device(screen, pdev_count, pdevs, dev_major,
                                       dev_minor);

      if (idx != -1)
         /* valid cpu device */
         screen->pdev = pdevs[idx];

      free(pdevs);

      if (idx == -1)
         return;

   } else {
      VkPhysicalDevice pdev;
      unsigned pdev_count = 1;
      VkResult result = VKSCR(EnumeratePhysicalDevices)(screen->instance, &pdev_count, &pdev);
      if (result != VK_SUCCESS && result != VK_INCOMPLETE) {
         mesa_loge("ZINK: vkEnumeratePhysicalDevices failed (%s)", vk_Result_to_str(result));
         return;
      }
      screen->pdev = pdev;
   }
   VKSCR(GetPhysicalDeviceProperties)(screen->pdev, &screen->info.props);

   /* allow software rendering only if forced by the user */
   if (!cpu && screen->info.props.deviceType == VK_PHYSICAL_DEVICE_TYPE_CPU) {
      screen->pdev = VK_NULL_HANDLE;
      return;
   }

   screen->info.device_version = screen->info.props.apiVersion;

   /* runtime version is the lesser of the instance version and device version */
   screen->vk_version = MIN2(screen->info.device_version, screen->instance_info.loader_version);

   /* calculate SPIR-V version based on VK version */
   if (screen->vk_version >= VK_MAKE_VERSION(1, 3, 0))
      screen->spirv_version = SPIRV_VERSION(1, 6);
   else if (screen->vk_version >= VK_MAKE_VERSION(1, 2, 0))
      screen->spirv_version = SPIRV_VERSION(1, 5);
   else if (screen->vk_version >= VK_MAKE_VERSION(1, 1, 0))
      screen->spirv_version = SPIRV_VERSION(1, 3);
   else
      screen->spirv_version = SPIRV_VERSION(1, 0);
}

static void
update_queue_props(struct zink_screen *screen)
{
   uint32_t num_queues;
   VKSCR(GetPhysicalDeviceQueueFamilyProperties)(screen->pdev, &num_queues, NULL);
   assert(num_queues > 0);

   VkQueueFamilyProperties *props = malloc(sizeof(*props) * num_queues);
   if (!props) {
      mesa_loge("ZINK: failed to allocate props!");
      return;
   }
      
   VKSCR(GetPhysicalDeviceQueueFamilyProperties)(screen->pdev, &num_queues, props);

   bool found_gfx = false;
   uint32_t sparse_only = UINT32_MAX;
   screen->sparse_queue = UINT32_MAX;
   for (uint32_t i = 0; i < num_queues; i++) {
      if (props[i].queueFlags & VK_QUEUE_GRAPHICS_BIT) {
         if (found_gfx)
            continue;
         screen->sparse_queue = screen->gfx_queue = i;
         screen->max_queues = props[i].queueCount;
         screen->timestamp_valid_bits = props[i].timestampValidBits;
         found_gfx = true;
      } else if (props[i].queueFlags & VK_QUEUE_SPARSE_BINDING_BIT)
         sparse_only = i;
   }
   if (sparse_only != UINT32_MAX)
      screen->sparse_queue = sparse_only;
   free(props);
}

static void
init_queue(struct zink_screen *screen)
{
   simple_mtx_init(&screen->queue_lock, mtx_plain);
   VKSCR(GetDeviceQueue)(screen->dev, screen->gfx_queue, 0, &screen->queue);
   if (screen->sparse_queue != screen->gfx_queue)
      VKSCR(GetDeviceQueue)(screen->dev, screen->sparse_queue, 0, &screen->queue_sparse);
   else
      screen->queue_sparse = screen->queue;
}

static void
zink_flush_frontbuffer(struct pipe_screen *pscreen,
                       struct pipe_context *pctx,
                       struct pipe_resource *pres,
                       unsigned level, unsigned layer,
                       void *winsys_drawable_handle,
                       unsigned nboxes,
                       struct pipe_box *sub_box)
{
   struct zink_screen *screen = zink_screen(pscreen);
   struct zink_resource *res = zink_resource(pres);
   //struct zink_context *ctx = zink_context(pctx);

   /* if the surface is no longer a swapchain, this is a no-op */
   /*if (!zink_is_swapchain(res))
      return;

   ctx = zink_tc_context_unwrap(pctx, screen->threaded);

   if (!zink_kopper_acquired(res->obj->dt, res->obj->dt_idx)) {*/
      /* swapbuffers to an undefined surface: acquire and present garbage */
      /*zink_kopper_acquire(ctx, res, UINT64_MAX);
      ctx->needs_present = res;*/
      /* set batch usage to submit acquire semaphore */
      /*zink_batch_resource_usage_set(&ctx->batch, res, true, false);*/
      /* ensure the resource is set up to present garbage */
      /*ctx->base.flush_resource(&ctx->base, pres);
   }*/

   /* handle any outstanding acquire submits (not just from above) */
   /*if (ctx->batch.swapchain || ctx->needs_present) {
      ctx->batch.has_work = true;
      pctx->flush(pctx, NULL, PIPE_FLUSH_END_OF_FRAME);
      if (ctx->last_fence && screen->threaded_submit) {
         struct zink_batch_state *bs = zink_batch_state(ctx->last_fence);
         util_queue_fence_wait(&bs->flush_completed);
      }
<<<<<<< HEAD
   }*/

   /* always verify that this was acquired */
   /*assert(zink_kopper_acquired(res->obj->dt, res->obj->dt_idx));
   zink_kopper_present_queue(screen, res);*/

   struct sw_winsys *winsys = screen->winsys;

   if (!winsys)
     return;
   void *map = winsys->displaytarget_map(winsys, res->dt, 0);

   if (map) {
      struct pipe_transfer *transfer = NULL;

      // Context hack
      pctx = zink_xlib_context;

      void *res_map = pipe_texture_map(pctx, pres, level, layer, PIPE_MAP_READ, 0, 0,
                                        u_minify(pres->width0, level),
                                        u_minify(pres->height0, level),
                                        &transfer);
      if (res_map) {
         util_copy_rect((uint8_t*)map, pres->format, res->dt_stride, 0, 0,
                        transfer->box.width, transfer->box.height,
                        (const uint8_t*)res_map, transfer->stride, 0, 0);
         pipe_texture_unmap(pctx, transfer);
      }
      winsys->displaytarget_unmap(winsys, res->dt);
   }

   winsys->displaytarget_display(winsys, res->dt, winsys_drawable_handle, sub_box);
=======
   }
   res->use_damage = false;

   /* always verify that this was acquired */
   assert(zink_kopper_acquired(res->obj->dt, res->obj->dt_idx));
   zink_kopper_present_queue(screen, res, nboxes, sub_box);
>>>>>>> edeb3fec
}

bool
zink_is_depth_format_supported(struct zink_screen *screen, VkFormat format)
{
   VkFormatProperties props;
   VKSCR(GetPhysicalDeviceFormatProperties)(screen->pdev, format, &props);
   return (props.linearTilingFeatures | props.optimalTilingFeatures) &
          VK_FORMAT_FEATURE_DEPTH_STENCIL_ATTACHMENT_BIT;
}

static enum pipe_format
emulate_x8(enum pipe_format format)
{
   /* convert missing Xn variants to An */
   switch (format) {
   case PIPE_FORMAT_B8G8R8X8_UNORM:
      return PIPE_FORMAT_B8G8R8A8_UNORM;

   case PIPE_FORMAT_B8G8R8X8_SRGB:
      return PIPE_FORMAT_B8G8R8A8_SRGB;
   case PIPE_FORMAT_R8G8B8X8_SRGB:
      return PIPE_FORMAT_R8G8B8A8_SRGB;

   case PIPE_FORMAT_R8G8B8X8_SINT:
      return PIPE_FORMAT_R8G8B8A8_SINT;
   case PIPE_FORMAT_R8G8B8X8_SNORM:
      return PIPE_FORMAT_R8G8B8A8_SNORM;
   case PIPE_FORMAT_R8G8B8X8_UNORM:
      return PIPE_FORMAT_R8G8B8A8_UNORM;

   case PIPE_FORMAT_R16G16B16X16_FLOAT:
      return PIPE_FORMAT_R16G16B16A16_FLOAT;
   case PIPE_FORMAT_R16G16B16X16_SINT:
      return PIPE_FORMAT_R16G16B16A16_SINT;
   case PIPE_FORMAT_R16G16B16X16_SNORM:
      return PIPE_FORMAT_R16G16B16A16_SNORM;
   case PIPE_FORMAT_R16G16B16X16_UNORM:
      return PIPE_FORMAT_R16G16B16A16_UNORM;

   case PIPE_FORMAT_R32G32B32X32_FLOAT:
      return PIPE_FORMAT_R32G32B32A32_FLOAT;
   case PIPE_FORMAT_R32G32B32X32_SINT:
      return PIPE_FORMAT_R32G32B32A32_SINT;

   default:
      return format;
   }
}

VkFormat
zink_get_format(struct zink_screen *screen, enum pipe_format format)
{
   if (format == PIPE_FORMAT_A8_UNORM && !screen->driver_workarounds.missing_a8_unorm)
      return VK_FORMAT_A8_UNORM_KHR;
   else if (!screen->driver_workarounds.broken_l4a4 || format != PIPE_FORMAT_L4A4_UNORM)
      format = zink_format_get_emulated_alpha(format);

   VkFormat ret = vk_format_from_pipe_format(emulate_x8(format));

   if (format == PIPE_FORMAT_X32_S8X24_UINT &&
       screen->have_D32_SFLOAT_S8_UINT)
      return VK_FORMAT_D32_SFLOAT_S8_UINT;

   if (format == PIPE_FORMAT_X24S8_UINT)
      /* valid when using aspects to extract stencil,
       * fails format test because it's emulated */
      ret = VK_FORMAT_D24_UNORM_S8_UINT;

   if (ret == VK_FORMAT_X8_D24_UNORM_PACK32 &&
       !screen->have_X8_D24_UNORM_PACK32) {
      assert(zink_is_depth_format_supported(screen, VK_FORMAT_D32_SFLOAT));
      return VK_FORMAT_D32_SFLOAT;
   }

   if (ret == VK_FORMAT_D24_UNORM_S8_UINT &&
       !screen->have_D24_UNORM_S8_UINT) {
      assert(screen->have_D32_SFLOAT_S8_UINT);
      return VK_FORMAT_D32_SFLOAT_S8_UINT;
   }

   if ((ret == VK_FORMAT_A4B4G4R4_UNORM_PACK16 &&
        !screen->info.format_4444_feats.formatA4B4G4R4) ||
       (ret == VK_FORMAT_A4R4G4B4_UNORM_PACK16 &&
        !screen->info.format_4444_feats.formatA4R4G4B4))
      return VK_FORMAT_UNDEFINED;

   if (format == PIPE_FORMAT_R4A4_UNORM)
      return VK_FORMAT_R4G4_UNORM_PACK8;

   return ret;
}

void
zink_convert_color(const struct zink_screen *screen, enum pipe_format format,
                   union pipe_color_union *dst,
                   const union pipe_color_union *src)
{
   const struct util_format_description *desc = util_format_description(format);
   union pipe_color_union tmp = *src;

   for (unsigned i = 0; i < 4; i++)
      zink_format_clamp_channel_color(desc, &tmp, src, i);

   if (zink_format_is_emulated_alpha(format) &&
       /* Don't swizzle colors if the driver supports real A8_UNORM */
       (format != PIPE_FORMAT_A8_UNORM ||
         screen->driver_workarounds.missing_a8_unorm)) {
      if (util_format_is_alpha(format)) {
         tmp.ui[0] = tmp.ui[3];
         tmp.ui[1] = 0;
         tmp.ui[2] = 0;
         tmp.ui[3] = 0;
      } else if (util_format_is_luminance(format)) {
         tmp.ui[1] = 0;
         tmp.ui[2] = 0;
         tmp.f[3] = 1.0;
      } else if (util_format_is_luminance_alpha(format)) {
         tmp.ui[1] = tmp.ui[3];
         tmp.ui[2] = 0;
         tmp.f[3] = 1.0;
      } else /* zink_format_is_red_alpha */ {
         tmp.ui[1] = tmp.ui[3];
         tmp.ui[2] = 0;
         tmp.ui[3] = 0;
      }
   }

   memcpy(dst, &tmp, sizeof(union pipe_color_union));
}

static bool
check_have_device_time(struct zink_screen *screen)
{
   uint32_t num_domains = 0;
   VkTimeDomainEXT domains[8]; //current max is 4
   VkResult result = VKSCR(GetPhysicalDeviceCalibrateableTimeDomainsEXT)(screen->pdev, &num_domains, NULL);
   if (result != VK_SUCCESS) {
      mesa_loge("ZINK: vkGetPhysicalDeviceCalibrateableTimeDomainsEXT failed (%s)", vk_Result_to_str(result));
   }
   assert(num_domains > 0);
   assert(num_domains < ARRAY_SIZE(domains));

   result = VKSCR(GetPhysicalDeviceCalibrateableTimeDomainsEXT)(screen->pdev, &num_domains, domains);
   if (result != VK_SUCCESS) {
      mesa_loge("ZINK: vkGetPhysicalDeviceCalibrateableTimeDomainsEXT failed (%s)", vk_Result_to_str(result));
   }

   /* VK_TIME_DOMAIN_DEVICE_EXT is used for the ctx->get_timestamp hook and is the only one we really need */
   for (unsigned i = 0; i < num_domains; i++) {
      if (domains[i] == VK_TIME_DOMAIN_DEVICE_EXT) {
         return true;
      }
   }

   return false;
}

static void
zink_error(const char *msg)
{
}

static void
zink_warn(const char *msg)
{
}

static void
zink_info(const char *msg)
{
}

static void
zink_msg(const char *msg)
{
}

static VKAPI_ATTR VkBool32 VKAPI_CALL
zink_debug_util_callback(
    VkDebugUtilsMessageSeverityFlagBitsEXT           messageSeverity,
    VkDebugUtilsMessageTypeFlagsEXT                  messageType,
    const VkDebugUtilsMessengerCallbackDataEXT      *pCallbackData,
    void                                            *pUserData)
{
   // Pick message prefix and color to use.
   // Only MacOS and Linux have been tested for color support
   if (messageSeverity & VK_DEBUG_UTILS_MESSAGE_SEVERITY_ERROR_BIT_EXT) {
      zink_error(pCallbackData->pMessage);
   } else if (messageSeverity & VK_DEBUG_UTILS_MESSAGE_SEVERITY_WARNING_BIT_EXT) {
      zink_warn(pCallbackData->pMessage);
   } else if (messageSeverity & VK_DEBUG_UTILS_MESSAGE_SEVERITY_INFO_BIT_EXT) {
      zink_info(pCallbackData->pMessage);
   } else
      zink_msg(pCallbackData->pMessage);

   return VK_FALSE;
}

static bool
create_debug(struct zink_screen *screen)
{
   VkDebugUtilsMessengerCreateInfoEXT vkDebugUtilsMessengerCreateInfoEXT = {
       VK_STRUCTURE_TYPE_DEBUG_UTILS_MESSENGER_CREATE_INFO_EXT,
       NULL,
       0,  // flags
       VK_DEBUG_UTILS_MESSAGE_SEVERITY_VERBOSE_BIT_EXT |
       VK_DEBUG_UTILS_MESSAGE_SEVERITY_INFO_BIT_EXT |
       VK_DEBUG_UTILS_MESSAGE_SEVERITY_WARNING_BIT_EXT |
       VK_DEBUG_UTILS_MESSAGE_SEVERITY_ERROR_BIT_EXT,
       VK_DEBUG_UTILS_MESSAGE_TYPE_GENERAL_BIT_EXT |
       VK_DEBUG_UTILS_MESSAGE_TYPE_VALIDATION_BIT_EXT |
       VK_DEBUG_UTILS_MESSAGE_TYPE_PERFORMANCE_BIT_EXT,
       zink_debug_util_callback,
       NULL
   };

   VkDebugUtilsMessengerEXT vkDebugUtilsCallbackEXT = VK_NULL_HANDLE;

   VkResult result = VKSCR(CreateDebugUtilsMessengerEXT)(
           screen->instance,
           &vkDebugUtilsMessengerCreateInfoEXT,
           NULL,
           &vkDebugUtilsCallbackEXT);
   if (result != VK_SUCCESS) {
      mesa_loge("ZINK: vkCreateDebugUtilsMessengerEXT failed (%s)", vk_Result_to_str(result));
   }

   screen->debugUtilsCallbackHandle = vkDebugUtilsCallbackEXT;

   return true;
}

static bool
zink_internal_setup_moltenvk(struct zink_screen *screen)
{
#if defined(MVK_VERSION)
   if (!screen->instance_info.have_MVK_moltenvk)
      return true;

   GET_PROC_ADDR_INSTANCE_LOCAL(screen, screen->instance, GetMoltenVKConfigurationMVK);
   GET_PROC_ADDR_INSTANCE_LOCAL(screen, screen->instance, SetMoltenVKConfigurationMVK);
   GET_PROC_ADDR_INSTANCE_LOCAL(screen, screen->instance, GetVersionStringsMVK);

   if (vk_GetVersionStringsMVK) {
      char molten_version[64] = {0};
      char vulkan_version[64] = {0};

      vk_GetVersionStringsMVK(molten_version, sizeof(molten_version) - 1, vulkan_version, sizeof(vulkan_version) - 1);

      printf("zink: MoltenVK %s Vulkan %s \n", molten_version, vulkan_version);
   }

   if (vk_GetMoltenVKConfigurationMVK && vk_SetMoltenVKConfigurationMVK) {
      MVKConfiguration molten_config = {0};
      size_t molten_config_size = sizeof(molten_config);

      VkResult res = vk_GetMoltenVKConfigurationMVK(screen->instance, &molten_config, &molten_config_size);
      if (res == VK_SUCCESS || res == VK_INCOMPLETE) {
         // Needed to allow MoltenVK to accept VkImageView swizzles.
         // Encountered when using VK_FORMAT_R8G8_UNORM
         molten_config.fullImageViewSwizzle = VK_TRUE;
         vk_SetMoltenVKConfigurationMVK(screen->instance, &molten_config, &molten_config_size);
      }
   }
#endif // MVK_VERSION

   return true;
}

static void
check_vertex_formats(struct zink_screen *screen)
{
   /* from vbuf */
   enum pipe_format format_list[] = {
      /* not supported by vk
      PIPE_FORMAT_R32_FIXED,
      PIPE_FORMAT_R32G32_FIXED,
      PIPE_FORMAT_R32G32B32_FIXED,
      PIPE_FORMAT_R32G32B32A32_FIXED,
      */
      PIPE_FORMAT_R16_FLOAT,
      PIPE_FORMAT_R16G16_FLOAT,
      PIPE_FORMAT_R16G16B16_FLOAT,
      PIPE_FORMAT_R16G16B16A16_FLOAT,
      /* not supported by vk
      PIPE_FORMAT_R64_FLOAT,
      PIPE_FORMAT_R64G64_FLOAT,
      PIPE_FORMAT_R64G64B64_FLOAT,
      PIPE_FORMAT_R64G64B64A64_FLOAT,
      PIPE_FORMAT_R32_UNORM,
      PIPE_FORMAT_R32G32_UNORM,
      PIPE_FORMAT_R32G32B32_UNORM,
      PIPE_FORMAT_R32G32B32A32_UNORM,
      PIPE_FORMAT_R32_SNORM,
      PIPE_FORMAT_R32G32_SNORM,
      PIPE_FORMAT_R32G32B32_SNORM,
      PIPE_FORMAT_R32G32B32A32_SNORM,
      PIPE_FORMAT_R32_USCALED,
      PIPE_FORMAT_R32G32_USCALED,
      PIPE_FORMAT_R32G32B32_USCALED,
      PIPE_FORMAT_R32G32B32A32_USCALED,
      PIPE_FORMAT_R32_SSCALED,
      PIPE_FORMAT_R32G32_SSCALED,
      PIPE_FORMAT_R32G32B32_SSCALED,
      PIPE_FORMAT_R32G32B32A32_SSCALED,
      */
      PIPE_FORMAT_R16_UNORM,
      PIPE_FORMAT_R16G16_UNORM,
      PIPE_FORMAT_R16G16B16_UNORM,
      PIPE_FORMAT_R16G16B16A16_UNORM,
      PIPE_FORMAT_R16_SNORM,
      PIPE_FORMAT_R16G16_SNORM,
      PIPE_FORMAT_R16G16B16_SNORM,
      PIPE_FORMAT_R16G16B16_SINT,
      PIPE_FORMAT_R16G16B16_UINT,
      PIPE_FORMAT_R16G16B16A16_SNORM,
      PIPE_FORMAT_R16_USCALED,
      PIPE_FORMAT_R16G16_USCALED,
      PIPE_FORMAT_R16G16B16_USCALED,
      PIPE_FORMAT_R16G16B16A16_USCALED,
      PIPE_FORMAT_R16_SSCALED,
      PIPE_FORMAT_R16G16_SSCALED,
      PIPE_FORMAT_R16G16B16_SSCALED,
      PIPE_FORMAT_R16G16B16A16_SSCALED,
      PIPE_FORMAT_R8_UNORM,
      PIPE_FORMAT_R8G8_UNORM,
      PIPE_FORMAT_R8G8B8_UNORM,
      PIPE_FORMAT_R8G8B8A8_UNORM,
      PIPE_FORMAT_R8_SNORM,
      PIPE_FORMAT_R8G8_SNORM,
      PIPE_FORMAT_R8G8B8_SNORM,
      PIPE_FORMAT_R8G8B8A8_SNORM,
      PIPE_FORMAT_R8_USCALED,
      PIPE_FORMAT_R8G8_USCALED,
      PIPE_FORMAT_R8G8B8_USCALED,
      PIPE_FORMAT_R8G8B8A8_USCALED,
      PIPE_FORMAT_R8_SSCALED,
      PIPE_FORMAT_R8G8_SSCALED,
      PIPE_FORMAT_R8G8B8_SSCALED,
      PIPE_FORMAT_R8G8B8A8_SSCALED,
   };
   for (unsigned i = 0; i < ARRAY_SIZE(format_list); i++) {
      if (zink_is_format_supported(&screen->base, format_list[i], PIPE_BUFFER, 0, 0, PIPE_BIND_VERTEX_BUFFER))
         continue;
      if (util_format_get_nr_components(format_list[i]) == 1)
         continue;
      enum pipe_format decomposed = zink_decompose_vertex_format(format_list[i]);
      if (zink_is_format_supported(&screen->base, decomposed, PIPE_BUFFER, 0, 0, PIPE_BIND_VERTEX_BUFFER)) {
         screen->need_decompose_attrs = true;
         mesa_logw("zink: this application would be much faster if %s supported vertex format %s", screen->info.props.deviceName, util_format_name(format_list[i]));
      }
   }
}

static void
populate_format_props(struct zink_screen *screen)
{
   for (unsigned i = 0; i < PIPE_FORMAT_COUNT; i++) {
      VkFormat format;
retry:
      format = zink_get_format(screen, i);
      if (!format)
         continue;
      if (VKSCR(GetPhysicalDeviceFormatProperties2)) {
         VkFormatProperties2 props = {0};
         props.sType = VK_STRUCTURE_TYPE_FORMAT_PROPERTIES_2;

         VkDrmFormatModifierPropertiesListEXT mod_props;
         VkDrmFormatModifierPropertiesEXT mods[128];
         if (screen->info.have_EXT_image_drm_format_modifier) {
            mod_props.sType = VK_STRUCTURE_TYPE_DRM_FORMAT_MODIFIER_PROPERTIES_LIST_EXT;
            mod_props.pNext = NULL;
            mod_props.drmFormatModifierCount = ARRAY_SIZE(mods);
            mod_props.pDrmFormatModifierProperties = mods;
            props.pNext = &mod_props;
         }
         VkFormatProperties3 props3 = {0};
         if (screen->info.have_KHR_format_feature_flags2 || screen->info.have_vulkan13) {
           props3.sType = VK_STRUCTURE_TYPE_FORMAT_PROPERTIES_3;
           props3.pNext = props.pNext;
           props.pNext = &props3;
         }

         VKSCR(GetPhysicalDeviceFormatProperties2)(screen->pdev, format, &props);

         if (screen->info.have_KHR_format_feature_flags2 || screen->info.have_vulkan13) {
            screen->format_props[i].linearTilingFeatures = props3.linearTilingFeatures;
            screen->format_props[i].optimalTilingFeatures = props3.optimalTilingFeatures;
            screen->format_props[i].bufferFeatures = props3.bufferFeatures;

            if (props3.linearTilingFeatures & VK_FORMAT_FEATURE_2_LINEAR_COLOR_ATTACHMENT_BIT_NV)
               screen->format_props[i].linearTilingFeatures |= VK_FORMAT_FEATURE_COLOR_ATTACHMENT_BIT;
         } else {
           // MoltenVk is 1.2 API
           screen->format_props[i].linearTilingFeatures = props.formatProperties.linearTilingFeatures;
           screen->format_props[i].optimalTilingFeatures = props.formatProperties.optimalTilingFeatures;
           screen->format_props[i].bufferFeatures = props.formatProperties.bufferFeatures;
         }

         if (screen->info.have_EXT_image_drm_format_modifier && mod_props.drmFormatModifierCount) {
            screen->modifier_props[i].drmFormatModifierCount = mod_props.drmFormatModifierCount;
            screen->modifier_props[i].pDrmFormatModifierProperties = ralloc_array(screen, VkDrmFormatModifierPropertiesEXT, mod_props.drmFormatModifierCount);
            if (mod_props.pDrmFormatModifierProperties) {
               for (unsigned j = 0; j < mod_props.drmFormatModifierCount; j++)
                  screen->modifier_props[i].pDrmFormatModifierProperties[j] = mod_props.pDrmFormatModifierProperties[j];
            }
         }
      } else {
         VkFormatProperties props = {0};
         VKSCR(GetPhysicalDeviceFormatProperties)(screen->pdev, format, &props);
         screen->format_props[i].linearTilingFeatures = props.linearTilingFeatures;
         screen->format_props[i].optimalTilingFeatures = props.optimalTilingFeatures;
         screen->format_props[i].bufferFeatures = props.bufferFeatures;
      }
      if (i == PIPE_FORMAT_A8_UNORM && !screen->driver_workarounds.missing_a8_unorm) {
         if (!screen->format_props[i].linearTilingFeatures &&
             !screen->format_props[i].optimalTilingFeatures &&
             !screen->format_props[i].bufferFeatures) {
            screen->driver_workarounds.missing_a8_unorm = true;
            goto retry;
         }
      }
      if (zink_format_is_emulated_alpha(i)) {
         VkFormatFeatureFlags blocked = VK_FORMAT_FEATURE_COLOR_ATTACHMENT_BIT | VK_FORMAT_FEATURE_STORAGE_IMAGE_BIT;
         screen->format_props[i].linearTilingFeatures &= ~blocked;
         screen->format_props[i].optimalTilingFeatures &= ~blocked;
         screen->format_props[i].bufferFeatures = 0;
      }
   }
   check_vertex_formats(screen);
   VkImageFormatProperties image_props;
   VkResult ret = VKSCR(GetPhysicalDeviceImageFormatProperties)(screen->pdev, VK_FORMAT_D32_SFLOAT,
                                                                VK_IMAGE_TYPE_1D,
                                                                VK_IMAGE_TILING_OPTIMAL,
                                                                VK_IMAGE_USAGE_DEPTH_STENCIL_ATTACHMENT_BIT | VK_IMAGE_USAGE_SAMPLED_BIT,
                                                                0, &image_props);
   if (ret != VK_SUCCESS && ret != VK_ERROR_FORMAT_NOT_SUPPORTED) {
      mesa_loge("ZINK: vkGetPhysicalDeviceImageFormatProperties failed (%s)", vk_Result_to_str(ret));
   }
   screen->need_2D_zs = ret != VK_SUCCESS;

   if (screen->info.feats.features.sparseResidencyImage2D)
      screen->need_2D_sparse = !screen->base.get_sparse_texture_virtual_page_size(&screen->base, PIPE_TEXTURE_1D, false, PIPE_FORMAT_R32_FLOAT, 0, 16, NULL, NULL, NULL);
}

static void
setup_renderdoc(struct zink_screen *screen)
{
#ifdef HAVE_RENDERDOC_APP_H
   const char *capture_id = debug_get_option("ZINK_RENDERDOC", NULL);
   if (!capture_id)
      return;
   void *renderdoc = dlopen("librenderdoc.so", RTLD_NOW | RTLD_NOLOAD);
   /* not loaded */
   if (!renderdoc)
      return;

   pRENDERDOC_GetAPI get_api = dlsym(renderdoc, "RENDERDOC_GetAPI");
   if (!get_api)
      return;

   /* need synchronous dispatch for renderdoc coherency */
   screen->threaded_submit = false;
   get_api(eRENDERDOC_API_Version_1_0_0, (void*)&screen->renderdoc_api);
   screen->renderdoc_api->SetActiveWindow(RENDERDOC_DEVICEPOINTER_FROM_VKINSTANCE(screen->instance), NULL);

   int count = sscanf(capture_id, "%u:%u", &screen->renderdoc_capture_start, &screen->renderdoc_capture_end);
   if (count != 2) {
      count = sscanf(capture_id, "%u", &screen->renderdoc_capture_start);
      if (!count) {
         if (!strcmp(capture_id, "all")) {
            screen->renderdoc_capture_all = true;
         } else {
            printf("`ZINK_RENDERDOC` usage: ZINK_RENDERDOC=all|frame_no[:end_frame_no]\n");
            abort();
         }
      }
      screen->renderdoc_capture_end = screen->renderdoc_capture_start;
   }
   p_atomic_set(&screen->renderdoc_frame, 1);
#endif
}

bool
zink_screen_init_semaphore(struct zink_screen *screen)
{
   VkSemaphoreCreateInfo sci = {0};
   VkSemaphoreTypeCreateInfo tci = {0};
   sci.pNext = &tci;
   sci.sType = VK_STRUCTURE_TYPE_SEMAPHORE_CREATE_INFO;
   tci.sType = VK_STRUCTURE_TYPE_SEMAPHORE_TYPE_CREATE_INFO;
   tci.semaphoreType = VK_SEMAPHORE_TYPE_TIMELINE;

   return VKSCR(CreateSemaphore)(screen->dev, &sci, NULL, &screen->sem) == VK_SUCCESS;
}

VkSemaphore
zink_create_exportable_semaphore(struct zink_screen *screen)
{
   VkExportSemaphoreCreateInfo eci = {
      VK_STRUCTURE_TYPE_EXPORT_SEMAPHORE_CREATE_INFO,
      NULL,
      VK_EXTERNAL_SEMAPHORE_HANDLE_TYPE_SYNC_FD_BIT
   };
   VkSemaphoreCreateInfo sci = {
      VK_STRUCTURE_TYPE_SEMAPHORE_CREATE_INFO,
      &eci,
      0
   };

   VkSemaphore sem = VK_NULL_HANDLE;
   if (util_dynarray_contains(&screen->fd_semaphores, VkSemaphore)) {
      simple_mtx_lock(&screen->semaphores_lock);
      if (util_dynarray_contains(&screen->fd_semaphores, VkSemaphore))
         sem = util_dynarray_pop(&screen->fd_semaphores, VkSemaphore);
      simple_mtx_unlock(&screen->semaphores_lock);
   }
   if (sem)
      return sem;
   VkResult ret = VKSCR(CreateSemaphore)(screen->dev, &sci, NULL, &sem);
   return ret == VK_SUCCESS ? sem : VK_NULL_HANDLE;
}

VkSemaphore
zink_screen_export_dmabuf_semaphore(struct zink_screen *screen, struct zink_resource *res)
{
   VkSemaphore sem = VK_NULL_HANDLE;
#if defined(HAVE_LIBDRM) && (DETECT_OS_LINUX || DETECT_OS_BSD)
   struct dma_buf_export_sync_file export = {
      .flags = DMA_BUF_SYNC_RW,
      .fd = -1,
   };

   int fd = -1;
   if (res->obj->is_aux) {
      fd = os_dupfd_cloexec(res->obj->handle);
   } else {
      VkMemoryGetFdInfoKHR fd_info = {0};
      fd_info.sType = VK_STRUCTURE_TYPE_MEMORY_GET_FD_INFO_KHR;
      fd_info.memory = zink_bo_get_mem(res->obj->bo);
      fd_info.handleType = VK_EXTERNAL_MEMORY_HANDLE_TYPE_DMA_BUF_BIT_EXT;
      VKSCR(GetMemoryFdKHR)(screen->dev, &fd_info, &fd);
   }

   if (unlikely(fd < 0)) {
      mesa_loge("MESA: Unable to get a valid memory fd");
      return VK_NULL_HANDLE;
   }

   int ret = drmIoctl(fd, DMA_BUF_IOCTL_EXPORT_SYNC_FILE, &export);
   if (ret) {
      if (errno == ENOTTY || errno == EBADF || errno == ENOSYS) {
         assert(!"how did this fail?");
         return VK_NULL_HANDLE;
      } else {
         mesa_loge("MESA: failed to import sync file '%s'", strerror(errno));
         return VK_NULL_HANDLE;
      }
   }

   sem = zink_create_exportable_semaphore(screen);

   const VkImportSemaphoreFdInfoKHR sdi = {
      .sType = VK_STRUCTURE_TYPE_IMPORT_SEMAPHORE_FD_INFO_KHR,
      .semaphore = sem,
      .flags = VK_SEMAPHORE_IMPORT_TEMPORARY_BIT,
      .handleType = VK_EXTERNAL_SEMAPHORE_HANDLE_TYPE_SYNC_FD_BIT,
      .fd = export.fd,
   };
   bool success = VKSCR(ImportSemaphoreFdKHR)(screen->dev, &sdi) == VK_SUCCESS;
   close(fd);
   if (!success) {
      VKSCR(DestroySemaphore)(screen->dev, sem, NULL);
      return VK_NULL_HANDLE;
   }
#endif
   return sem;
}

bool
zink_screen_import_dmabuf_semaphore(struct zink_screen *screen, struct zink_resource *res, VkSemaphore sem)
{
#if defined(HAVE_LIBDRM) && (DETECT_OS_LINUX || DETECT_OS_BSD)
   const VkSemaphoreGetFdInfoKHR get_fd_info = {
      .sType = VK_STRUCTURE_TYPE_SEMAPHORE_GET_FD_INFO_KHR,
      .semaphore = sem,
      .handleType = VK_EXTERNAL_SEMAPHORE_HANDLE_TYPE_SYNC_FD_BIT,
   };
   int sync_file_fd = -1;
   VkResult result = VKSCR(GetSemaphoreFdKHR)(screen->dev, &get_fd_info, &sync_file_fd);
   if (result != VK_SUCCESS) {
      return false;
   }

   bool ret = false;
   int fd;
   if (res->obj->is_aux) {
      fd = os_dupfd_cloexec(res->obj->handle);
   } else {
      VkMemoryGetFdInfoKHR fd_info = {0};
      fd_info.sType = VK_STRUCTURE_TYPE_MEMORY_GET_FD_INFO_KHR;
      fd_info.memory = zink_bo_get_mem(res->obj->bo);
      fd_info.handleType = VK_EXTERNAL_MEMORY_HANDLE_TYPE_DMA_BUF_BIT_EXT;
      if (VKSCR(GetMemoryFdKHR)(screen->dev, &fd_info, &fd) != VK_SUCCESS)
         fd = -1;
   }
   if (fd != -1) {
      struct dma_buf_import_sync_file import = {
         .flags = DMA_BUF_SYNC_RW,
         .fd = sync_file_fd,
      };
      int ioctl_ret = drmIoctl(fd, DMA_BUF_IOCTL_IMPORT_SYNC_FILE, &import);
      if (ioctl_ret) {
         if (errno == ENOTTY || errno == EBADF || errno == ENOSYS) {
            assert(!"how did this fail?");
         } else {
            ret = true;
         }
      }
      close(fd);
   }
   close(sync_file_fd);
   return ret;
#else
   return true;
#endif
}

bool
zink_screen_timeline_wait(struct zink_screen *screen, uint64_t batch_id, uint64_t timeout)
{
   VkSemaphoreWaitInfo wi = {0};

   if (zink_screen_check_last_finished(screen, batch_id))
      return true;

   wi.sType = VK_STRUCTURE_TYPE_SEMAPHORE_WAIT_INFO;
   wi.semaphoreCount = 1;
   wi.pSemaphores = &screen->sem;
   wi.pValues = &batch_id;
   bool success = false;
   if (screen->device_lost)
      return true;
   VkResult ret = VKSCR(WaitSemaphores)(screen->dev, &wi, timeout);
   success = zink_screen_handle_vkresult(screen, ret);

   if (success)
      zink_screen_update_last_finished(screen, batch_id);

   return success;
}

static uint32_t
zink_get_loader_version(struct zink_screen *screen)
{

   uint32_t loader_version = VK_API_VERSION_1_0;

   // Get the Loader version
   GET_PROC_ADDR_INSTANCE_LOCAL(screen, NULL, EnumerateInstanceVersion);
   if (vk_EnumerateInstanceVersion) {
      uint32_t loader_version_temp = VK_API_VERSION_1_0;
      VkResult result = (*vk_EnumerateInstanceVersion)(&loader_version_temp);
      if (VK_SUCCESS == result) {
         loader_version = loader_version_temp;
      } else {
         mesa_loge("ZINK: vkEnumerateInstanceVersion failed (%s)", vk_Result_to_str(result));
      }
   }

   return loader_version;
}

static void
zink_query_memory_info(struct pipe_screen *pscreen, struct pipe_memory_info *info)
{
   struct zink_screen *screen = zink_screen(pscreen);
   memset(info, 0, sizeof(struct pipe_memory_info));
   if (screen->info.have_EXT_memory_budget && VKSCR(GetPhysicalDeviceMemoryProperties2)) {
      VkPhysicalDeviceMemoryProperties2 mem = {0};
      mem.sType = VK_STRUCTURE_TYPE_PHYSICAL_DEVICE_MEMORY_PROPERTIES_2;

      VkPhysicalDeviceMemoryBudgetPropertiesEXT budget = {0};
      budget.sType = VK_STRUCTURE_TYPE_PHYSICAL_DEVICE_MEMORY_BUDGET_PROPERTIES_EXT;
      mem.pNext = &budget;
      VKSCR(GetPhysicalDeviceMemoryProperties2)(screen->pdev, &mem);

      for (unsigned i = 0; i < mem.memoryProperties.memoryHeapCount; i++) {
         if (mem.memoryProperties.memoryHeaps[i].flags & VK_MEMORY_PROPERTY_DEVICE_LOCAL_BIT) {
            /* VRAM */
            info->total_device_memory += mem.memoryProperties.memoryHeaps[i].size / 1024;
            info->avail_device_memory += (mem.memoryProperties.memoryHeaps[i].size - budget.heapUsage[i]) / 1024;
         } else {
            /* GART */
            info->total_staging_memory += mem.memoryProperties.memoryHeaps[i].size / 1024;
            info->avail_staging_memory += (mem.memoryProperties.memoryHeaps[i].size - budget.heapUsage[i]) / 1024;
         }
      }
      /* evictions not yet supported in vulkan */
   } else {
      for (unsigned i = 0; i < screen->info.mem_props.memoryHeapCount; i++) {
         if (screen->info.mem_props.memoryHeaps[i].flags & VK_MEMORY_PROPERTY_DEVICE_LOCAL_BIT) {
            /* VRAM */
            info->total_device_memory += screen->info.mem_props.memoryHeaps[i].size / 1024;
            /* free real estate! */
            info->avail_device_memory += info->total_device_memory;
         } else {
            /* GART */
            info->total_staging_memory += screen->info.mem_props.memoryHeaps[i].size / 1024;
            /* free real estate! */
            info->avail_staging_memory += info->total_staging_memory;
         }
      }
   }
}

static void
zink_query_dmabuf_modifiers(struct pipe_screen *pscreen, enum pipe_format format, int max, uint64_t *modifiers, unsigned int *external_only, int *count)
{
   struct zink_screen *screen = zink_screen(pscreen);
   *count = screen->modifier_props[format].drmFormatModifierCount;
   for (int i = 0; i < MIN2(max, *count); i++) {
      if (external_only)
         external_only[i] = 0;

      modifiers[i] = screen->modifier_props[format].pDrmFormatModifierProperties[i].drmFormatModifier;
   }
}

static bool
zink_is_dmabuf_modifier_supported(struct pipe_screen *pscreen, uint64_t modifier, enum pipe_format format, bool *external_only)
{
   struct zink_screen *screen = zink_screen(pscreen);
   for (unsigned i = 0; i < screen->modifier_props[format].drmFormatModifierCount; i++)
      if (screen->modifier_props[format].pDrmFormatModifierProperties[i].drmFormatModifier == modifier)
         return true;
   return false;
}

static unsigned
zink_get_dmabuf_modifier_planes(struct pipe_screen *pscreen, uint64_t modifier, enum pipe_format format)
{
   struct zink_screen *screen = zink_screen(pscreen);
   for (unsigned i = 0; i < screen->modifier_props[format].drmFormatModifierCount; i++)
      if (screen->modifier_props[format].pDrmFormatModifierProperties[i].drmFormatModifier == modifier)
         return screen->modifier_props[format].pDrmFormatModifierProperties[i].drmFormatModifierPlaneCount;
   return util_format_get_num_planes(format);
}

static int
zink_get_sparse_texture_virtual_page_size(struct pipe_screen *pscreen,
                                          enum pipe_texture_target target,
                                          bool multi_sample,
                                          enum pipe_format pformat,
                                          unsigned offset, unsigned size,
                                          int *x, int *y, int *z)
{
   struct zink_screen *screen = zink_screen(pscreen);
   static const int page_size_2d[][3] = {
      { 256, 256, 1 }, /* 8bpp   */
      { 256, 128, 1 }, /* 16bpp  */
      { 128, 128, 1 }, /* 32bpp  */
      { 128, 64,  1 }, /* 64bpp  */
      { 64,  64,  1 }, /* 128bpp */
   };
   static const int page_size_3d[][3] = {
      { 64,  32,  32 }, /* 8bpp   */
      { 32,  32,  32 }, /* 16bpp  */
      { 32,  32,  16 }, /* 32bpp  */
      { 32,  16,  16 }, /* 64bpp  */
      { 16,  16,  16 }, /* 128bpp */
   };
   /* Only support one type of page size. */
   if (offset != 0)
      return 0;

   /* reject multisample if 2x isn't supported; assume none are */
   if (multi_sample && !screen->info.feats.features.sparseResidency2Samples)
      return 0;

   VkFormat format = zink_get_format(screen, pformat);
   bool is_zs = util_format_is_depth_or_stencil(pformat);
   VkImageType type;
   switch (target) {
   case PIPE_TEXTURE_1D:
   case PIPE_TEXTURE_1D_ARRAY:
      type = (screen->need_2D_sparse || (screen->need_2D_zs && is_zs)) ? VK_IMAGE_TYPE_2D : VK_IMAGE_TYPE_1D;
      break;

   case PIPE_TEXTURE_2D:
   case PIPE_TEXTURE_CUBE:
   case PIPE_TEXTURE_RECT:
   case PIPE_TEXTURE_2D_ARRAY:
   case PIPE_TEXTURE_CUBE_ARRAY:
      type = VK_IMAGE_TYPE_2D;
      break;

   case PIPE_TEXTURE_3D:
      type = VK_IMAGE_TYPE_3D;
      break;

   case PIPE_BUFFER:
      goto hack_it_up;

   default:
      return 0;
   }

   VkImageUsageFlags use_flags = VK_IMAGE_USAGE_SAMPLED_BIT | VK_IMAGE_USAGE_TRANSFER_DST_BIT | VK_IMAGE_USAGE_TRANSFER_SRC_BIT |
                                 VK_IMAGE_USAGE_STORAGE_BIT;
   use_flags |= is_zs ? VK_IMAGE_USAGE_DEPTH_STENCIL_ATTACHMENT_BIT : VK_IMAGE_USAGE_COLOR_ATTACHMENT_BIT;
   VkImageUsageFlags flags = screen->format_props[pformat].optimalTilingFeatures & use_flags;
   VkSparseImageFormatProperties props[4]; //planar?
   unsigned prop_count = ARRAY_SIZE(props);
   VKSCR(GetPhysicalDeviceSparseImageFormatProperties)(screen->pdev, format, type,
                                                       multi_sample ? VK_SAMPLE_COUNT_2_BIT : VK_SAMPLE_COUNT_1_BIT,
                                                       flags,
                                                       VK_IMAGE_TILING_OPTIMAL,
                                                       &prop_count, props);
   if (!prop_count) {
      /* format may not support storage; try without */
      flags &= ~VK_IMAGE_USAGE_STORAGE_BIT;
      prop_count = ARRAY_SIZE(props);
      VKSCR(GetPhysicalDeviceSparseImageFormatProperties)(screen->pdev, format, type,
                                                         multi_sample ? VK_SAMPLE_COUNT_2_BIT : VK_SAMPLE_COUNT_1_BIT,
                                                         flags,
                                                         VK_IMAGE_TILING_OPTIMAL,
                                                         &prop_count, props);
      if (!prop_count)
         return 0;
   }

   if (size) {
      if (x)
         *x = props[0].imageGranularity.width;
      if (y)
         *y = props[0].imageGranularity.height;
      if (z)
         *z = props[0].imageGranularity.depth;
   }

   return 1;
hack_it_up:
   {
      const int (*page_sizes)[3] = target == PIPE_TEXTURE_3D ? page_size_3d : page_size_2d;
      int blk_size = util_format_get_blocksize(pformat);

      if (size) {
         unsigned index = util_logbase2(blk_size);
         if (x) *x = page_sizes[index][0];
         if (y) *y = page_sizes[index][1];
         if (z) *z = page_sizes[index][2];
      }
   }
   return 1;
}

static VkDevice
zink_create_logical_device(struct zink_screen *screen)
{
   VkDevice dev = VK_NULL_HANDLE;

   VkDeviceQueueCreateInfo qci[2] = {0};
   uint32_t queues[3] = {
      screen->gfx_queue,
      screen->sparse_queue,
   };
   float dummy = 0.0f;
   for (unsigned i = 0; i < ARRAY_SIZE(qci); i++) {
      qci[i].sType = VK_STRUCTURE_TYPE_DEVICE_QUEUE_CREATE_INFO;
      qci[i].queueFamilyIndex = queues[i];
      qci[i].queueCount = 1;
      qci[i].pQueuePriorities = &dummy;
   }

   unsigned num_queues = 1;
   if (screen->sparse_queue != screen->gfx_queue)
      num_queues++;

   VkDeviceCreateInfo dci = {0};
   dci.sType = VK_STRUCTURE_TYPE_DEVICE_CREATE_INFO;
   dci.queueCreateInfoCount = num_queues;
   dci.pQueueCreateInfos = qci;
   /* extensions don't have bool members in pEnabledFeatures.
    * this requires us to pass the whole VkPhysicalDeviceFeatures2 struct
    */
   if (screen->info.feats.sType == VK_STRUCTURE_TYPE_PHYSICAL_DEVICE_FEATURES_2) {
      dci.pNext = &screen->info.feats;
   } else {
      dci.pEnabledFeatures = &screen->info.feats.features;
   }

   dci.ppEnabledExtensionNames = screen->info.extensions;
   dci.enabledExtensionCount = screen->info.num_extensions;

   VkResult result = VKSCR(CreateDevice)(screen->pdev, &dci, NULL, &dev);
   if (result != VK_SUCCESS)
      mesa_loge("ZINK: vkCreateDevice failed (%s)", vk_Result_to_str(result));
   
   return dev;
}

static void
check_base_requirements(struct zink_screen *screen)
{
   if (zink_debug & ZINK_DEBUG_QUIET)
      return;
   if (screen->info.driver_props.driverID == VK_DRIVER_ID_MESA_V3DV) {
      /* v3dv doesn't support straddling i/o, but zink doesn't do that so this is effectively supported:
       * don't spam errors in this case
       */
      screen->info.feats12.scalarBlockLayout = true;
      screen->info.have_EXT_scalar_block_layout = true;
   }
   if (!screen->info.feats.features.logicOp ||
       !screen->info.feats.features.fillModeNonSolid ||
       !screen->info.feats.features.shaderClipDistance ||
       !(screen->info.feats12.scalarBlockLayout ||
         screen->info.have_EXT_scalar_block_layout) ||
       !screen->info.have_KHR_maintenance1 ||
       !screen->info.have_EXT_custom_border_color ||
       !screen->info.have_EXT_line_rasterization) {
      fprintf(stderr, "WARNING: Some incorrect rendering "
              "might occur because the selected Vulkan device (%s) doesn't support "
              "base Zink requirements: ", screen->info.props.deviceName);
#define CHECK_OR_PRINT(X) \
      if (!screen->info.X) \
         fprintf(stderr, "%s ", #X)
      CHECK_OR_PRINT(feats.features.logicOp);
      CHECK_OR_PRINT(feats.features.fillModeNonSolid);
      CHECK_OR_PRINT(feats.features.shaderClipDistance);
      if (!screen->info.feats12.scalarBlockLayout && !screen->info.have_EXT_scalar_block_layout)
         fprintf(stderr, "scalarBlockLayout OR EXT_scalar_block_layout ");
      CHECK_OR_PRINT(have_KHR_maintenance1);
      CHECK_OR_PRINT(have_EXT_custom_border_color);
      CHECK_OR_PRINT(have_EXT_line_rasterization);
      fprintf(stderr, "\n");
   }
   if (screen->info.driver_props.driverID == VK_DRIVER_ID_MESA_V3DV) {
      screen->info.feats12.scalarBlockLayout = false;
      screen->info.have_EXT_scalar_block_layout = false;
   }
}

static void
zink_get_sample_pixel_grid(struct pipe_screen *pscreen, unsigned sample_count,
                           unsigned *width, unsigned *height)
{
   struct zink_screen *screen = zink_screen(pscreen);
   unsigned idx = util_logbase2_ceil(MAX2(sample_count, 1));
   assert(idx < ARRAY_SIZE(screen->maxSampleLocationGridSize));
   *width = screen->maxSampleLocationGridSize[idx].width;
   *height = screen->maxSampleLocationGridSize[idx].height;
}

static void
init_driver_workarounds(struct zink_screen *screen)
{
   /* enable implicit sync for all non-mesa drivers */
   screen->driver_workarounds.implicit_sync = true;
   switch (screen->info.driver_props.driverID) {
   case VK_DRIVER_ID_MESA_RADV:
   case VK_DRIVER_ID_INTEL_OPEN_SOURCE_MESA:
   case VK_DRIVER_ID_MESA_LLVMPIPE:
   case VK_DRIVER_ID_MESA_TURNIP:
   case VK_DRIVER_ID_MESA_V3DV:
   case VK_DRIVER_ID_MESA_PANVK:
   case VK_DRIVER_ID_MESA_VENUS:
      screen->driver_workarounds.implicit_sync = false;
      break;
   default:
      break;
   }
   /* TODO: maybe compile multiple variants for different set counts for compact mode? */
   if (screen->info.props.limits.maxBoundDescriptorSets < ZINK_DESCRIPTOR_ALL_TYPES ||
       zink_debug & (ZINK_DEBUG_COMPACT | ZINK_DEBUG_NOSHOBJ))
      screen->info.have_EXT_shader_object = false;
   /* EDS2 is only used with EDS1 */
   if (!screen->info.have_EXT_extended_dynamic_state) {
      screen->info.have_EXT_extended_dynamic_state2 = false;
      /* CWE usage needs EDS1 */
      screen->info.have_EXT_color_write_enable = false;
   }
   if (screen->info.driver_props.driverID == VK_DRIVER_ID_AMD_PROPRIETARY)
      /* this completely breaks xfb somehow */
      screen->info.have_EXT_extended_dynamic_state2 = false;
   /* EDS3 is only used with EDS2 */
   if (!screen->info.have_EXT_extended_dynamic_state2)
      screen->info.have_EXT_extended_dynamic_state3 = false;
   /* EXT_vertex_input_dynamic_state is only used with EDS2 and above */
   if (!screen->info.have_EXT_extended_dynamic_state2)
      screen->info.have_EXT_vertex_input_dynamic_state = false;
   if (screen->info.line_rast_feats.stippledRectangularLines &&
       screen->info.line_rast_feats.stippledBresenhamLines &&
       screen->info.line_rast_feats.stippledSmoothLines &&
       !screen->info.dynamic_state3_feats.extendedDynamicState3LineStippleEnable)
      screen->info.have_EXT_extended_dynamic_state3 = false;
   if (!screen->info.dynamic_state3_feats.extendedDynamicState3PolygonMode ||
       !screen->info.dynamic_state3_feats.extendedDynamicState3DepthClampEnable ||
       !screen->info.dynamic_state3_feats.extendedDynamicState3DepthClipNegativeOneToOne ||
       !screen->info.dynamic_state3_feats.extendedDynamicState3DepthClipEnable ||
       !screen->info.dynamic_state3_feats.extendedDynamicState3ProvokingVertexMode ||
       !screen->info.dynamic_state3_feats.extendedDynamicState3LineRasterizationMode)
      screen->info.have_EXT_extended_dynamic_state3 = false;
   else if (screen->info.dynamic_state3_feats.extendedDynamicState3SampleMask &&
            screen->info.dynamic_state3_feats.extendedDynamicState3AlphaToCoverageEnable &&
            (!screen->info.feats.features.alphaToOne || screen->info.dynamic_state3_feats.extendedDynamicState3AlphaToOneEnable) &&
            screen->info.dynamic_state3_feats.extendedDynamicState3ColorBlendEnable &&
            screen->info.dynamic_state3_feats.extendedDynamicState3RasterizationSamples &&
            screen->info.dynamic_state3_feats.extendedDynamicState3ColorWriteMask &&
            screen->info.dynamic_state3_feats.extendedDynamicState3ColorBlendEquation &&
            screen->info.dynamic_state3_feats.extendedDynamicState3LogicOpEnable &&
            screen->info.dynamic_state2_feats.extendedDynamicState2LogicOp)
      screen->have_full_ds3 = true;
   if (screen->info.have_EXT_graphics_pipeline_library)
      screen->info.have_EXT_graphics_pipeline_library = screen->info.have_EXT_extended_dynamic_state &&
                                                        screen->info.have_EXT_extended_dynamic_state2 &&
                                                        ((zink_debug & ZINK_DEBUG_GPL) ||
                                                         screen->info.dynamic_state2_feats.extendedDynamicState2PatchControlPoints) &&
                                                        screen->info.have_EXT_extended_dynamic_state3 &&
                                                        screen->info.have_KHR_dynamic_rendering &&
                                                        screen->info.have_EXT_non_seamless_cube_map &&
                                                        (!(zink_debug & ZINK_DEBUG_GPL) ||
                                                         screen->info.gpl_props.graphicsPipelineLibraryFastLinking ||
                                                         screen->is_cpu);
   screen->driver_workarounds.broken_l4a4 = screen->info.driver_props.driverID == VK_DRIVER_ID_NVIDIA_PROPRIETARY;
   if (screen->info.driver_props.driverID == VK_DRIVER_ID_MESA_TURNIP) {
      /* performance */
      screen->info.border_color_feats.customBorderColorWithoutFormat = VK_FALSE;
   }
   if (!screen->info.have_KHR_maintenance5)
      screen->driver_workarounds.missing_a8_unorm = true;

   if ((!screen->info.have_EXT_line_rasterization ||
        !screen->info.line_rast_feats.stippledBresenhamLines) &&
       screen->info.feats.features.geometryShader &&
       screen->info.feats.features.sampleRateShading) {
      /* we're using stippledBresenhamLines as a proxy for all of these, to
       * avoid accidentally changing behavior on VK-drivers where we don't
       * want to add emulation.
       */
      screen->driver_workarounds.no_linestipple = true;
   }

   if (screen->info.driver_props.driverID ==
       VK_DRIVER_ID_IMAGINATION_PROPRIETARY) {
      assert(screen->info.feats.features.geometryShader);
      screen->driver_workarounds.no_linesmooth = true;
   }

   /* This is a workarround for the lack of
    * gl_PointSize + glPolygonMode(..., GL_LINE), in the imagination
    * proprietary driver.
    */
   switch (screen->info.driver_props.driverID) {
   case VK_DRIVER_ID_IMAGINATION_PROPRIETARY:
      screen->driver_workarounds.no_hw_gl_point = true;
      break;
   default:
      screen->driver_workarounds.no_hw_gl_point = false;
      break;
   }

   if (screen->info.driver_props.driverID == VK_DRIVER_ID_AMD_OPEN_SOURCE || 
       screen->info.driver_props.driverID == VK_DRIVER_ID_AMD_PROPRIETARY || 
       screen->info.driver_props.driverID == VK_DRIVER_ID_NVIDIA_PROPRIETARY || 
       screen->info.driver_props.driverID == VK_DRIVER_ID_MESA_RADV)
      screen->driver_workarounds.z24_unscaled_bias = 1<<23;
   else
      screen->driver_workarounds.z24_unscaled_bias = 1<<24;
   if (screen->info.driver_props.driverID == VK_DRIVER_ID_NVIDIA_PROPRIETARY)
      screen->driver_workarounds.z16_unscaled_bias = 1<<15;
   else
      screen->driver_workarounds.z16_unscaled_bias = 1<<16;
   /* these drivers don't use VK_PIPELINE_CREATE_COLOR_ATTACHMENT_FEEDBACK_LOOP_BIT_EXT, so it can always be set */
   switch (screen->info.driver_props.driverID) {
   case VK_DRIVER_ID_MESA_RADV:
   case VK_DRIVER_ID_INTEL_OPEN_SOURCE_MESA:
   case VK_DRIVER_ID_MESA_LLVMPIPE:
   case VK_DRIVER_ID_MESA_VENUS:
   case VK_DRIVER_ID_NVIDIA_PROPRIETARY:
   case VK_DRIVER_ID_INTEL_PROPRIETARY_WINDOWS:
   case VK_DRIVER_ID_IMAGINATION_PROPRIETARY:
      screen->driver_workarounds.always_feedback_loop = screen->info.have_EXT_attachment_feedback_loop_layout;
      break;
   default:
      break;
   }
   /* these drivers don't use VK_PIPELINE_CREATE_DEPTH_STENCIL_ATTACHMENT_FEEDBACK_LOOP_BIT_EXT, so it can always be set */
   switch (screen->info.driver_props.driverID) {
   case VK_DRIVER_ID_MESA_LLVMPIPE:
   case VK_DRIVER_ID_MESA_VENUS:
   case VK_DRIVER_ID_NVIDIA_PROPRIETARY:
   case VK_DRIVER_ID_IMAGINATION_PROPRIETARY:
      screen->driver_workarounds.always_feedback_loop_zs = screen->info.have_EXT_attachment_feedback_loop_layout;
      break;
   default:
      break;
   }
   /* use same mechanics if dynamic state is supported */
   screen->driver_workarounds.always_feedback_loop |= screen->info.have_EXT_attachment_feedback_loop_dynamic_state;
   screen->driver_workarounds.always_feedback_loop_zs |= screen->info.have_EXT_attachment_feedback_loop_dynamic_state;

   /* these drivers cannot handle OOB gl_Layer values, and therefore need clamping in shader.
    * TODO: Vulkan extension that details whether vulkan driver can handle OOB layer values
    */
   switch (screen->info.driver_props.driverID) {
   case VK_DRIVER_ID_IMAGINATION_PROPRIETARY:
      screen->driver_workarounds.needs_sanitised_layer = true;
      break;
   default:
      screen->driver_workarounds.needs_sanitised_layer = false;
      break;
   }
   /* these drivers will produce undefined results when using swizzle 1 with combined z/s textures
    * TODO: use a future device property when available
    */
   switch (screen->info.driver_props.driverID) {
   case VK_DRIVER_ID_IMAGINATION_PROPRIETARY:
   case VK_DRIVER_ID_IMAGINATION_OPEN_SOURCE_MESA:
      screen->driver_workarounds.needs_zs_shader_swizzle = true;
      break;
   default:
      screen->driver_workarounds.needs_zs_shader_swizzle = false;
      break;
   }

   /* When robust contexts are advertised but robustImageAccess2 is not available */
   screen->driver_workarounds.lower_robustImageAccess2 =
      !screen->info.rb2_feats.robustImageAccess2 &&
      screen->info.feats.features.robustBufferAccess &&
      screen->info.rb_image_feats.robustImageAccess;

   /* once more testing has been done, use the #if 0 block */
   unsigned illegal = ZINK_DEBUG_RP | ZINK_DEBUG_NORP;
   if ((zink_debug & illegal) == illegal) {
      mesa_loge("Cannot specify ZINK_DEBUG=rp and ZINK_DEBUG=norp");
      abort();
   }

   /* these drivers benefit from renderpass optimization */
   switch (screen->info.driver_props.driverID) {
   case VK_DRIVER_ID_MESA_LLVMPIPE:
   case VK_DRIVER_ID_MESA_TURNIP:
   case VK_DRIVER_ID_MESA_PANVK:
   case VK_DRIVER_ID_MESA_V3DV:
   case VK_DRIVER_ID_IMAGINATION_PROPRIETARY:
   case VK_DRIVER_ID_QUALCOMM_PROPRIETARY:
   case VK_DRIVER_ID_BROADCOM_PROPRIETARY:
   case VK_DRIVER_ID_ARM_PROPRIETARY:
      screen->driver_workarounds.track_renderpasses = true; //screen->info.primgen_feats.primitivesGeneratedQueryWithRasterizerDiscard
      break;
   default:
      break;
   }
   if (zink_debug & ZINK_DEBUG_RP)
      screen->driver_workarounds.track_renderpasses = true;
   else if (zink_debug & ZINK_DEBUG_NORP)
      screen->driver_workarounds.track_renderpasses = false;

   /* these drivers can't optimize non-overlapping copy ops */
   switch (screen->info.driver_props.driverID) {
   case VK_DRIVER_ID_MESA_TURNIP:
   case VK_DRIVER_ID_QUALCOMM_PROPRIETARY:
      screen->driver_workarounds.broken_cache_semantics = true;
      break;
   default:
      break;
   }

   /* these drivers can successfully do INVALID <-> LINEAR dri3 modifier swap */
   switch (screen->info.driver_props.driverID) {
   case VK_DRIVER_ID_MESA_TURNIP:
   case VK_DRIVER_ID_MESA_VENUS:
      screen->driver_workarounds.can_do_invalid_linear_modifier = true;
      break;
   default:
      break;
   }

   /* these drivers have no difference between unoptimized and optimized shader compilation */
   switch (screen->info.driver_props.driverID) {
   case VK_DRIVER_ID_MESA_LLVMPIPE:
      screen->driver_workarounds.disable_optimized_compile = true;
      break;
   default:
      if (zink_debug & ZINK_DEBUG_NOOPT)
         screen->driver_workarounds.disable_optimized_compile = true;
      break;
   }

   switch (screen->info.driver_props.driverID) {
   case VK_DRIVER_ID_MESA_RADV:
   case VK_DRIVER_ID_AMD_OPEN_SOURCE:
   case VK_DRIVER_ID_AMD_PROPRIETARY:
      /* this has bad perf on AMD */
      screen->info.have_KHR_push_descriptor = false;
      break;
   default:
      break;
   }

   if (!screen->resizable_bar)
      screen->info.have_EXT_host_image_copy = false;
}

static void
fixup_driver_props(struct zink_screen *screen)
{
   VkPhysicalDeviceProperties2 props = {
      VK_STRUCTURE_TYPE_PHYSICAL_DEVICE_PROPERTIES_2
   };
   if (screen->info.have_EXT_host_image_copy) {
      /* fill in layouts */
      screen->info.hic_props.pNext = props.pNext;
      props.pNext = &screen->info.hic_props;
      screen->info.hic_props.pCopySrcLayouts = ralloc_array(screen, VkImageLayout, screen->info.hic_props.copySrcLayoutCount);
      screen->info.hic_props.pCopyDstLayouts = ralloc_array(screen, VkImageLayout, screen->info.hic_props.copyDstLayoutCount);
   }
   if (props.pNext)
      screen->vk.GetPhysicalDeviceProperties2(screen->pdev, &props);

   if (screen->info.have_EXT_host_image_copy) {
      for (unsigned i = 0; i < screen->info.hic_props.copyDstLayoutCount; i++) {
         if (screen->info.hic_props.pCopyDstLayouts[i] == VK_IMAGE_LAYOUT_SHADER_READ_ONLY_OPTIMAL) {
            screen->can_hic_shader_read = true;
            break;
         }
      }
   }
}

static void
init_optimal_keys(struct zink_screen *screen)
{
   /* assume that anyone who knows enough to enable optimal_keys on turnip doesn't care about missing line stipple */
   if (zink_debug & ZINK_DEBUG_OPTIMAL_KEYS && screen->info.driver_props.driverID == VK_DRIVER_ID_MESA_TURNIP)
      zink_debug |= ZINK_DEBUG_QUIET;
   screen->optimal_keys = !screen->need_decompose_attrs &&
                          screen->info.have_EXT_non_seamless_cube_map &&
                          screen->info.have_EXT_provoking_vertex &&
                          !screen->driconf.inline_uniforms &&
                          !screen->driver_workarounds.no_linestipple &&
                          !screen->driver_workarounds.no_linesmooth &&
                          !screen->driver_workarounds.no_hw_gl_point &&
                          !screen->driver_workarounds.lower_robustImageAccess2 &&
                          !screen->driconf.emulate_point_smooth &&
                          !screen->driver_workarounds.needs_zs_shader_swizzle;
   if (!screen->optimal_keys && zink_debug & ZINK_DEBUG_OPTIMAL_KEYS && !(zink_debug & ZINK_DEBUG_QUIET)) {
      fprintf(stderr, "The following criteria are preventing optimal_keys enablement:\n");
      if (screen->need_decompose_attrs)
         fprintf(stderr, "missing vertex attribute formats\n");
      if (screen->driconf.inline_uniforms)
         fprintf(stderr, "uniform inlining must be disabled (set ZINK_INLINE_UNIFORMS=0 in your env)\n");
      if (screen->driconf.emulate_point_smooth)
         fprintf(stderr, "smooth point emulation is enabled\n");
      if (screen->driver_workarounds.needs_zs_shader_swizzle)
         fprintf(stderr, "Z/S shader swizzle workaround is enabled\n");
      CHECK_OR_PRINT(have_EXT_line_rasterization);
      CHECK_OR_PRINT(line_rast_feats.stippledBresenhamLines);
      CHECK_OR_PRINT(feats.features.geometryShader);
      CHECK_OR_PRINT(feats.features.sampleRateShading);
      CHECK_OR_PRINT(have_EXT_non_seamless_cube_map);
      CHECK_OR_PRINT(have_EXT_provoking_vertex);
      if (screen->driver_workarounds.no_linesmooth)
         fprintf(stderr, "driver does not support smooth lines\n");
      if (screen->driver_workarounds.no_hw_gl_point)
         fprintf(stderr, "driver does not support hardware GL_POINT\n");
      CHECK_OR_PRINT(rb2_feats.robustImageAccess2);
      CHECK_OR_PRINT(feats.features.robustBufferAccess);
      CHECK_OR_PRINT(rb_image_feats.robustImageAccess);
      printf("\n");
      mesa_logw("zink: force-enabling optimal_keys despite missing features. Good luck!");
   }
   if (zink_debug & ZINK_DEBUG_OPTIMAL_KEYS)
      screen->optimal_keys = true;
   if (!screen->optimal_keys)
      screen->info.have_EXT_graphics_pipeline_library = false;

   if (!screen->optimal_keys ||
       !screen->info.have_KHR_maintenance5 ||
      /* EXT_shader_object needs either dynamic feedback loop or per-app enablement */
       (!screen->driconf.zink_shader_object_enable && !screen->info.have_EXT_attachment_feedback_loop_dynamic_state))
      screen->info.have_EXT_shader_object = false;
   if (screen->info.have_EXT_shader_object)
      screen->have_full_ds3 = true;
   if (zink_debug & ZINK_DEBUG_DGC) {
      if (!screen->optimal_keys) {
         mesa_loge("zink: can't DGC without optimal_keys!");
         zink_debug &= ~ZINK_DEBUG_DGC;
      } else {
         screen->info.have_EXT_multi_draw = false;
         screen->info.have_EXT_shader_object = false;
         screen->info.have_EXT_graphics_pipeline_library = false;
         screen->info.have_EXT_vertex_input_dynamic_state = false;
      }
   }
}

static struct disk_cache *
zink_get_disk_shader_cache(struct pipe_screen *_screen)
{
   struct zink_screen *screen = zink_screen(_screen);

   return screen->disk_cache;
}

VkSemaphore
zink_create_semaphore(struct zink_screen *screen)
{
   VkSemaphoreCreateInfo sci = {
      VK_STRUCTURE_TYPE_SEMAPHORE_CREATE_INFO,
      NULL,
      0
   };
   VkSemaphore sem = VK_NULL_HANDLE;
   if (util_dynarray_contains(&screen->semaphores, VkSemaphore)) {
      simple_mtx_lock(&screen->semaphores_lock);
      if (util_dynarray_contains(&screen->semaphores, VkSemaphore))
         sem = util_dynarray_pop(&screen->semaphores, VkSemaphore);
      simple_mtx_unlock(&screen->semaphores_lock);
   }
   if (sem)
      return sem;
   VkResult ret = VKSCR(CreateSemaphore)(screen->dev, &sci, NULL, &sem);
   return ret == VK_SUCCESS ? sem : VK_NULL_HANDLE;
}

void
zink_screen_lock_context(struct zink_screen *screen)
{
   simple_mtx_lock(&screen->copy_context_lock);
   if (!screen->copy_context)
      screen->copy_context = zink_context(screen->base.context_create(&screen->base, NULL, ZINK_CONTEXT_COPY_ONLY));
   if (!screen->copy_context) {
      mesa_loge("zink: failed to create copy context");
      /* realistically there's nothing that can be done here */
   }
}

void
zink_screen_unlock_context(struct zink_screen *screen)
{
   simple_mtx_unlock(&screen->copy_context_lock);
}

static bool
init_layouts(struct zink_screen *screen)
{
   if (screen->info.have_EXT_descriptor_indexing) {
      VkDescriptorSetLayoutBinding bindings[4];
      const unsigned num_bindings = 4;
      VkDescriptorSetLayoutCreateInfo dcslci = {0};
      dcslci.sType = VK_STRUCTURE_TYPE_DESCRIPTOR_SET_LAYOUT_CREATE_INFO;
      dcslci.pNext = NULL;
      VkDescriptorSetLayoutBindingFlagsCreateInfo fci = {0};
      VkDescriptorBindingFlags flags[4];
      dcslci.pNext = &fci;
      if (zink_descriptor_mode == ZINK_DESCRIPTOR_MODE_DB)
         dcslci.flags = VK_DESCRIPTOR_SET_LAYOUT_CREATE_DESCRIPTOR_BUFFER_BIT_EXT;
      else
         dcslci.flags = VK_DESCRIPTOR_SET_LAYOUT_CREATE_UPDATE_AFTER_BIND_POOL_BIT;
      fci.sType = VK_STRUCTURE_TYPE_DESCRIPTOR_SET_LAYOUT_BINDING_FLAGS_CREATE_INFO;
      fci.bindingCount = num_bindings;
      fci.pBindingFlags = flags;
      for (unsigned i = 0; i < num_bindings; i++) {
         flags[i] = VK_DESCRIPTOR_BINDING_UPDATE_UNUSED_WHILE_PENDING_BIT | VK_DESCRIPTOR_BINDING_PARTIALLY_BOUND_BIT;
         if (zink_descriptor_mode != ZINK_DESCRIPTOR_MODE_DB)
            flags[i] |= VK_DESCRIPTOR_BINDING_UPDATE_AFTER_BIND_BIT;
      }
      /* there is exactly 1 bindless descriptor set per context, and it has 4 bindings, 1 for each descriptor type */
      for (unsigned i = 0; i < num_bindings; i++) {
         bindings[i].binding = i;
         bindings[i].descriptorType = zink_descriptor_type_from_bindless_index(i);
         bindings[i].descriptorCount = ZINK_MAX_BINDLESS_HANDLES;
         bindings[i].stageFlags = VK_SHADER_STAGE_ALL_GRAPHICS | VK_SHADER_STAGE_COMPUTE_BIT;
         bindings[i].pImmutableSamplers = NULL;
      }

      dcslci.bindingCount = num_bindings;
      dcslci.pBindings = bindings;
      VkResult result = VKSCR(CreateDescriptorSetLayout)(screen->dev, &dcslci, 0, &screen->bindless_layout);
      if (result != VK_SUCCESS) {
         mesa_loge("ZINK: vkCreateDescriptorSetLayout failed (%s)", vk_Result_to_str(result));
         return false;
      }
   }

   screen->gfx_push_constant_layout = zink_pipeline_layout_create(screen, NULL, 0, false, 0);
   return !!screen->gfx_push_constant_layout;
}

static int
zink_screen_get_fd(struct pipe_screen *pscreen)
{
   struct zink_screen *screen = zink_screen(pscreen);

   return screen->drm_fd;
}

static struct zink_screen *
zink_internal_create_screen(const struct pipe_screen_config *config, int64_t dev_major, int64_t dev_minor)
{
   if (getenv("ZINK_USE_LAVAPIPE")) {
      mesa_loge("ZINK_USE_LAVAPIPE is obsolete. Use LIBGL_ALWAYS_SOFTWARE\n");
      return NULL;
   }

   struct zink_screen *screen = rzalloc(NULL, struct zink_screen);
   if (!screen) {
      mesa_loge("ZINK: failed to allocate screen");
      return NULL;
   }

   screen->drm_fd = -1;

   glsl_type_singleton_init_or_ref();
   zink_debug = debug_get_option_zink_debug();
   if (zink_descriptor_mode == ZINK_DESCRIPTOR_MODE_AUTO)
      zink_descriptor_mode = debug_get_option_zink_descriptor_mode();

   screen->threaded = util_get_cpu_caps()->nr_cpus > 1 && debug_get_bool_option("GALLIUM_THREAD", util_get_cpu_caps()->nr_cpus > 1);
   if (zink_debug & ZINK_DEBUG_FLUSHSYNC)
      screen->threaded_submit = false;
   else
      screen->threaded_submit = screen->threaded;
   screen->abort_on_hang = debug_get_bool_option("ZINK_HANG_ABORT", false);


   u_trace_state_init();

   screen->loader_lib = util_dl_open(VK_LIBNAME);
   if (!screen->loader_lib) {
      mesa_loge("ZINK: failed to load "VK_LIBNAME);
      goto fail;
   }

   screen->vk_GetInstanceProcAddr = (PFN_vkGetInstanceProcAddr)util_dl_get_proc_address(screen->loader_lib, "vkGetInstanceProcAddr");
   screen->vk_GetDeviceProcAddr = (PFN_vkGetDeviceProcAddr)util_dl_get_proc_address(screen->loader_lib, "vkGetDeviceProcAddr");
   if (!screen->vk_GetInstanceProcAddr ||
       !screen->vk_GetDeviceProcAddr) {
      mesa_loge("ZINK: failed to get proc address");
      goto fail;
   }

   screen->instance_info.loader_version = zink_get_loader_version(screen);
   if (config) {
      driParseConfigFiles(config->options, config->options_info, 0, "zink",
                          NULL, NULL, NULL, 0, NULL, 0);
      screen->driconf.dual_color_blend_by_location = driQueryOptionb(config->options, "dual_color_blend_by_location");
      //screen->driconf.inline_uniforms = driQueryOptionb(config->options, "radeonsi_inline_uniforms");
      screen->driconf.emulate_point_smooth = driQueryOptionb(config->options, "zink_emulate_point_smooth");
      screen->driconf.zink_shader_object_enable = driQueryOptionb(config->options, "zink_shader_object_enable");
   }

   if (!zink_create_instance(screen, dev_major > 0 && dev_major < 255))
      goto fail;

   if (zink_debug & ZINK_DEBUG_VALIDATION) {
      if (!screen->instance_info.have_layer_KHRONOS_validation &&
          !screen->instance_info.have_layer_LUNARG_standard_validation) {
         mesa_loge("Failed to load validation layer");
         goto fail;
      }
   }

   vk_instance_uncompacted_dispatch_table_load(&screen->vk.instance,
                                                screen->vk_GetInstanceProcAddr,
                                                screen->instance);
   vk_physical_device_uncompacted_dispatch_table_load(&screen->vk.physical_device,
                                                      screen->vk_GetInstanceProcAddr,
                                                      screen->instance);

   zink_verify_instance_extensions(screen);

   if (screen->instance_info.have_EXT_debug_utils &&
      (zink_debug & ZINK_DEBUG_VALIDATION) && !create_debug(screen))
      debug_printf("ZINK: failed to setup debug utils\n");

   choose_pdev(screen, dev_major, dev_minor);
   if (screen->pdev == VK_NULL_HANDLE) {
      mesa_loge("ZINK: failed to choose pdev");
      goto fail;
   }
   screen->is_cpu = screen->info.props.deviceType == VK_PHYSICAL_DEVICE_TYPE_CPU;

   update_queue_props(screen);

   screen->have_X8_D24_UNORM_PACK32 = zink_is_depth_format_supported(screen,
                                              VK_FORMAT_X8_D24_UNORM_PACK32);
   screen->have_D24_UNORM_S8_UINT = zink_is_depth_format_supported(screen,
                                              VK_FORMAT_D24_UNORM_S8_UINT);
   screen->have_D32_SFLOAT_S8_UINT = zink_is_depth_format_supported(screen,
                                              VK_FORMAT_D32_SFLOAT_S8_UINT);

   if (!zink_get_physical_device_info(screen)) {
      debug_printf("ZINK: failed to detect features\n");
      goto fail;
   }

   memset(&screen->heap_map, UINT8_MAX, sizeof(screen->heap_map));
   for (enum zink_heap i = 0; i < ZINK_HEAP_MAX; i++) {
      for (unsigned j = 0; j < screen->info.mem_props.memoryTypeCount; j++) {
         VkMemoryPropertyFlags domains = vk_domain_from_heap(i);
         if ((screen->info.mem_props.memoryTypes[j].propertyFlags & domains) == domains) {
            screen->heap_map[i][screen->heap_count[i]++] = j;
         }
      }
   }
   /* iterate again to check for missing heaps */
   for (enum zink_heap i = 0; i < ZINK_HEAP_MAX; i++) {
      /* not found: use compatible heap */
      if (screen->heap_map[i][0] == UINT8_MAX) {
         /* only cached mem has a failure case for now */
         assert(i == ZINK_HEAP_HOST_VISIBLE_COHERENT_CACHED || i == ZINK_HEAP_DEVICE_LOCAL_LAZY ||
                i == ZINK_HEAP_DEVICE_LOCAL_VISIBLE);
         if (i == ZINK_HEAP_HOST_VISIBLE_COHERENT_CACHED) {
            memcpy(screen->heap_map[i], screen->heap_map[ZINK_HEAP_HOST_VISIBLE_COHERENT], screen->heap_count[ZINK_HEAP_HOST_VISIBLE_COHERENT]);
            screen->heap_count[i] = screen->heap_count[ZINK_HEAP_HOST_VISIBLE_COHERENT];
         } else {
            memcpy(screen->heap_map[i], screen->heap_map[ZINK_HEAP_DEVICE_LOCAL], screen->heap_count[ZINK_HEAP_DEVICE_LOCAL]);
            screen->heap_count[i] = screen->heap_count[ZINK_HEAP_DEVICE_LOCAL];
         }
      }
   }
   {
      uint64_t biggest_vis_vram = 0;
      for (unsigned i = 0; i < screen->heap_count[ZINK_HEAP_DEVICE_LOCAL_VISIBLE]; i++)
         biggest_vis_vram = MAX2(biggest_vis_vram, screen->info.mem_props.memoryHeaps[screen->info.mem_props.memoryTypes[screen->heap_map[ZINK_HEAP_DEVICE_LOCAL_VISIBLE][i]].heapIndex].size);
      uint64_t biggest_vram = 0;
      for (unsigned i = 0; i < screen->heap_count[ZINK_HEAP_DEVICE_LOCAL]; i++)
         biggest_vram = MAX2(biggest_vram, screen->info.mem_props.memoryHeaps[screen->info.mem_props.memoryTypes[screen->heap_map[ZINK_HEAP_DEVICE_LOCAL][i]].heapIndex].size);
      /* determine if vis vram is roughly equal to total vram */
      if (biggest_vis_vram > biggest_vram * 0.9)
         screen->resizable_bar = true;
   }

   setup_renderdoc(screen);
   if (screen->threaded_submit && !util_queue_init(&screen->flush_queue, "zfq", 8, 1, UTIL_QUEUE_INIT_RESIZE_IF_FULL, screen)) {
      mesa_loge("zink: Failed to create flush queue.\n");
      goto fail;
   }

   zink_internal_setup_moltenvk(screen);
   if (!screen->info.have_KHR_timeline_semaphore && !screen->info.feats12.timelineSemaphore) {
      mesa_loge("zink: KHR_timeline_semaphore is required");
      goto fail;
   }
   if (zink_debug & ZINK_DEBUG_DGC) {
      if (!screen->info.have_NV_device_generated_commands) {
         mesa_loge("zink: can't use DGC without NV_device_generated_commands");
         goto fail;
      }
   }

   if (zink_debug & ZINK_DEBUG_MEM) {
      simple_mtx_init(&screen->debug_mem_lock, mtx_plain);
      screen->debug_mem_sizes = _mesa_hash_table_create(screen, _mesa_hash_string, _mesa_key_string_equal);
   }

   fixup_driver_props(screen);

   init_driver_workarounds(screen);

   screen->dev = zink_create_logical_device(screen);
   if (!screen->dev)
      goto fail;

   vk_device_uncompacted_dispatch_table_load(&screen->vk.device,
                                             screen->vk_GetDeviceProcAddr,
                                             screen->dev);

   init_queue(screen);

   zink_verify_device_extensions(screen);

   /* descriptor set indexing is determined by 'compact' descriptor mode:
    * by default, 6 sets are used to provide more granular updating
    * in compact mode, a maximum of 4 sets are used, with like-types combined
    */
   if ((zink_debug & ZINK_DEBUG_COMPACT) ||
       screen->info.props.limits.maxBoundDescriptorSets < ZINK_MAX_DESCRIPTOR_SETS) {
      screen->desc_set_id[ZINK_DESCRIPTOR_TYPE_UNIFORMS] = 0;
      screen->desc_set_id[ZINK_DESCRIPTOR_TYPE_UBO] = 1;
      screen->desc_set_id[ZINK_DESCRIPTOR_TYPE_SSBO] = 1;
      screen->desc_set_id[ZINK_DESCRIPTOR_TYPE_SAMPLER_VIEW] = 2;
      screen->desc_set_id[ZINK_DESCRIPTOR_TYPE_IMAGE] = 2;
      screen->desc_set_id[ZINK_DESCRIPTOR_BINDLESS] = 3;
      screen->compact_descriptors = true;
   } else {
      screen->desc_set_id[ZINK_DESCRIPTOR_TYPE_UNIFORMS] = 0;
      screen->desc_set_id[ZINK_DESCRIPTOR_TYPE_UBO] = 1;
      screen->desc_set_id[ZINK_DESCRIPTOR_TYPE_SAMPLER_VIEW] = 2;
      screen->desc_set_id[ZINK_DESCRIPTOR_TYPE_SSBO] = 3;
      screen->desc_set_id[ZINK_DESCRIPTOR_TYPE_IMAGE] = 4;
      screen->desc_set_id[ZINK_DESCRIPTOR_BINDLESS] = 5;
   }

   if (screen->info.have_EXT_calibrated_timestamps && !check_have_device_time(screen))
      goto fail;

   screen->have_triangle_fans = true;
#if defined(VK_KHR_PORTABILITY_SUBSET_EXTENSION_NAME)
   if (screen->info.have_KHR_portability_subset) {
      screen->have_triangle_fans = (VK_TRUE == screen->info.portability_subset_feats.triangleFans);
   }
#endif // VK_KHR_PORTABILITY_SUBSET_EXTENSION_NAME

   check_base_requirements(screen);
   util_live_shader_cache_init(&screen->shaders, zink_create_gfx_shader_state, zink_delete_shader_state);

   screen->base.get_name = zink_get_name;
   if (screen->instance_info.have_KHR_external_memory_capabilities) {
      screen->base.get_device_uuid = zink_get_device_uuid;
      screen->base.get_driver_uuid = zink_get_driver_uuid;
   }
   if (screen->info.have_KHR_external_memory_win32) {
      screen->base.get_device_luid = zink_get_device_luid;
      screen->base.get_device_node_mask = zink_get_device_node_mask;
   }
   screen->base.set_max_shader_compiler_threads = zink_set_max_shader_compiler_threads;
   screen->base.is_parallel_shader_compilation_finished = zink_is_parallel_shader_compilation_finished;
   screen->base.get_vendor = zink_get_vendor;
   screen->base.get_device_vendor = zink_get_device_vendor;
   screen->base.get_compute_param = zink_get_compute_param;
   screen->base.get_timestamp = zink_get_timestamp;
   screen->base.query_memory_info = zink_query_memory_info;
   screen->base.get_param = zink_get_param;
   screen->base.get_paramf = zink_get_paramf;
   screen->base.get_shader_param = zink_get_shader_param;
   screen->base.get_compiler_options = zink_get_compiler_options;
   screen->base.get_sample_pixel_grid = zink_get_sample_pixel_grid;
   screen->base.is_compute_copy_faster = zink_is_compute_copy_faster;
   screen->base.is_format_supported = zink_is_format_supported;
   screen->base.driver_thread_add_job = zink_driver_thread_add_job;
   if (screen->info.have_EXT_image_drm_format_modifier && screen->info.have_EXT_external_memory_dma_buf) {
      screen->base.query_dmabuf_modifiers = zink_query_dmabuf_modifiers;
      screen->base.is_dmabuf_modifier_supported = zink_is_dmabuf_modifier_supported;
      screen->base.get_dmabuf_modifier_planes = zink_get_dmabuf_modifier_planes;
   }
#if defined(_WIN32)
   if (screen->info.have_KHR_external_memory_win32)
      screen->base.create_fence_win32 = zink_create_fence_win32;
#endif
   screen->base.context_create = zink_context_create;
   screen->base.flush_frontbuffer = zink_flush_frontbuffer;
   screen->base.destroy = zink_destroy_screen;
   screen->base.finalize_nir = zink_shader_finalize;
   screen->base.get_disk_shader_cache = zink_get_disk_shader_cache;
   screen->base.get_sparse_texture_virtual_page_size = zink_get_sparse_texture_virtual_page_size;
   screen->base.get_driver_query_group_info = zink_get_driver_query_group_info;
   screen->base.get_driver_query_info = zink_get_driver_query_info;
   screen->base.set_damage_region = zink_set_damage_region;

   if (screen->info.have_EXT_sample_locations) {
      VkMultisamplePropertiesEXT prop;
      prop.sType = VK_STRUCTURE_TYPE_MULTISAMPLE_PROPERTIES_EXT;
      prop.pNext = NULL;
      for (unsigned i = 0; i < ARRAY_SIZE(screen->maxSampleLocationGridSize); i++) {
         if (screen->info.sample_locations_props.sampleLocationSampleCounts & (1 << i)) {
            VKSCR(GetPhysicalDeviceMultisamplePropertiesEXT)(screen->pdev, 1 << i, &prop);
            screen->maxSampleLocationGridSize[i] = prop.maxSampleLocationGridSize;
         }
      }
   }

   if (!zink_screen_resource_init(&screen->base))
      goto fail;
   if (!zink_bo_init(screen)) {
      mesa_loge("ZINK: failed to initialize suballocator");
      goto fail;
   }
   zink_screen_fence_init(&screen->base);

   zink_screen_init_compiler(screen);
   if (!disk_cache_init(screen)) {
      mesa_loge("ZINK: failed to initialize disk cache");
      goto fail;
   }
   if (!util_queue_init(&screen->cache_get_thread, "zcfq", 8, 4,
                        UTIL_QUEUE_INIT_RESIZE_IF_FULL, screen))
      goto fail;
   populate_format_props(screen);

   slab_create_parent(&screen->transfer_pool, sizeof(struct zink_transfer), 16);
   slab_create(&screen->present_mempool, sizeof(struct zink_kopper_present_info), 16);

   screen->driconf.inline_uniforms = debug_get_bool_option("ZINK_INLINE_UNIFORMS", screen->is_cpu) && !(zink_debug & ZINK_DEBUG_DGC);

   screen->total_video_mem = get_video_mem(screen);
   screen->clamp_video_mem = screen->total_video_mem * 0.8;
   if (!os_get_total_physical_memory(&screen->total_mem)) {
      mesa_loge("ZINK: failed to get total physical memory");
      goto fail;
   }

   if (!zink_screen_init_semaphore(screen)) {
      mesa_loge("zink: failed to create timeline semaphore");
      goto fail;
   }

   bool can_db = true;
   {
      if (!screen->info.have_EXT_descriptor_buffer) {
         if (zink_descriptor_mode == ZINK_DESCRIPTOR_MODE_DB) {
            mesa_loge("Cannot use db descriptor mode without EXT_descriptor_buffer");
            goto fail;
         }
         can_db = false;
      }
      if (!screen->resizable_bar) {
         if (zink_descriptor_mode == ZINK_DESCRIPTOR_MODE_DB) {
            mesa_loge("Cannot use db descriptor mode without resizable bar");
            goto fail;
         }
         can_db = false;
      }
      if (!screen->info.have_EXT_non_seamless_cube_map) {
         if (zink_descriptor_mode == ZINK_DESCRIPTOR_MODE_DB) {
            mesa_loge("Cannot use db descriptor mode without EXT_non_seamless_cube_map");
            goto fail;
         }
         can_db = false;
      }
      if (!screen->info.rb2_feats.nullDescriptor) {
         if (zink_descriptor_mode == ZINK_DESCRIPTOR_MODE_DB) {
            mesa_loge("Cannot use db descriptor mode without robustness2.nullDescriptor");
            goto fail;
         }
         can_db = false;
      }
      if (ZINK_FBFETCH_DESCRIPTOR_SIZE < screen->info.db_props.inputAttachmentDescriptorSize) {
         if (zink_descriptor_mode == ZINK_DESCRIPTOR_MODE_DB) {
            mesa_loge("Cannot use db descriptor mode with inputAttachmentDescriptorSize(%u) > %u", (unsigned)screen->info.db_props.inputAttachmentDescriptorSize, ZINK_FBFETCH_DESCRIPTOR_SIZE);
            goto fail;
         }
         mesa_logw("zink: bug detected: inputAttachmentDescriptorSize(%u) > %u", (unsigned)screen->info.db_props.inputAttachmentDescriptorSize, ZINK_FBFETCH_DESCRIPTOR_SIZE);
         can_db = false;
      }
      if (screen->info.db_props.maxDescriptorBufferBindings < 2 || screen->info.db_props.maxSamplerDescriptorBufferBindings < 2) {
         if (zink_descriptor_mode == ZINK_DESCRIPTOR_MODE_DB) {
            /* allow for testing, but disable bindless */
            mesa_logw("Cannot use bindless and db descriptor mode with (maxDescriptorBufferBindings||maxSamplerDescriptorBufferBindings) < 2");
         } else {
            can_db = false;
         }
      }
   }
   if (zink_descriptor_mode == ZINK_DESCRIPTOR_MODE_AUTO) {
      /* descriptor buffer is not performant with virt yet */
      if (screen->info.driver_props.driverID == VK_DRIVER_ID_MESA_VENUS)
         zink_descriptor_mode = ZINK_DESCRIPTOR_MODE_LAZY;
      else
         zink_descriptor_mode = can_db ? ZINK_DESCRIPTOR_MODE_DB : ZINK_DESCRIPTOR_MODE_LAZY;
   }
   if (zink_descriptor_mode == ZINK_DESCRIPTOR_MODE_DB) {
      const uint32_t sampler_size = MAX2(screen->info.db_props.combinedImageSamplerDescriptorSize, screen->info.db_props.robustUniformTexelBufferDescriptorSize);
      const uint32_t image_size = MAX2(screen->info.db_props.storageImageDescriptorSize, screen->info.db_props.robustStorageTexelBufferDescriptorSize);
      if (screen->compact_descriptors) {
         screen->db_size[ZINK_DESCRIPTOR_TYPE_UBO] = screen->info.db_props.robustUniformBufferDescriptorSize +
                                                     screen->info.db_props.robustStorageBufferDescriptorSize;
         screen->db_size[ZINK_DESCRIPTOR_TYPE_SAMPLER_VIEW] = sampler_size + image_size;
      } else {
         screen->db_size[ZINK_DESCRIPTOR_TYPE_UBO] = screen->info.db_props.robustUniformBufferDescriptorSize;
         screen->db_size[ZINK_DESCRIPTOR_TYPE_SAMPLER_VIEW] = sampler_size;
         screen->db_size[ZINK_DESCRIPTOR_TYPE_SSBO] = screen->info.db_props.robustStorageBufferDescriptorSize;
         screen->db_size[ZINK_DESCRIPTOR_TYPE_IMAGE] = image_size;
      }
      screen->db_size[ZINK_DESCRIPTOR_TYPE_UNIFORMS] = screen->info.db_props.robustUniformBufferDescriptorSize;
      screen->info.have_KHR_push_descriptor = false;
      screen->base_descriptor_size = MAX4(screen->db_size[0], screen->db_size[1], screen->db_size[2], screen->db_size[3]);
   }

   simple_mtx_init(&screen->free_batch_states_lock, mtx_plain);
   simple_mtx_init(&screen->dt_lock, mtx_plain);

   util_idalloc_mt_init_tc(&screen->buffer_ids);

   simple_mtx_init(&screen->semaphores_lock, mtx_plain);
   util_dynarray_init(&screen->semaphores, screen);
   util_dynarray_init(&screen->fd_semaphores, screen);

   util_vertex_state_cache_init(&screen->vertex_state_cache,
                                zink_create_vertex_state, zink_vertex_state_destroy);
   screen->base.create_vertex_state = zink_cache_create_vertex_state;
   screen->base.vertex_state_destroy = zink_cache_vertex_state_destroy;

   zink_synchronization_init(screen);

   zink_init_screen_pipeline_libs(screen);

   if (!init_layouts(screen)) {
      mesa_loge("ZINK: failed to initialize layouts");
      goto fail;
   }

   if (!zink_descriptor_layouts_init(screen)) {
      mesa_loge("ZINK: failed to initialize descriptor layouts");
      goto fail;
   }

   simple_mtx_init(&screen->copy_context_lock, mtx_plain);

   init_optimal_keys(screen);

   screen->screen_id = p_atomic_inc_return(&num_screens);
   zink_tracing = screen->instance_info.have_EXT_debug_utils &&
                  (u_trace_is_enabled(U_TRACE_TYPE_PERFETTO) || u_trace_is_enabled(U_TRACE_TYPE_MARKERS));

   screen->frame_marker_emitted = zink_screen_debug_marker_begin(screen, "frame");

   return screen;

fail:
   zink_destroy_screen(&screen->base);
   return NULL;
}

struct pipe_screen *
zink_create_screen(struct sw_winsys *winsys, const struct pipe_screen_config *config)
{
   struct zink_screen *ret = zink_internal_create_screen(config, -1, -1);
   if (ret) {
      ret->winsys = winsys;
      ret->drm_fd = -1;
   }

   return &ret->base;
}

static inline int
zink_render_rdev(int fd, int64_t *dev_major, int64_t *dev_minor)
{
   int ret = 0;
   *dev_major = *dev_minor = -1;
#ifdef HAVE_LIBDRM
   struct stat stx;
   drmDevicePtr dev;

   if (fd == -1)
      return 0;

   if (drmGetDevice2(fd, 0, &dev))
      return -1;

   if(!(dev->available_nodes & (1 << DRM_NODE_RENDER))) {
      ret = -1;
      goto free_device;
   }

   if(stat(dev->nodes[DRM_NODE_RENDER], &stx)) {
      ret = -1;
      goto free_device;
   }

   *dev_major = major(stx.st_rdev);
   *dev_minor = minor(stx.st_rdev);

free_device:
   drmFreeDevice(&dev);
#endif //HAVE_LIBDRM

   return ret;
}

struct pipe_screen *
zink_drm_create_screen(int fd, const struct pipe_screen_config *config)
{
   int64_t dev_major, dev_minor;
   struct zink_screen *ret;

   if (zink_render_rdev(fd, &dev_major, &dev_minor))
      return NULL;

   ret = zink_internal_create_screen(config, dev_major, dev_minor);

   if (ret)
      ret->drm_fd = os_dupfd_cloexec(fd);
   if (ret && !ret->info.have_KHR_external_memory_fd) {
      debug_printf("ZINK: KHR_external_memory_fd required!\n");
      zink_destroy_screen(&ret->base);
      return NULL;
   }

   return &ret->base;
}

void zink_stub_function_not_loaded()
{
   /* this will be used by the zink_verify_*_extensions() functions on a
    * release build
    */
   mesa_loge("ZINK: a Vulkan function was called without being loaded");
   abort();
}

bool
zink_screen_debug_marker_begin(struct zink_screen *screen, const char *fmt, ...)
{
   if (!zink_tracing)
      return false;

   char *name;
   va_list va;
   va_start(va, fmt);
   int ret = vasprintf(&name, fmt, va);
   va_end(va);

   if (ret == -1)
      return false;

   VkDebugUtilsLabelEXT info = { 0 };
   info.sType = VK_STRUCTURE_TYPE_DEBUG_UTILS_LABEL_EXT;
   info.pLabelName = name;

   VKSCR(QueueBeginDebugUtilsLabelEXT)(screen->queue, &info);

   free(name);
   return true;
}

void
zink_screen_debug_marker_end(struct zink_screen *screen, bool emitted)
{
   if (emitted)
      VKSCR(QueueEndDebugUtilsLabelEXT)(screen->queue);
}<|MERGE_RESOLUTION|>--- conflicted
+++ resolved
@@ -1851,7 +1851,6 @@
          struct zink_batch_state *bs = zink_batch_state(ctx->last_fence);
          util_queue_fence_wait(&bs->flush_completed);
       }
-<<<<<<< HEAD
    }*/
 
    /* always verify that this was acquired */
@@ -1884,14 +1883,13 @@
    }
 
    winsys->displaytarget_display(winsys, res->dt, winsys_drawable_handle, sub_box);
-=======
-   }
-   res->use_damage = false;
+
+   //}
+   //res->use_damage = false;
 
    /* always verify that this was acquired */
-   assert(zink_kopper_acquired(res->obj->dt, res->obj->dt_idx));
-   zink_kopper_present_queue(screen, res, nboxes, sub_box);
->>>>>>> edeb3fec
+   //assert(zink_kopper_acquired(res->obj->dt, res->obj->dt_idx));
+   //zink_kopper_present_queue(screen, res, nboxes, sub_box);
 }
 
 bool
