/*
 * Copyright 2018 Collabora Ltd.
 *
 * Permission is hereby granted, free of charge, to any person obtaining a
 * copy of this software and associated documentation files (the "Software"),
 * to deal in the Software without restriction, including without limitation
 * on the rights to use, copy, modify, merge, publish, distribute, sub
 * license, and/or sell copies of the Software, and to permit persons to whom
 * the Software is furnished to do so, subject to the following conditions:
 *
 * The above copyright notice and this permission notice (including the next
 * paragraph) shall be included in all copies or substantial portions of the
 * Software.
 *
 * THE SOFTWARE IS PROVIDED "AS IS", WITHOUT WARRANTY OF ANY KIND, EXPRESS OR
 * IMPLIED, INCLUDING BUT NOT LIMITED TO THE WARRANTIES OF MERCHANTABILITY,
 * FITNESS FOR A PARTICULAR PURPOSE AND NON-INFRINGEMENT. IN NO EVENT SHALL
 * THE AUTHOR(S) AND/OR THEIR SUPPLIERS BE LIABLE FOR ANY CLAIM,
 * DAMAGES OR OTHER LIABILITY, WHETHER IN AN ACTION OF CONTRACT, TORT OR
 * OTHERWISE, ARISING FROM, OUT OF OR IN CONNECTION WITH THE SOFTWARE OR THE
 * USE OR OTHER DEALINGS IN THE SOFTWARE.
 */

#include "zink_screen.h"

#include "zink_kopper.h"
#include "zink_compiler.h"
#include "zink_context.h"
#include "zink_descriptors.h"
#include "zink_fence.h"
#include "zink_format.h"
#include "zink_framebuffer.h"
#include "zink_program.h"
#include "zink_public.h"
#include "zink_query.h"
#include "zink_resource.h"
#include "zink_state.h"
#include "nir_to_spirv/nir_to_spirv.h" // for SPIRV_VERSION

#include "util/u_debug.h"
#include "util/u_dl.h"
#include "util/os_file.h"
#include "util/u_memory.h"
#include "util/u_screen.h"
#include "util/u_string.h"
#include "util/perf/u_trace.h"
#include "util/u_transfer_helper.h"
#include "util/hex.h"
#include "util/xmlconfig.h"

#include "util/u_cpu_detect.h"

<<<<<<< HEAD
#include "frontend/sw_winsys.h"

extern struct pipe_context* zink_xlib_context;
=======
#ifdef HAVE_LIBDRM
#include <xf86drm.h>
#include <fcntl.h>
#include <sys/stat.h>
#include <sys/sysmacros.h>
#endif
>>>>>>> 011f0b0d

static int num_screens = 0;
bool zink_tracing = false;

#if DETECT_OS_WINDOWS
#include <io.h>
#define VK_LIBNAME "vulkan-1.dll"
#else
#include <unistd.h>
#if DETECT_OS_APPLE
#define VK_LIBNAME "libvulkan.1.dylib"
#elif DETECT_OS_ANDROID
#define VK_LIBNAME "libvulkan.so"
#else
#define VK_LIBNAME "libvulkan.so.1"
#endif
#endif

#if defined(__APPLE__)
// Source of MVK_VERSION
#include "MoltenVK/vk_mvk_moltenvk.h"
#endif

#ifdef HAVE_LIBDRM
#include <xf86drm.h>
#endif

static const struct debug_named_value
zink_debug_options[] = {
   { "nir", ZINK_DEBUG_NIR, "Dump NIR during program compile" },
   { "spirv", ZINK_DEBUG_SPIRV, "Dump SPIR-V during program compile" },
   { "tgsi", ZINK_DEBUG_TGSI, "Dump TGSI during program compile" },
   { "validation", ZINK_DEBUG_VALIDATION, "Dump Validation layer output" },
   { "sync", ZINK_DEBUG_SYNC, "Force synchronization before draws/dispatches" },
   { "compact", ZINK_DEBUG_COMPACT, "Use only 4 descriptor sets" },
   { "noreorder", ZINK_DEBUG_NOREORDER, "Do not reorder command streams" },
   { "gpl", ZINK_DEBUG_GPL, "Force using Graphics Pipeline Library for all shaders" },
   { "shaderdb", ZINK_DEBUG_SHADERDB, "Do stuff to make shader-db work" },
   { "rp", ZINK_DEBUG_RP, "Enable renderpass tracking/optimizations" },
   { "norp", ZINK_DEBUG_NORP, "Disable renderpass tracking/optimizations" },
   { "map", ZINK_DEBUG_MAP, "Track amount of mapped VRAM" },
   { "flushsync", ZINK_DEBUG_FLUSHSYNC, "Force synchronous flushes/presents" },
   { "noshobj", ZINK_DEBUG_NOSHOBJ, "Disable EXT_shader_object" },
   { "optimal_keys", ZINK_DEBUG_OPTIMAL_KEYS, "Debug/use optimal_keys" },
   { "noopt", ZINK_DEBUG_NOOPT, "Disable async optimized pipeline compiles" },
   { "nobgc", ZINK_DEBUG_NOBGC, "Disable all async pipeline compiles" },
   { "dgc", ZINK_DEBUG_DGC, "Use DGC (driver testing only)" },
   { "mem", ZINK_DEBUG_MEM, "Debug memory allocations" },
   DEBUG_NAMED_VALUE_END
};

DEBUG_GET_ONCE_FLAGS_OPTION(zink_debug, "ZINK_DEBUG", zink_debug_options, 0)

uint32_t
zink_debug;


static const struct debug_named_value
zink_descriptor_options[] = {
   { "auto", ZINK_DESCRIPTOR_MODE_AUTO, "Automatically detect best mode" },
   { "lazy", ZINK_DESCRIPTOR_MODE_LAZY, "Don't cache, do least amount of updates" },
   { "db", ZINK_DESCRIPTOR_MODE_DB, "Use descriptor buffers" },
   DEBUG_NAMED_VALUE_END
};

DEBUG_GET_ONCE_FLAGS_OPTION(zink_descriptor_mode, "ZINK_DESCRIPTORS", zink_descriptor_options, ZINK_DESCRIPTOR_MODE_AUTO)

enum zink_descriptor_mode zink_descriptor_mode;

static const char *
zink_get_vendor(struct pipe_screen *pscreen)
{
   return "Mesa";
}

static const char *
zink_get_device_vendor(struct pipe_screen *pscreen)
{
   struct zink_screen *screen = zink_screen(pscreen);
   static char buf[1000];
   snprintf(buf, sizeof(buf), "Unknown (vendor-id: 0x%04x)", screen->info.props.vendorID);
   return buf;
}

static const char *
zink_get_name(struct pipe_screen *pscreen)
{
   struct zink_screen *screen = zink_screen(pscreen);
   const char *driver_name = vk_DriverId_to_str(screen->info.driver_props.driverID) + strlen("VK_DRIVER_ID_");
   static char buf[1000];
   snprintf(buf, sizeof(buf), "zink Vulkan %d.%d(%s (%s))",
            VK_VERSION_MAJOR(screen->info.device_version),
            VK_VERSION_MINOR(screen->info.device_version),
            screen->info.props.deviceName,
            strstr(vk_DriverId_to_str(screen->info.driver_props.driverID), "VK_DRIVER_ID_") ? driver_name : "Driver Unknown"
            );
   return buf;
}

static void
zink_get_driver_uuid(struct pipe_screen *pscreen, char *uuid)
{
   struct zink_screen *screen = zink_screen(pscreen);
   if (screen->vk_version >= VK_MAKE_VERSION(1,2,0)) {
      memcpy(uuid, screen->info.props11.driverUUID, VK_UUID_SIZE);
   } else {
      memcpy(uuid, screen->info.deviceid_props.driverUUID, VK_UUID_SIZE);
   }
}

static void
zink_get_device_uuid(struct pipe_screen *pscreen, char *uuid)
{
   struct zink_screen *screen = zink_screen(pscreen);
   if (screen->vk_version >= VK_MAKE_VERSION(1,2,0)) {
      memcpy(uuid, screen->info.props11.deviceUUID, VK_UUID_SIZE);
   } else {
      memcpy(uuid, screen->info.deviceid_props.deviceUUID, VK_UUID_SIZE);
   }
}

static void
zink_get_device_luid(struct pipe_screen *pscreen, char *luid)
{
   struct zink_screen *screen = zink_screen(pscreen);
   if (screen->info.have_vulkan12) {
      memcpy(luid, screen->info.props11.deviceLUID, VK_LUID_SIZE);
   } else {
      memcpy(luid, screen->info.deviceid_props.deviceLUID, VK_LUID_SIZE);
   }
}

static uint32_t
zink_get_device_node_mask(struct pipe_screen *pscreen)
{
   struct zink_screen *screen = zink_screen(pscreen);
   if (screen->info.have_vulkan12) {
      return screen->info.props11.deviceNodeMask;
   } else {
      return screen->info.deviceid_props.deviceNodeMask;
   }
}

static void
zink_set_max_shader_compiler_threads(struct pipe_screen *pscreen, unsigned max_threads)
{
   struct zink_screen *screen = zink_screen(pscreen);
   util_queue_adjust_num_threads(&screen->cache_get_thread, max_threads, false);
}

static bool
zink_is_parallel_shader_compilation_finished(struct pipe_screen *screen, void *shader, enum pipe_shader_type shader_type)
{
   if (shader_type == MESA_SHADER_COMPUTE) {
      struct zink_program *pg = shader;
      return !pg->can_precompile || util_queue_fence_is_signalled(&pg->cache_fence);
   }

   struct zink_shader *zs = shader;
   if (!util_queue_fence_is_signalled(&zs->precompile.fence))
      return false;
   bool finished = true;
   set_foreach(zs->programs, entry) {
      struct zink_gfx_program *prog = (void*)entry->key;
      finished &= util_queue_fence_is_signalled(&prog->base.cache_fence);
   }
   return finished;
}

static VkDeviceSize
get_video_mem(struct zink_screen *screen)
{
   VkDeviceSize size = 0;
   for (uint32_t i = 0; i < screen->info.mem_props.memoryHeapCount; ++i) {
      if (screen->info.mem_props.memoryHeaps[i].flags &
          VK_MEMORY_HEAP_DEVICE_LOCAL_BIT)
         size += screen->info.mem_props.memoryHeaps[i].size;
   }
   return size;
}

/**
 * Creates the disk cache used by mesa/st frontend for caching the GLSL -> NIR
 * path.
 *
 * The output that gets stored in the frontend's cache is the result of
 * zink_shader_finalize().  So, our sha1 cache key here needs to include
 * everything that would change the NIR we generate from a given set of GLSL
 * source, including our driver build, the Vulkan device and driver (which could
 * affect the pipe caps we show the frontend), and any debug flags that change
 * codegen.
 *
 * This disk cache also gets used by zink itself for storing its output from NIR
 * -> SPIRV translation.
 */
static bool
disk_cache_init(struct zink_screen *screen)
{
   if (zink_debug & ZINK_DEBUG_SHADERDB)
      return true;

#ifdef ENABLE_SHADER_CACHE
   struct mesa_sha1 ctx;
   _mesa_sha1_init(&ctx);

#ifdef HAVE_DL_ITERATE_PHDR
   /* Hash in the zink driver build. */
   const struct build_id_note *note =
       build_id_find_nhdr_for_addr(disk_cache_init);
   unsigned build_id_len = build_id_length(note);
   assert(note && build_id_len == 20); /* sha1 */
   _mesa_sha1_update(&ctx, build_id_data(note), build_id_len);
#endif

   /* Hash in the Vulkan pipeline cache UUID to identify the combination of
   *  vulkan device and driver (or any inserted layer that would invalidate our
   *  cached pipelines).
   *
   * "Although they have identical descriptions, VkPhysicalDeviceIDProperties
   *  ::deviceUUID may differ from
   *  VkPhysicalDeviceProperties2::pipelineCacheUUID. The former is intended to
   *  identify and correlate devices across API and driver boundaries, while the
   *  latter is used to identify a compatible device and driver combination to
   *  use when serializing and de-serializing pipeline state."
   */
   _mesa_sha1_update(&ctx, screen->info.props.pipelineCacheUUID, VK_UUID_SIZE);

   /* Hash in our debug flags that affect NIR generation as of finalize_nir */
   unsigned shader_debug_flags = zink_debug & ZINK_DEBUG_COMPACT;
   _mesa_sha1_update(&ctx, &shader_debug_flags, sizeof(shader_debug_flags));

   /* Some of the driconf options change shaders.  Let's just hash the whole
    * thing to not forget any (especially as options get added).
    */
   _mesa_sha1_update(&ctx, &screen->driconf, sizeof(screen->driconf));

   /* EXT_shader_object causes different descriptor layouts for separate shaders */
   _mesa_sha1_update(&ctx, &screen->info.have_EXT_shader_object, sizeof(screen->info.have_EXT_shader_object));

   /* Finish the sha1 and format it as text. */
   unsigned char sha1[20];
   _mesa_sha1_final(&ctx, sha1);

   char cache_id[20 * 2 + 1];
   mesa_bytes_to_hex(cache_id, sha1, 20);

   screen->disk_cache = disk_cache_create("zink", cache_id, 0);

   if (!screen->disk_cache)
      return true;

   if (!util_queue_init(&screen->cache_put_thread, "zcq", 8, 1, UTIL_QUEUE_INIT_RESIZE_IF_FULL, screen)) {
      mesa_loge("zink: Failed to create disk cache queue\n");

      disk_cache_destroy(screen->disk_cache);
      screen->disk_cache = NULL;

      util_queue_destroy(&screen->cache_put_thread);

      return false;
   }
#endif

   return true;
}


static void
cache_put_job(void *data, void *gdata, int thread_index)
{
   struct zink_program *pg = data;
   struct zink_screen *screen = gdata;
   size_t size = 0;
   u_rwlock_rdlock(&pg->pipeline_cache_lock);
   VkResult result = VKSCR(GetPipelineCacheData)(screen->dev, pg->pipeline_cache, &size, NULL);
   if (result != VK_SUCCESS) {
      u_rwlock_rdunlock(&pg->pipeline_cache_lock);
      mesa_loge("ZINK: vkGetPipelineCacheData failed (%s)", vk_Result_to_str(result));
      return;
   }
   if (pg->pipeline_cache_size == size) {
      u_rwlock_rdunlock(&pg->pipeline_cache_lock);
      return;
   }
   void *pipeline_data = malloc(size);
   if (!pipeline_data) {
      u_rwlock_rdunlock(&pg->pipeline_cache_lock);
      return;
   }
   result = VKSCR(GetPipelineCacheData)(screen->dev, pg->pipeline_cache, &size, pipeline_data);
   u_rwlock_rdunlock(&pg->pipeline_cache_lock);
   if (result == VK_SUCCESS) {
      pg->pipeline_cache_size = size;

      cache_key key;
      disk_cache_compute_key(screen->disk_cache, pg->sha1, sizeof(pg->sha1), key);
      disk_cache_put_nocopy(screen->disk_cache, key, pipeline_data, size, NULL);
   } else {
      mesa_loge("ZINK: vkGetPipelineCacheData failed (%s)", vk_Result_to_str(result));
   }
}

void
zink_screen_update_pipeline_cache(struct zink_screen *screen, struct zink_program *pg, bool in_thread)
{
   if (!screen->disk_cache || !pg->pipeline_cache)
      return;

   if (in_thread)
      cache_put_job(pg, screen, 0);
   else if (util_queue_fence_is_signalled(&pg->cache_fence))
      util_queue_add_job(&screen->cache_put_thread, pg, &pg->cache_fence, cache_put_job, NULL, 0);
}

static void
cache_get_job(void *data, void *gdata, int thread_index)
{
   struct zink_program *pg = data;
   struct zink_screen *screen = gdata;

   VkPipelineCacheCreateInfo pcci;
   pcci.sType = VK_STRUCTURE_TYPE_PIPELINE_CACHE_CREATE_INFO;
   pcci.pNext = NULL;
   pcci.flags = screen->info.have_EXT_pipeline_creation_cache_control ? VK_PIPELINE_CACHE_CREATE_EXTERNALLY_SYNCHRONIZED_BIT_EXT : 0;
   pcci.initialDataSize = 0;
   pcci.pInitialData = NULL;

   cache_key key;
   disk_cache_compute_key(screen->disk_cache, pg->sha1, sizeof(pg->sha1), key);
   pcci.pInitialData = disk_cache_get(screen->disk_cache, key, &pg->pipeline_cache_size);
   pcci.initialDataSize = pg->pipeline_cache_size;

   VkResult res = VKSCR(CreatePipelineCache)(screen->dev, &pcci, NULL, &pg->pipeline_cache);
   if (res != VK_SUCCESS) {
      mesa_loge("ZINK: vkCreatePipelineCache failed (%s)", vk_Result_to_str(res));
   }
   free((void*)pcci.pInitialData);
}

void
zink_screen_get_pipeline_cache(struct zink_screen *screen, struct zink_program *pg, bool in_thread)
{
   if (!screen->disk_cache)
      return;

   if (in_thread)
      cache_get_job(pg, screen, 0);
   else
      util_queue_add_job(&screen->cache_get_thread, pg, &pg->cache_fence, cache_get_job, NULL, 0);
}

static int
zink_get_compute_param(struct pipe_screen *pscreen, enum pipe_shader_ir ir_type,
                       enum pipe_compute_cap param, void *ret)
{
   struct zink_screen *screen = zink_screen(pscreen);
#define RET(x) do {                  \
   if (ret)                          \
      memcpy(ret, x, sizeof(x));     \
   return sizeof(x);                 \
} while (0)

   switch (param) {
   case PIPE_COMPUTE_CAP_ADDRESS_BITS:
      RET((uint32_t []){ 64 });

   case PIPE_COMPUTE_CAP_IR_TARGET:
      if (ret)
         strcpy(ret, "nir");
      return 4;

   case PIPE_COMPUTE_CAP_GRID_DIMENSION:
      RET((uint64_t []) { 3 });

   case PIPE_COMPUTE_CAP_MAX_GRID_SIZE:
      RET(((uint64_t []) { screen->info.props.limits.maxComputeWorkGroupCount[0],
                           screen->info.props.limits.maxComputeWorkGroupCount[1],
                           screen->info.props.limits.maxComputeWorkGroupCount[2] }));

   case PIPE_COMPUTE_CAP_MAX_BLOCK_SIZE:
      /* MaxComputeWorkGroupSize[0..2] */
      RET(((uint64_t []) {screen->info.props.limits.maxComputeWorkGroupSize[0],
                          screen->info.props.limits.maxComputeWorkGroupSize[1],
                          screen->info.props.limits.maxComputeWorkGroupSize[2]}));

   case PIPE_COMPUTE_CAP_MAX_THREADS_PER_BLOCK:
   case PIPE_COMPUTE_CAP_MAX_VARIABLE_THREADS_PER_BLOCK:
      RET((uint64_t []) { screen->info.props.limits.maxComputeWorkGroupInvocations });

   case PIPE_COMPUTE_CAP_MAX_LOCAL_SIZE:
      RET((uint64_t []) { screen->info.props.limits.maxComputeSharedMemorySize });

   case PIPE_COMPUTE_CAP_IMAGES_SUPPORTED:
      RET((uint32_t []) { 1 });

   case PIPE_COMPUTE_CAP_SUBGROUP_SIZES:
      RET((uint32_t []) { screen->info.props11.subgroupSize });

   case PIPE_COMPUTE_CAP_MAX_MEM_ALLOC_SIZE:
      RET((uint64_t []) { screen->clamp_video_mem });

   case PIPE_COMPUTE_CAP_MAX_GLOBAL_SIZE:
      RET((uint64_t []) { screen->total_video_mem });

   case PIPE_COMPUTE_CAP_MAX_SUBGROUPS:
   case PIPE_COMPUTE_CAP_MAX_CLOCK_FREQUENCY:
   case PIPE_COMPUTE_CAP_MAX_COMPUTE_UNITS:
   case PIPE_COMPUTE_CAP_MAX_PRIVATE_SIZE:
   case PIPE_COMPUTE_CAP_MAX_INPUT_SIZE:
      // XXX: I think these are for Clover...
      return 0;

   default:
      unreachable("unknown compute param");
   }
}

static uint32_t
get_smallest_buffer_heap(struct zink_screen *screen)
{
   enum zink_heap heaps[] = {
      ZINK_HEAP_DEVICE_LOCAL,
      ZINK_HEAP_DEVICE_LOCAL_VISIBLE,
      ZINK_HEAP_HOST_VISIBLE_COHERENT,
      ZINK_HEAP_HOST_VISIBLE_COHERENT
   };
   unsigned size = UINT32_MAX;
   for (unsigned i = 0; i < ARRAY_SIZE(heaps); i++) {
      for (unsigned j = 0; j < screen->heap_count[i]; j++) {
         unsigned heap_idx = screen->info.mem_props.memoryTypes[screen->heap_map[i][j]].heapIndex;
         size = MIN2(screen->info.mem_props.memoryHeaps[heap_idx].size, size);
      }
   }
   return size;
}

static inline bool
have_fp32_filter_linear(struct zink_screen *screen)
{
   const VkFormat fp32_formats[] = {
      VK_FORMAT_R32_SFLOAT,
      VK_FORMAT_R32G32_SFLOAT,
      VK_FORMAT_R32G32B32_SFLOAT,
      VK_FORMAT_R32G32B32A32_SFLOAT,
      VK_FORMAT_D32_SFLOAT,
   };
   for (int i = 0; i < ARRAY_SIZE(fp32_formats); ++i) {
      VkFormatProperties props;
      VKSCR(GetPhysicalDeviceFormatProperties)(screen->pdev,
                                               fp32_formats[i],
                                               &props);
      if (((props.linearTilingFeatures | props.optimalTilingFeatures) &
           (VK_FORMAT_FEATURE_SAMPLED_IMAGE_BIT |
            VK_FORMAT_FEATURE_SAMPLED_IMAGE_FILTER_LINEAR_BIT)) ==
          VK_FORMAT_FEATURE_SAMPLED_IMAGE_BIT) {
         return false;
      }
   }
   return true;
}

static int
zink_get_param(struct pipe_screen *pscreen, enum pipe_cap param)
{
   struct zink_screen *screen = zink_screen(pscreen);

   switch (param) {
   case PIPE_CAP_NULL_TEXTURES:
      return screen->info.rb_image_feats.robustImageAccess;
   case PIPE_CAP_TEXRECT:
   case PIPE_CAP_MULTI_DRAW_INDIRECT_PARTIAL_STRIDE:
      return 0;
   case PIPE_CAP_ANISOTROPIC_FILTER:
      return screen->info.feats.features.samplerAnisotropy;
   case PIPE_CAP_EMULATE_NONFIXED_PRIMITIVE_RESTART:
      return 1;
   case PIPE_CAP_SUPPORTED_PRIM_MODES_WITH_RESTART: {
      uint32_t modes = BITFIELD_BIT(MESA_PRIM_LINE_STRIP) |
                       BITFIELD_BIT(MESA_PRIM_TRIANGLE_STRIP) |
                       BITFIELD_BIT(MESA_PRIM_LINE_STRIP_ADJACENCY) |
                       BITFIELD_BIT(MESA_PRIM_TRIANGLE_STRIP_ADJACENCY);
      if (screen->have_triangle_fans)
         modes |= BITFIELD_BIT(MESA_PRIM_TRIANGLE_FAN);
      if (screen->info.have_EXT_primitive_topology_list_restart) {
         modes |= BITFIELD_BIT(MESA_PRIM_POINTS) |
                  BITFIELD_BIT(MESA_PRIM_LINES) |
                  BITFIELD_BIT(MESA_PRIM_LINES_ADJACENCY) |
                  BITFIELD_BIT(MESA_PRIM_TRIANGLES) |
                  BITFIELD_BIT(MESA_PRIM_TRIANGLES_ADJACENCY);
         if (screen->info.list_restart_feats.primitiveTopologyPatchListRestart)
            modes |= BITFIELD_BIT(MESA_PRIM_PATCHES);
      }
      return modes;
   }
   case PIPE_CAP_SUPPORTED_PRIM_MODES: {
      uint32_t modes = BITFIELD_MASK(MESA_PRIM_COUNT);
      modes &= ~BITFIELD_BIT(MESA_PRIM_QUAD_STRIP);
      modes &= ~BITFIELD_BIT(MESA_PRIM_POLYGON);
      modes &= ~BITFIELD_BIT(MESA_PRIM_LINE_LOOP);
      if (!screen->have_triangle_fans)
         modes &= ~BITFIELD_BIT(MESA_PRIM_TRIANGLE_FAN);
      return modes;
   }

   case PIPE_CAP_FBFETCH:
      return 1;
   case PIPE_CAP_FBFETCH_COHERENT:
      return screen->info.have_EXT_rasterization_order_attachment_access;

   case PIPE_CAP_MEMOBJ:
      return screen->instance_info.have_KHR_external_memory_capabilities && (screen->info.have_KHR_external_memory_fd || screen->info.have_KHR_external_memory_win32);
   case PIPE_CAP_FENCE_SIGNAL:
      return screen->info.have_KHR_external_semaphore_fd || screen->info.have_KHR_external_semaphore_win32;
   case PIPE_CAP_NATIVE_FENCE_FD:
      return screen->instance_info.have_KHR_external_semaphore_capabilities && screen->info.have_KHR_external_semaphore_fd;
   case PIPE_CAP_RESOURCE_FROM_USER_MEMORY:
      return screen->info.have_EXT_external_memory_host;

   case PIPE_CAP_SURFACE_REINTERPRET_BLOCKS:
      return screen->info.have_vulkan11 || screen->info.have_KHR_maintenance2;

   case PIPE_CAP_VALIDATE_ALL_DIRTY_STATES:
   case PIPE_CAP_ALLOW_MAPPED_BUFFERS_DURING_EXECUTION:
   case PIPE_CAP_MAP_UNSYNCHRONIZED_THREAD_SAFE:
   case PIPE_CAP_SHAREABLE_SHADERS:
   case PIPE_CAP_DEVICE_RESET_STATUS_QUERY:
   case PIPE_CAP_QUERY_MEMORY_INFO:
   case PIPE_CAP_NPOT_TEXTURES:
   case PIPE_CAP_TGSI_TEXCOORD:
   case PIPE_CAP_DRAW_INDIRECT:
   case PIPE_CAP_TEXTURE_QUERY_LOD:
   case PIPE_CAP_GLSL_TESS_LEVELS_AS_INPUTS:
   case PIPE_CAP_COPY_BETWEEN_COMPRESSED_AND_PLAIN_FORMATS:
   case PIPE_CAP_FORCE_PERSAMPLE_INTERP:
   case PIPE_CAP_FRAMEBUFFER_NO_ATTACHMENT:
   case PIPE_CAP_SHADER_ARRAY_COMPONENTS:
   case PIPE_CAP_QUERY_BUFFER_OBJECT:
   case PIPE_CAP_CONDITIONAL_RENDER_INVERTED:
   case PIPE_CAP_CLIP_HALFZ:
   case PIPE_CAP_TEXTURE_QUERY_SAMPLES:
   case PIPE_CAP_TEXTURE_BARRIER:
   case PIPE_CAP_QUERY_SO_OVERFLOW:
   case PIPE_CAP_GL_SPIRV:
   case PIPE_CAP_CLEAR_SCISSORED:
   case PIPE_CAP_INVALIDATE_BUFFER:
   case PIPE_CAP_PREFER_REAL_BUFFER_IN_CONSTBUF0:
   case PIPE_CAP_PACKED_UNIFORMS:
   case PIPE_CAP_SHADER_PACK_HALF_FLOAT:
   case PIPE_CAP_CULL_DISTANCE_NOCOMBINE:
   case PIPE_CAP_SEAMLESS_CUBE_MAP_PER_TEXTURE:
   case PIPE_CAP_LOAD_CONSTBUF:
   case PIPE_CAP_MULTISAMPLE_Z_RESOLVE:
   case PIPE_CAP_ALLOW_GLTHREAD_BUFFER_SUBDATA_OPT:
      return 1;

   case PIPE_CAP_DRAW_VERTEX_STATE:
      return screen->info.have_EXT_vertex_input_dynamic_state;

   case PIPE_CAP_SURFACE_SAMPLE_COUNT:
      return screen->vk_version >= VK_MAKE_VERSION(1,2,0);

   case PIPE_CAP_SHADER_GROUP_VOTE:
      if (screen->info.have_vulkan11 &&
          (screen->info.subgroup.supportedOperations & VK_SUBGROUP_FEATURE_VOTE_BIT) &&
          (screen->info.subgroup.supportedStages & VK_SHADER_STAGE_COMPUTE_BIT))
         return true;
      if (screen->info.have_EXT_shader_subgroup_vote)
         return true;
      return false;
   case PIPE_CAP_QUADS_FOLLOW_PROVOKING_VERTEX_CONVENTION:
      return 1;

   case PIPE_CAP_TEXTURE_MIRROR_CLAMP_TO_EDGE:
      return screen->info.have_KHR_sampler_mirror_clamp_to_edge || (screen->info.have_vulkan12 && screen->info.feats12.samplerMirrorClampToEdge);

   case PIPE_CAP_POLYGON_OFFSET_UNITS_UNSCALED:
      return 1;

   case PIPE_CAP_POLYGON_OFFSET_CLAMP:
      return screen->info.feats.features.depthBiasClamp;

   case PIPE_CAP_QUERY_PIPELINE_STATISTICS_SINGLE:
      return screen->info.feats.features.pipelineStatisticsQuery;

   case PIPE_CAP_ROBUST_BUFFER_ACCESS_BEHAVIOR:
      return screen->info.feats.features.robustBufferAccess &&
             (screen->info.rb2_feats.robustImageAccess2 || screen->driver_workarounds.lower_robustImageAccess2);

   case PIPE_CAP_MULTI_DRAW_INDIRECT:
      return screen->info.feats.features.multiDrawIndirect;

   case PIPE_CAP_IMAGE_ATOMIC_FLOAT_ADD:
      return (screen->info.have_EXT_shader_atomic_float &&
              screen->info.atomic_float_feats.shaderSharedFloat32AtomicAdd &&
              screen->info.atomic_float_feats.shaderBufferFloat32AtomicAdd);
   case PIPE_CAP_SHADER_ATOMIC_INT64:
      return (screen->info.have_KHR_shader_atomic_int64 &&
              screen->info.atomic_int_feats.shaderSharedInt64Atomics &&
              screen->info.atomic_int_feats.shaderBufferInt64Atomics);

   case PIPE_CAP_MULTI_DRAW_INDIRECT_PARAMS:
      return screen->info.have_KHR_draw_indirect_count;

   case PIPE_CAP_START_INSTANCE:
   case PIPE_CAP_DRAW_PARAMETERS:
      return (screen->info.have_vulkan12 && screen->info.feats11.shaderDrawParameters) ||
              screen->info.have_KHR_shader_draw_parameters;

   case PIPE_CAP_VERTEX_ELEMENT_INSTANCE_DIVISOR:
      return screen->info.have_EXT_vertex_attribute_divisor;

   case PIPE_CAP_MAX_VERTEX_STREAMS:
      return screen->info.tf_props.maxTransformFeedbackStreams;

   case PIPE_CAP_COMPUTE_SHADER_DERIVATIVES:
      return screen->info.have_NV_compute_shader_derivatives;

   case PIPE_CAP_INT64:
   case PIPE_CAP_INT64_DIVMOD:
   case PIPE_CAP_DOUBLES:
      return 1;

   case PIPE_CAP_MAX_DUAL_SOURCE_RENDER_TARGETS:
      if (!screen->info.feats.features.dualSrcBlend)
         return 0;
      return screen->info.props.limits.maxFragmentDualSrcAttachments;

   case PIPE_CAP_MAX_RENDER_TARGETS:
      return screen->info.props.limits.maxColorAttachments;

   case PIPE_CAP_OCCLUSION_QUERY:
      return screen->info.feats.features.occlusionQueryPrecise;

   case PIPE_CAP_PROGRAMMABLE_SAMPLE_LOCATIONS:
      return screen->info.have_EXT_sample_locations && screen->info.have_EXT_extended_dynamic_state;

   case PIPE_CAP_QUERY_TIME_ELAPSED:
      return screen->timestamp_valid_bits > 0;

   case PIPE_CAP_TEXTURE_MULTISAMPLE:
      return 1;

   case PIPE_CAP_FRAGMENT_SHADER_INTERLOCK:
      return screen->info.have_EXT_fragment_shader_interlock;

   case PIPE_CAP_SHADER_CLOCK:
      return screen->info.have_KHR_shader_clock;

   case PIPE_CAP_SHADER_BALLOT:
      if (screen->info.props11.subgroupSize > 64)
         return false;
      if (screen->info.have_vulkan11 &&
          screen->info.subgroup.supportedOperations & VK_SUBGROUP_FEATURE_BALLOT_BIT)
         return true;
      if (screen->info.have_EXT_shader_subgroup_ballot)
         return true;
      return false;

   case PIPE_CAP_DEMOTE_TO_HELPER_INVOCATION:
      return screen->spirv_version >= SPIRV_VERSION(1, 6) ||
             screen->info.have_EXT_shader_demote_to_helper_invocation;

   case PIPE_CAP_SAMPLE_SHADING:
      return screen->info.feats.features.sampleRateShading;

   case PIPE_CAP_TEXTURE_SWIZZLE:
      return 1;

   case PIPE_CAP_VERTEX_ATTRIB_ELEMENT_ALIGNED_ONLY:
      return 1;

   case PIPE_CAP_GL_CLAMP:
      return 0;

   case PIPE_CAP_PREFER_IMM_ARRAYS_AS_CONSTBUF:
      return 0; /* Assume that the vk driver is capable of moving imm arrays to some sort of constant storage on its own. */

   case PIPE_CAP_TEXTURE_BORDER_COLOR_QUIRK: {
      enum pipe_quirk_texture_border_color_swizzle quirk = PIPE_QUIRK_TEXTURE_BORDER_COLOR_SWIZZLE_ALPHA_NOT_W;
      if (!screen->info.border_color_feats.customBorderColorWithoutFormat)
         return quirk | PIPE_QUIRK_TEXTURE_BORDER_COLOR_SWIZZLE_FREEDRENO;
      /* assume that if drivers don't implement this extension they either:
       * - don't support custom border colors
       * - handle things correctly
       * - hate border color accuracy
       */
      if (screen->info.have_EXT_border_color_swizzle &&
          !screen->info.border_swizzle_feats.borderColorSwizzleFromImage)
         return quirk | PIPE_QUIRK_TEXTURE_BORDER_COLOR_SWIZZLE_NV50;
      return quirk;
   }

   case PIPE_CAP_MAX_TEXTURE_2D_SIZE:
      return MIN2(screen->info.props.limits.maxImageDimension1D,
                  screen->info.props.limits.maxImageDimension2D);
   case PIPE_CAP_MAX_TEXTURE_3D_LEVELS:
      return 1 + util_logbase2(screen->info.props.limits.maxImageDimension3D);
   case PIPE_CAP_MAX_TEXTURE_CUBE_LEVELS:
      return 1 + util_logbase2(screen->info.props.limits.maxImageDimensionCube);

   case PIPE_CAP_FRAGMENT_SHADER_TEXTURE_LOD:
   case PIPE_CAP_FRAGMENT_SHADER_DERIVATIVES:
      return 1;

   case PIPE_CAP_BLEND_EQUATION_SEPARATE:
   case PIPE_CAP_INDEP_BLEND_ENABLE:
   case PIPE_CAP_INDEP_BLEND_FUNC:
      return screen->info.feats.features.independentBlend;

   case PIPE_CAP_DITHERING:
      return 0;

   case PIPE_CAP_MAX_STREAM_OUTPUT_BUFFERS:
      return screen->info.have_EXT_transform_feedback ? screen->info.tf_props.maxTransformFeedbackBuffers : 0;
   case PIPE_CAP_STREAM_OUTPUT_PAUSE_RESUME:
   case PIPE_CAP_STREAM_OUTPUT_INTERLEAVE_BUFFERS:
      return screen->info.have_EXT_transform_feedback;

   case PIPE_CAP_MAX_TEXTURE_ARRAY_LAYERS:
      return screen->info.props.limits.maxImageArrayLayers;

   case PIPE_CAP_DEPTH_CLIP_DISABLE:
      return screen->info.have_EXT_depth_clip_enable;

   case PIPE_CAP_SHADER_STENCIL_EXPORT:
      return screen->info.have_EXT_shader_stencil_export;

   case PIPE_CAP_VS_INSTANCEID:
   case PIPE_CAP_SEAMLESS_CUBE_MAP:
      return 1;

   case PIPE_CAP_MIN_TEXEL_OFFSET:
      return screen->info.props.limits.minTexelOffset;
   case PIPE_CAP_MAX_TEXEL_OFFSET:
      return screen->info.props.limits.maxTexelOffset;

   case PIPE_CAP_VERTEX_COLOR_UNCLAMPED:
      return 1;

   case PIPE_CAP_CONDITIONAL_RENDER:
     return 1;

   case PIPE_CAP_GLSL_FEATURE_LEVEL_COMPATIBILITY:
   case PIPE_CAP_GLSL_FEATURE_LEVEL:
      return 460;

   case PIPE_CAP_COMPUTE:
      return 1;

   case PIPE_CAP_CONSTANT_BUFFER_OFFSET_ALIGNMENT:
      return screen->info.props.limits.minUniformBufferOffsetAlignment;

   case PIPE_CAP_QUERY_TIMESTAMP:
      return screen->timestamp_valid_bits > 0;

   case PIPE_CAP_QUERY_TIMESTAMP_BITS:
      return screen->timestamp_valid_bits;

   case PIPE_CAP_TIMER_RESOLUTION:
      return ceil(screen->info.props.limits.timestampPeriod);

   case PIPE_CAP_MIN_MAP_BUFFER_ALIGNMENT:
      return 1 << MIN_SLAB_ORDER;

   case PIPE_CAP_CUBE_MAP_ARRAY:
      return screen->info.feats.features.imageCubeArray;

   case PIPE_CAP_TEXTURE_BUFFER_OBJECTS:
   case PIPE_CAP_PRIMITIVE_RESTART:
      return 1;

   case PIPE_CAP_BINDLESS_TEXTURE:
      return screen->info.have_EXT_descriptor_indexing;

   case PIPE_CAP_TEXTURE_BUFFER_OFFSET_ALIGNMENT:
      return screen->info.props.limits.minTexelBufferOffsetAlignment;

   case PIPE_CAP_TEXTURE_TRANSFER_MODES: {
      enum pipe_texture_transfer_mode mode = PIPE_TEXTURE_TRANSFER_BLIT;
      if (!screen->is_cpu &&
          /* this needs substantial perf tuning */
          screen->info.driver_props.driverID != VK_DRIVER_ID_MESA_TURNIP &&
          screen->info.have_KHR_8bit_storage &&
          screen->info.have_KHR_16bit_storage &&
          screen->info.have_KHR_shader_float16_int8)
         mode |= PIPE_TEXTURE_TRANSFER_COMPUTE;
      return mode;
   }

   case PIPE_CAP_MAX_TEXEL_BUFFER_ELEMENTS_UINT:
      return MIN2(get_smallest_buffer_heap(screen),
                  screen->info.props.limits.maxTexelBufferElements);

   case PIPE_CAP_ENDIANNESS:
      return PIPE_ENDIAN_NATIVE; /* unsure */

   case PIPE_CAP_MAX_VIEWPORTS:
      return MIN2(screen->info.props.limits.maxViewports, PIPE_MAX_VIEWPORTS);

   case PIPE_CAP_IMAGE_LOAD_FORMATTED:
      return screen->info.feats.features.shaderStorageImageReadWithoutFormat;

   case PIPE_CAP_IMAGE_STORE_FORMATTED:
      return screen->info.feats.features.shaderStorageImageWriteWithoutFormat;

   case PIPE_CAP_MIXED_FRAMEBUFFER_SIZES:
      return 1;

   case PIPE_CAP_MAX_GEOMETRY_OUTPUT_VERTICES:
      return screen->info.props.limits.maxGeometryOutputVertices;
   case PIPE_CAP_MAX_GEOMETRY_TOTAL_OUTPUT_COMPONENTS:
      return screen->info.props.limits.maxGeometryTotalOutputComponents;

   case PIPE_CAP_MAX_TEXTURE_GATHER_COMPONENTS:
      return 4;

   case PIPE_CAP_MIN_TEXTURE_GATHER_OFFSET:
      return screen->info.props.limits.minTexelGatherOffset;
   case PIPE_CAP_MAX_TEXTURE_GATHER_OFFSET:
      return screen->info.props.limits.maxTexelGatherOffset;

   case PIPE_CAP_SAMPLER_REDUCTION_MINMAX_ARB:
      return screen->info.feats12.samplerFilterMinmax || screen->info.have_EXT_sampler_filter_minmax;

   case PIPE_CAP_OPENCL_INTEGER_FUNCTIONS:
   case PIPE_CAP_INTEGER_MULTIPLY_32X16:
      return screen->info.have_INTEL_shader_integer_functions2;

   case PIPE_CAP_FS_FINE_DERIVATIVE:
      return 1;

   case PIPE_CAP_VENDOR_ID:
      return screen->info.props.vendorID;
   case PIPE_CAP_DEVICE_ID:
      return screen->info.props.deviceID;

   case PIPE_CAP_ACCELERATED:
      return !screen->is_cpu;
   case PIPE_CAP_VIDEO_MEMORY:
      return get_video_mem(screen) >> 20;
   case PIPE_CAP_UMA:
      return screen->info.props.deviceType == VK_PHYSICAL_DEVICE_TYPE_INTEGRATED_GPU;

   case PIPE_CAP_MAX_VERTEX_ATTRIB_STRIDE:
      return screen->info.props.limits.maxVertexInputBindingStride;

   case PIPE_CAP_SAMPLER_VIEW_TARGET:
      return 1;

   case PIPE_CAP_VS_LAYER_VIEWPORT:
   case PIPE_CAP_TES_LAYER_VIEWPORT:
      return screen->info.have_EXT_shader_viewport_index_layer ||
             (screen->spirv_version >= SPIRV_VERSION(1, 5) &&
              screen->info.feats12.shaderOutputLayer &&
              screen->info.feats12.shaderOutputViewportIndex);

   case PIPE_CAP_TEXTURE_FLOAT_LINEAR:
      return have_fp32_filter_linear(screen);

   case PIPE_CAP_TEXTURE_HALF_FLOAT_LINEAR:
      return 1;

   case PIPE_CAP_SHADER_BUFFER_OFFSET_ALIGNMENT:
      return screen->info.props.limits.minStorageBufferOffsetAlignment;

   case PIPE_CAP_PCI_GROUP:
   case PIPE_CAP_PCI_BUS:
   case PIPE_CAP_PCI_DEVICE:
   case PIPE_CAP_PCI_FUNCTION:
      return 0; /* TODO: figure these out */

   case PIPE_CAP_CULL_DISTANCE:
      return screen->info.feats.features.shaderCullDistance;

   case PIPE_CAP_SPARSE_BUFFER_PAGE_SIZE:
      return screen->info.feats.features.sparseBinding ? ZINK_SPARSE_BUFFER_PAGE_SIZE : 0;

   /* Sparse texture */
   case PIPE_CAP_MAX_SPARSE_TEXTURE_SIZE:
      return screen->info.feats.features.sparseResidencyImage2D ?
         zink_get_param(pscreen, PIPE_CAP_MAX_TEXTURE_2D_SIZE) : 0;
   case PIPE_CAP_MAX_SPARSE_3D_TEXTURE_SIZE:
      return screen->info.feats.features.sparseResidencyImage3D ?
         (1 << (zink_get_param(pscreen, PIPE_CAP_MAX_TEXTURE_3D_LEVELS) - 1)) : 0;
   case PIPE_CAP_MAX_SPARSE_ARRAY_TEXTURE_LAYERS:
      return screen->info.feats.features.sparseResidencyImage2D ?
         zink_get_param(pscreen, PIPE_CAP_MAX_TEXTURE_ARRAY_LAYERS) : 0;
   case PIPE_CAP_SPARSE_TEXTURE_FULL_ARRAY_CUBE_MIPMAPS:
      return screen->info.feats.features.sparseResidencyImage2D ? 1 : 0;
   case PIPE_CAP_QUERY_SPARSE_TEXTURE_RESIDENCY:
      return screen->info.feats.features.sparseResidency2Samples &&
             screen->info.feats.features.shaderResourceResidency ? 1 : 0;
   case PIPE_CAP_CLAMP_SPARSE_TEXTURE_LOD:
      return screen->info.feats.features.shaderResourceMinLod &&
             screen->info.feats.features.sparseResidency2Samples &&
             screen->info.feats.features.shaderResourceResidency ? 1 : 0;

   case PIPE_CAP_VIEWPORT_SUBPIXEL_BITS:
      return screen->info.props.limits.viewportSubPixelBits;

   case PIPE_CAP_MAX_GS_INVOCATIONS:
      return screen->info.props.limits.maxGeometryShaderInvocations;

   case PIPE_CAP_MAX_COMBINED_SHADER_BUFFERS:
      /* gallium handles this automatically */
      return 0;

   case PIPE_CAP_MAX_SHADER_BUFFER_SIZE_UINT:
      /* 1<<27 is required by VK spec */
      assert(screen->info.props.limits.maxStorageBufferRange >= 1 << 27);
      /* clamp to VK spec minimum */
      return MIN2(get_smallest_buffer_heap(screen), screen->info.props.limits.maxStorageBufferRange);

   case PIPE_CAP_FS_COORD_ORIGIN_UPPER_LEFT:
   case PIPE_CAP_FS_COORD_PIXEL_CENTER_HALF_INTEGER:
      return 1;

   case PIPE_CAP_FS_COORD_ORIGIN_LOWER_LEFT:
   case PIPE_CAP_FS_COORD_PIXEL_CENTER_INTEGER:
      return 0;

   case PIPE_CAP_NIR_COMPACT_ARRAYS:
      return 1;

   case PIPE_CAP_FS_FACE_IS_INTEGER_SYSVAL:
   case PIPE_CAP_FS_POINT_IS_SYSVAL:
      return 1;

   case PIPE_CAP_VIEWPORT_TRANSFORM_LOWERED:
      return 1;

   case PIPE_CAP_FLATSHADE:
   case PIPE_CAP_ALPHA_TEST:
   case PIPE_CAP_CLIP_PLANES:
   case PIPE_CAP_POINT_SIZE_FIXED:
   case PIPE_CAP_TWO_SIDED_COLOR:
      return 0;

   case PIPE_CAP_MAX_SHADER_PATCH_VARYINGS:
      return screen->info.props.limits.maxTessellationControlPerVertexOutputComponents / 4;
   case PIPE_CAP_MAX_VARYINGS:
      /* need to reserve up to 60 of our varying components and 16 slots for streamout */
      return MIN2(screen->info.props.limits.maxVertexOutputComponents / 4 / 2, 16);

   case PIPE_CAP_DMABUF:
#if defined(HAVE_LIBDRM) && (DETECT_OS_LINUX || DETECT_OS_BSD)
      return screen->info.have_KHR_external_memory_fd &&
             screen->info.have_EXT_external_memory_dma_buf &&
             screen->info.have_EXT_queue_family_foreign
             ? DRM_PRIME_CAP_IMPORT | DRM_PRIME_CAP_EXPORT
             : 0;
#else
      return 0;
#endif

   case PIPE_CAP_DEPTH_BOUNDS_TEST:
      return screen->info.feats.features.depthBounds;

   case PIPE_CAP_POST_DEPTH_COVERAGE:
      return screen->info.have_EXT_post_depth_coverage;

   case PIPE_CAP_STRING_MARKER:
      return screen->instance_info.have_EXT_debug_utils;

   default:
      return u_pipe_screen_get_param_defaults(pscreen, param);
   }
}

static float
zink_get_paramf(struct pipe_screen *pscreen, enum pipe_capf param)
{
   struct zink_screen *screen = zink_screen(pscreen);

   switch (param) {
   case PIPE_CAPF_MIN_LINE_WIDTH:
   case PIPE_CAPF_MIN_LINE_WIDTH_AA:
      if (!screen->info.feats.features.wideLines)
         return 1.0f;
      return MAX2(screen->info.props.limits.lineWidthRange[0], 0.01);

   case PIPE_CAPF_MIN_POINT_SIZE:
   case PIPE_CAPF_MIN_POINT_SIZE_AA:
      if (!screen->info.feats.features.largePoints)
         return 1.0f;
      return MAX2(screen->info.props.limits.pointSizeRange[0], 0.01);


   case PIPE_CAPF_LINE_WIDTH_GRANULARITY:
      if (!screen->info.feats.features.wideLines)
         return 0.1f;
      return screen->info.props.limits.lineWidthGranularity;

   case PIPE_CAPF_POINT_SIZE_GRANULARITY:
      if (!screen->info.feats.features.largePoints)
         return 0.1f;
      return screen->info.props.limits.pointSizeGranularity;


   case PIPE_CAPF_MAX_LINE_WIDTH:
   case PIPE_CAPF_MAX_LINE_WIDTH_AA:
      if (!screen->info.feats.features.wideLines)
         return 1.0f;
      return screen->info.props.limits.lineWidthRange[1];

   case PIPE_CAPF_MAX_POINT_SIZE:
   case PIPE_CAPF_MAX_POINT_SIZE_AA:
      if (!screen->info.feats.features.largePoints)
         return 1.0f;
      return screen->info.props.limits.pointSizeRange[1];

   case PIPE_CAPF_MAX_TEXTURE_ANISOTROPY:
      if (!screen->info.feats.features.samplerAnisotropy)
         return 1.0f;
      return screen->info.props.limits.maxSamplerAnisotropy;

   case PIPE_CAPF_MAX_TEXTURE_LOD_BIAS:
      return screen->info.props.limits.maxSamplerLodBias;

   case PIPE_CAPF_MIN_CONSERVATIVE_RASTER_DILATE:
   case PIPE_CAPF_MAX_CONSERVATIVE_RASTER_DILATE:
   case PIPE_CAPF_CONSERVATIVE_RASTER_DILATE_GRANULARITY:
      return 0.0f; /* not implemented */
   }

   /* should only get here on unhandled cases */
   return 0.0f;
}

static int
zink_get_shader_param(struct pipe_screen *pscreen,
                       gl_shader_stage shader,
                       enum pipe_shader_cap param)
{
   struct zink_screen *screen = zink_screen(pscreen);

   switch (param) {
   case PIPE_SHADER_CAP_MAX_INSTRUCTIONS:
      switch (shader) {
      case MESA_SHADER_FRAGMENT:
      case MESA_SHADER_VERTEX:
         return INT_MAX;
      case MESA_SHADER_TESS_CTRL:
      case MESA_SHADER_TESS_EVAL:
         if (screen->info.feats.features.tessellationShader &&
             screen->info.have_KHR_maintenance2)
            return INT_MAX;
         break;

      case MESA_SHADER_GEOMETRY:
         if (screen->info.feats.features.geometryShader)
            return INT_MAX;
         break;

      case MESA_SHADER_COMPUTE:
         return INT_MAX;
      default:
         break;
      }
      return 0;
   case PIPE_SHADER_CAP_MAX_ALU_INSTRUCTIONS:
   case PIPE_SHADER_CAP_MAX_TEX_INSTRUCTIONS:
   case PIPE_SHADER_CAP_MAX_TEX_INDIRECTIONS:
   case PIPE_SHADER_CAP_MAX_CONTROL_FLOW_DEPTH:
      return INT_MAX;

   case PIPE_SHADER_CAP_MAX_INPUTS: {
      uint32_t max = 0;
      switch (shader) {
      case MESA_SHADER_VERTEX:
         max = MIN2(screen->info.props.limits.maxVertexInputAttributes, PIPE_MAX_ATTRIBS);
         break;
      case MESA_SHADER_TESS_CTRL:
         max = screen->info.props.limits.maxTessellationControlPerVertexInputComponents / 4;
         break;
      case MESA_SHADER_TESS_EVAL:
         max = screen->info.props.limits.maxTessellationEvaluationInputComponents / 4;
         break;
      case MESA_SHADER_GEOMETRY:
         max = screen->info.props.limits.maxGeometryInputComponents / 4;
         break;
      case MESA_SHADER_FRAGMENT:
         /* intel drivers report fewer components, but it's a value that's compatible
          * with what we need for GL, so we can still force a conformant value here
          */
         if (screen->info.driver_props.driverID == VK_DRIVER_ID_INTEL_OPEN_SOURCE_MESA ||
             screen->info.driver_props.driverID == VK_DRIVER_ID_INTEL_PROPRIETARY_WINDOWS)
            return 32;
         max = screen->info.props.limits.maxFragmentInputComponents / 4;
         break;
      default:
         return 0; /* unsupported stage */
      }
      switch (shader) {
      case MESA_SHADER_VERTEX:
      case MESA_SHADER_TESS_EVAL:
      case MESA_SHADER_GEOMETRY:
         /* last vertex stage must support streamout, and this is capped in glsl compiler */
         return MIN2(max, MAX_VARYING);
      default: break;
      }
      return MIN2(max, 64); // prevent overflowing struct shader_info::inputs_read
   }

   case PIPE_SHADER_CAP_MAX_OUTPUTS: {
      uint32_t max = 0;
      switch (shader) {
      case MESA_SHADER_VERTEX:
         max = screen->info.props.limits.maxVertexOutputComponents / 4;
         break;
      case MESA_SHADER_TESS_CTRL:
         max = screen->info.props.limits.maxTessellationControlPerVertexOutputComponents / 4;
         break;
      case MESA_SHADER_TESS_EVAL:
         max = screen->info.props.limits.maxTessellationEvaluationOutputComponents / 4;
         break;
      case MESA_SHADER_GEOMETRY:
         max = screen->info.props.limits.maxGeometryOutputComponents / 4;
         break;
      case MESA_SHADER_FRAGMENT:
         max = screen->info.props.limits.maxColorAttachments;
         break;
      default:
         return 0; /* unsupported stage */
      }
      return MIN2(max, 64); // prevent overflowing struct shader_info::outputs_read/written
   }

   case PIPE_SHADER_CAP_MAX_CONST_BUFFER0_SIZE:
      /* At least 16384 is guaranteed by VK spec */
      assert(screen->info.props.limits.maxUniformBufferRange >= 16384);
      /* but Gallium can't handle values that are too big */
      return MIN3(get_smallest_buffer_heap(screen),
                  screen->info.props.limits.maxUniformBufferRange, BITFIELD_BIT(31));

   case PIPE_SHADER_CAP_MAX_CONST_BUFFERS:
      return  MIN2(screen->info.props.limits.maxPerStageDescriptorUniformBuffers,
                   PIPE_MAX_CONSTANT_BUFFERS);

   case PIPE_SHADER_CAP_MAX_TEMPS:
      return INT_MAX;

   case PIPE_SHADER_CAP_INTEGERS:
      return 1;

   case PIPE_SHADER_CAP_INDIRECT_CONST_ADDR:
   case PIPE_SHADER_CAP_INDIRECT_TEMP_ADDR:
   case PIPE_SHADER_CAP_INDIRECT_INPUT_ADDR:
   case PIPE_SHADER_CAP_INDIRECT_OUTPUT_ADDR:
      return 1;

   case PIPE_SHADER_CAP_SUBROUTINES:
   case PIPE_SHADER_CAP_INT64_ATOMICS:
   case PIPE_SHADER_CAP_GLSL_16BIT_CONSTS:
      return 0; /* not implemented */

   case PIPE_SHADER_CAP_FP16_CONST_BUFFERS:
      //enabling this breaks GTF-GL46.gtf21.GL2Tests.glGetUniform.glGetUniform
      //return screen->info.feats11.uniformAndStorageBuffer16BitAccess ||
             //(screen->info.have_KHR_16bit_storage && screen->info.storage_16bit_feats.uniformAndStorageBuffer16BitAccess);
      return 0;
   case PIPE_SHADER_CAP_FP16_DERIVATIVES:
      return 0; //spirv requires 32bit derivative srcs and dests
   case PIPE_SHADER_CAP_FP16:
      return screen->info.feats12.shaderFloat16 ||
             (screen->info.have_KHR_shader_float16_int8 &&
              screen->info.shader_float16_int8_feats.shaderFloat16);

   case PIPE_SHADER_CAP_INT16:
      return screen->info.feats.features.shaderInt16;

   case PIPE_SHADER_CAP_TGSI_SQRT_SUPPORTED:
      return 0; /* not implemented */

   case PIPE_SHADER_CAP_MAX_TEXTURE_SAMPLERS:
   case PIPE_SHADER_CAP_MAX_SAMPLER_VIEWS:
      return MIN2(MIN2(screen->info.props.limits.maxPerStageDescriptorSamplers,
                       screen->info.props.limits.maxPerStageDescriptorSampledImages),
                  PIPE_MAX_SAMPLERS);

   case PIPE_SHADER_CAP_DROUND_SUPPORTED:
      return 0; /* not implemented */

   case PIPE_SHADER_CAP_TGSI_ANY_INOUT_DECL_RANGE:
      return 0; /* no idea */

   case PIPE_SHADER_CAP_MAX_SHADER_BUFFERS:
      switch (shader) {
      case MESA_SHADER_VERTEX:
      case MESA_SHADER_TESS_CTRL:
      case MESA_SHADER_TESS_EVAL:
      case MESA_SHADER_GEOMETRY:
         if (!screen->info.feats.features.vertexPipelineStoresAndAtomics)
            return 0;
         break;

      case MESA_SHADER_FRAGMENT:
         if (!screen->info.feats.features.fragmentStoresAndAtomics)
            return 0;
         break;

      default:
         break;
      }

      /* TODO: this limitation is dumb, and will need some fixes in mesa */
      return MIN2(screen->info.props.limits.maxPerStageDescriptorStorageBuffers, PIPE_MAX_SHADER_BUFFERS);

   case PIPE_SHADER_CAP_SUPPORTED_IRS:
      return (1 << PIPE_SHADER_IR_NIR) | (1 << PIPE_SHADER_IR_TGSI);

   case PIPE_SHADER_CAP_MAX_SHADER_IMAGES:
      if (screen->info.feats.features.shaderStorageImageExtendedFormats &&
          screen->info.feats.features.shaderStorageImageWriteWithoutFormat)
         return MIN2(screen->info.props.limits.maxPerStageDescriptorStorageImages,
                     ZINK_MAX_SHADER_IMAGES);
      return 0;

   case PIPE_SHADER_CAP_MAX_HW_ATOMIC_COUNTERS:
   case PIPE_SHADER_CAP_MAX_HW_ATOMIC_COUNTER_BUFFERS:
      return 0; /* not implemented */
   case PIPE_SHADER_CAP_CONT_SUPPORTED:
      return 1;
   }

   /* should only get here on unhandled cases */
   return 0;
}

static VkSampleCountFlagBits
vk_sample_count_flags(uint32_t sample_count)
{
   switch (sample_count) {
   case 1: return VK_SAMPLE_COUNT_1_BIT;
   case 2: return VK_SAMPLE_COUNT_2_BIT;
   case 4: return VK_SAMPLE_COUNT_4_BIT;
   case 8: return VK_SAMPLE_COUNT_8_BIT;
   case 16: return VK_SAMPLE_COUNT_16_BIT;
   case 32: return VK_SAMPLE_COUNT_32_BIT;
   case 64: return VK_SAMPLE_COUNT_64_BIT;
   default:
      return 0;
   }
}

static bool
zink_is_compute_copy_faster(struct pipe_screen *pscreen,
                            enum pipe_format src_format,
                            enum pipe_format dst_format,
                            unsigned width,
                            unsigned height,
                            unsigned depth,
                            bool cpu)
{
   if (cpu)
      /* very basic for now, probably even worse for some cases,
       * but fixes lots of others
       */
      return width * height * depth > 64 * 64;
   return false;
}

static bool
zink_is_format_supported(struct pipe_screen *pscreen,
                         enum pipe_format format,
                         enum pipe_texture_target target,
                         unsigned sample_count,
                         unsigned storage_sample_count,
                         unsigned bind)
{
   struct zink_screen *screen = zink_screen(pscreen);

   if (storage_sample_count && !screen->info.feats.features.shaderStorageImageMultisample && bind & PIPE_BIND_SHADER_IMAGE)
      return false;

   if (format == PIPE_FORMAT_NONE)
      return screen->info.props.limits.framebufferNoAttachmentsSampleCounts &
             vk_sample_count_flags(sample_count);

   if (bind & PIPE_BIND_INDEX_BUFFER) {
      if (format == PIPE_FORMAT_R8_UINT &&
          !screen->info.have_EXT_index_type_uint8)
         return false;
      if (format != PIPE_FORMAT_R8_UINT &&
          format != PIPE_FORMAT_R16_UINT &&
          format != PIPE_FORMAT_R32_UINT)
         return false;
   }

   /* always use superset to determine feature support */
   VkFormat vkformat = zink_get_format(screen, PIPE_FORMAT_A8_UNORM ? zink_format_get_emulated_alpha(format) : format);
   if (vkformat == VK_FORMAT_UNDEFINED)
      return false;

   if (sample_count >= 1) {
      VkSampleCountFlagBits sample_mask = vk_sample_count_flags(sample_count);
      if (!sample_mask)
         return false;
      const struct util_format_description *desc = util_format_description(format);
      if (util_format_is_depth_or_stencil(format)) {
         if (util_format_has_depth(desc)) {
            if (bind & PIPE_BIND_DEPTH_STENCIL &&
                (screen->info.props.limits.framebufferDepthSampleCounts & sample_mask) != sample_mask)
               return false;
            if (bind & PIPE_BIND_SAMPLER_VIEW &&
                (screen->info.props.limits.sampledImageDepthSampleCounts & sample_mask) != sample_mask)
               return false;
         }
         if (util_format_has_stencil(desc)) {
            if (bind & PIPE_BIND_DEPTH_STENCIL &&
                (screen->info.props.limits.framebufferStencilSampleCounts & sample_mask) != sample_mask)
               return false;
            if (bind & PIPE_BIND_SAMPLER_VIEW &&
                (screen->info.props.limits.sampledImageStencilSampleCounts & sample_mask) != sample_mask)
               return false;
         }
      } else if (util_format_is_pure_integer(format)) {
         if (bind & PIPE_BIND_RENDER_TARGET &&
             !(screen->info.props.limits.framebufferColorSampleCounts & sample_mask))
            return false;
         if (bind & PIPE_BIND_SAMPLER_VIEW &&
             !(screen->info.props.limits.sampledImageIntegerSampleCounts & sample_mask))
            return false;
      } else {
         if (bind & PIPE_BIND_RENDER_TARGET &&
             !(screen->info.props.limits.framebufferColorSampleCounts & sample_mask))
            return false;
         if (bind & PIPE_BIND_SAMPLER_VIEW &&
             !(screen->info.props.limits.sampledImageColorSampleCounts & sample_mask))
            return false;
      }
      if (bind & PIPE_BIND_SHADER_IMAGE) {
          if (!(screen->info.props.limits.storageImageSampleCounts & sample_mask))
             return false;
      }
   }

   VkFormatProperties props = screen->format_props[format];

   if (target == PIPE_BUFFER) {
      if (bind & PIPE_BIND_VERTEX_BUFFER) {
         if (!(props.bufferFeatures & VK_FORMAT_FEATURE_VERTEX_BUFFER_BIT)) {
            enum pipe_format new_format = zink_decompose_vertex_format(format);
            if (!new_format)
               return false;
            if (!(screen->format_props[new_format].bufferFeatures & VK_FORMAT_FEATURE_VERTEX_BUFFER_BIT))
               return false;
         }
      }

      if (bind & PIPE_BIND_SAMPLER_VIEW &&
         !(props.bufferFeatures & VK_FORMAT_FEATURE_UNIFORM_TEXEL_BUFFER_BIT))
            return false;

      if (bind & PIPE_BIND_SHADER_IMAGE &&
          !(props.bufferFeatures & VK_FORMAT_FEATURE_STORAGE_TEXEL_BUFFER_BIT))
         return false;
   } else {
      /* all other targets are texture-targets */
      if (bind & PIPE_BIND_RENDER_TARGET &&
          !(props.optimalTilingFeatures & VK_FORMAT_FEATURE_COLOR_ATTACHMENT_BIT))
         return false;

      if (bind & PIPE_BIND_BLENDABLE &&
         !(props.optimalTilingFeatures & VK_FORMAT_FEATURE_COLOR_ATTACHMENT_BLEND_BIT))
        return false;

      if (bind & PIPE_BIND_SAMPLER_VIEW &&
         !(props.optimalTilingFeatures & VK_FORMAT_FEATURE_SAMPLED_IMAGE_BIT))
            return false;

      if (bind & PIPE_BIND_SAMPLER_REDUCTION_MINMAX &&
          !(props.optimalTilingFeatures & VK_FORMAT_FEATURE_SAMPLED_IMAGE_FILTER_MINMAX_BIT))
         return false;

      if ((bind & PIPE_BIND_SAMPLER_VIEW) || (bind & PIPE_BIND_RENDER_TARGET)) {
         /* if this is a 3-component texture, force gallium to give us 4 components by rejecting this one */
         const struct util_format_description *desc = util_format_description(format);
         if (desc->nr_channels == 3 &&
             (desc->block.bits == 24 || desc->block.bits == 48 || desc->block.bits == 96))
            return false;
      }

      if (bind & PIPE_BIND_DEPTH_STENCIL &&
          !(props.optimalTilingFeatures & VK_FORMAT_FEATURE_DEPTH_STENCIL_ATTACHMENT_BIT))
         return false;

      if (bind & PIPE_BIND_SHADER_IMAGE &&
          !(props.optimalTilingFeatures & VK_FORMAT_FEATURE_STORAGE_IMAGE_BIT))
         return false;
   }

   return true;
}

static void
zink_destroy_screen(struct pipe_screen *pscreen)
{
   struct zink_screen *screen = zink_screen(pscreen);

#ifdef HAVE_RENDERDOC_APP_H
   if (screen->renderdoc_capture_all && p_atomic_dec_zero(&num_screens))
      screen->renderdoc_api->EndFrameCapture(RENDERDOC_DEVICEPOINTER_FROM_VKINSTANCE(screen->instance), NULL);
#endif

   hash_table_foreach(&screen->dts, entry)
      zink_kopper_deinit_displaytarget(screen, entry->data);
   simple_mtx_destroy(&screen->dt_lock);

   simple_mtx_destroy(&screen->copy_context_lock);
   if (screen->copy_context)
      screen->copy_context->base.destroy(&screen->copy_context->base);

   if (VK_NULL_HANDLE != screen->debugUtilsCallbackHandle) {
      VKSCR(DestroyDebugUtilsMessengerEXT)(screen->instance, screen->debugUtilsCallbackHandle, NULL);
   }

   util_vertex_state_cache_deinit(&screen->vertex_state_cache);

   VKSCR(DestroyPipelineLayout)(screen->dev, screen->gfx_push_constant_layout, NULL);

   u_transfer_helper_destroy(pscreen->transfer_helper);
   util_queue_finish(&screen->cache_get_thread);
   util_queue_destroy(&screen->cache_get_thread);
#ifdef ENABLE_SHADER_CACHE
   if (screen->disk_cache) {
      util_queue_finish(&screen->cache_put_thread);
      disk_cache_wait_for_idle(screen->disk_cache);
      util_queue_destroy(&screen->cache_put_thread);
   }
#endif
   disk_cache_destroy(screen->disk_cache);

   for (unsigned i = 0; i < ARRAY_SIZE(screen->pipeline_libs); i++)
      _mesa_set_clear(&screen->pipeline_libs[i], NULL);
   for (unsigned i = 0; i < ARRAY_SIZE(screen->pipeline_libs_lock); i++)
      simple_mtx_destroy(&screen->pipeline_libs_lock[i]);

   zink_bo_deinit(screen);
   util_live_shader_cache_deinit(&screen->shaders);

   zink_descriptor_layouts_deinit(screen);

   if (screen->sem)
      VKSCR(DestroySemaphore)(screen->dev, screen->sem, NULL);

   if (screen->fence)
      VKSCR(DestroyFence)(screen->dev, screen->fence, NULL);

   if (screen->threaded_submit)
      util_queue_destroy(&screen->flush_queue);

   simple_mtx_destroy(&screen->semaphores_lock);
   while (util_dynarray_contains(&screen->semaphores, VkSemaphore))
      VKSCR(DestroySemaphore)(screen->dev, util_dynarray_pop(&screen->semaphores, VkSemaphore), NULL);
   if (screen->bindless_layout)
      VKSCR(DestroyDescriptorSetLayout)(screen->dev, screen->bindless_layout, NULL);

   if (zink_debug & ZINK_DEBUG_MEM)
      simple_mtx_destroy(&screen->debug_mem_lock);

   simple_mtx_destroy(&screen->queue_lock);
   VKSCR(DestroyDevice)(screen->dev, NULL);
   VKSCR(DestroyInstance)(screen->instance, NULL);
   util_idalloc_mt_fini(&screen->buffer_ids);

   util_dl_close(screen->loader_lib);
   if (screen->drm_fd != -1)
      close(screen->drm_fd);

   slab_destroy_parent(&screen->transfer_pool);
   ralloc_free(screen);
   glsl_type_singleton_decref();
}

static int
zink_get_display_device(const struct zink_screen *screen, uint32_t pdev_count,
                        const VkPhysicalDevice *pdevs, int64_t dev_major,
                        int64_t dev_minor)
{
   VkPhysicalDeviceDrmPropertiesEXT drm_props = {
      .sType = VK_STRUCTURE_TYPE_PHYSICAL_DEVICE_DRM_PROPERTIES_EXT,
   };
   VkPhysicalDeviceProperties2 props = {
      .sType = VK_STRUCTURE_TYPE_PHYSICAL_DEVICE_PROPERTIES_2,
      .pNext = &drm_props,
   };

   for (uint32_t i = 0; i < pdev_count; ++i) {
      VKSCR(GetPhysicalDeviceProperties2)(pdevs[i], &props);
      if (drm_props.renderMajor == dev_major &&
          drm_props.renderMinor == dev_minor)
         return i;
   }

   mesa_loge("ZINK: could not find the Display GPU, choosing default device!");

   return 0;
}

static int
zink_get_cpu_device_type(const struct zink_screen *screen, uint32_t pdev_count,
                         const VkPhysicalDevice *pdevs)
{
   VkPhysicalDeviceProperties props;

   for (uint32_t i = 0; i < pdev_count; ++i) {
      VKSCR(GetPhysicalDeviceProperties)(pdevs[i], &props);

      /* if user wants cpu, only give them cpu */
      if (props.deviceType == VK_PHYSICAL_DEVICE_TYPE_CPU)
         return i;
   }

   mesa_loge("ZINK: CPU device requested but none found!");

   return -1;
}

static void
choose_pdev(struct zink_screen *screen, int64_t dev_major, int64_t dev_minor)
{
   bool cpu = debug_get_bool_option("LIBGL_ALWAYS_SOFTWARE", false) ||
              debug_get_bool_option("D3D_ALWAYS_SOFTWARE", false);

   if (cpu || (dev_major > 0 && dev_major < 255)) {
      uint32_t pdev_count;
      int idx;
      VkPhysicalDevice *pdevs;
      VkResult result = VKSCR(EnumeratePhysicalDevices)(screen->instance, &pdev_count, NULL);
      if (result != VK_SUCCESS) {
         mesa_loge("ZINK: vkEnumeratePhysicalDevices failed (%s)", vk_Result_to_str(result));
         return;
      }

      assert(pdev_count > 0);

      pdevs = malloc(sizeof(*pdevs) * pdev_count);
      if (!pdevs) {
         mesa_loge("ZINK: failed to allocate pdevs!");
         return;
      }
      result = VKSCR(EnumeratePhysicalDevices)(screen->instance, &pdev_count, pdevs);
      assert(result == VK_SUCCESS);
      assert(pdev_count > 0);

      if (cpu)
         idx = zink_get_cpu_device_type(screen, pdev_count, pdevs);
      else
         idx = zink_get_display_device(screen, pdev_count, pdevs, dev_major,
                                       dev_minor);

      if (idx != -1)
         /* valid cpu device */
         screen->pdev = pdevs[idx];

      free(pdevs);

      if (idx == -1)
         return;

   } else {
      VkPhysicalDevice pdev;
      unsigned pdev_count = 1;
      VkResult result = VKSCR(EnumeratePhysicalDevices)(screen->instance, &pdev_count, &pdev);
      if (result != VK_SUCCESS && result != VK_INCOMPLETE) {
         mesa_loge("ZINK: vkEnumeratePhysicalDevices failed (%s)", vk_Result_to_str(result));
         return;
      }
      screen->pdev = pdev;
   }
   VKSCR(GetPhysicalDeviceProperties)(screen->pdev, &screen->info.props);

   screen->info.device_version = screen->info.props.apiVersion;

   /* runtime version is the lesser of the instance version and device version */
   screen->vk_version = MIN2(screen->info.device_version, screen->instance_info.loader_version);

   /* calculate SPIR-V version based on VK version */
   if (screen->vk_version >= VK_MAKE_VERSION(1, 3, 0))
      screen->spirv_version = SPIRV_VERSION(1, 6);
   else if (screen->vk_version >= VK_MAKE_VERSION(1, 2, 0))
      screen->spirv_version = SPIRV_VERSION(1, 5);
   else if (screen->vk_version >= VK_MAKE_VERSION(1, 1, 0))
      screen->spirv_version = SPIRV_VERSION(1, 3);
   else
      screen->spirv_version = SPIRV_VERSION(1, 0);
}

static void
update_queue_props(struct zink_screen *screen)
{
   uint32_t num_queues;
   VKSCR(GetPhysicalDeviceQueueFamilyProperties)(screen->pdev, &num_queues, NULL);
   assert(num_queues > 0);

   VkQueueFamilyProperties *props = malloc(sizeof(*props) * num_queues);
   if (!props) {
      mesa_loge("ZINK: failed to allocate props!");
      return;
   }
      
   VKSCR(GetPhysicalDeviceQueueFamilyProperties)(screen->pdev, &num_queues, props);

   bool found_gfx = false;
   uint32_t sparse_only = UINT32_MAX;
   screen->sparse_queue = UINT32_MAX;
   for (uint32_t i = 0; i < num_queues; i++) {
      if (props[i].queueFlags & VK_QUEUE_GRAPHICS_BIT) {
         if (found_gfx)
            continue;
         screen->sparse_queue = screen->gfx_queue = i;
         screen->max_queues = props[i].queueCount;
         screen->timestamp_valid_bits = props[i].timestampValidBits;
         found_gfx = true;
      } else if (props[i].queueFlags & VK_QUEUE_SPARSE_BINDING_BIT)
         sparse_only = i;
   }
   if (sparse_only != UINT32_MAX)
      screen->sparse_queue = sparse_only;
   free(props);
}

static void
init_queue(struct zink_screen *screen)
{
   simple_mtx_init(&screen->queue_lock, mtx_plain);
   VKSCR(GetDeviceQueue)(screen->dev, screen->gfx_queue, 0, &screen->queue);
   if (screen->sparse_queue != screen->gfx_queue)
      VKSCR(GetDeviceQueue)(screen->dev, screen->sparse_queue, 0, &screen->queue_sparse);
   else
      screen->queue_sparse = screen->queue;
}

static void
zink_flush_frontbuffer(struct pipe_screen *pscreen,
                       struct pipe_context *pctx,
                       struct pipe_resource *pres,
                       unsigned level, unsigned layer,
                       void *winsys_drawable_handle,
                       struct pipe_box *sub_box)
{
   struct zink_screen *screen = zink_screen(pscreen);
   struct zink_resource *res = zink_resource(pres);
   //struct zink_context *ctx = zink_context(pctx);

   /* if the surface is no longer a swapchain, this is a no-op */
   /*if (!zink_is_swapchain(res))
      return;

   ctx = zink_tc_context_unwrap(pctx, screen->threaded);

   if (!zink_kopper_acquired(res->obj->dt, res->obj->dt_idx)) {*/
      /* swapbuffers to an undefined surface: acquire and present garbage */
      /*zink_kopper_acquire(ctx, res, UINT64_MAX);
      ctx->needs_present = res;*/
      /* set batch usage to submit acquire semaphore */
      /*zink_batch_resource_usage_set(&ctx->batch, res, true, false);*/
      /* ensure the resource is set up to present garbage */
      /*ctx->base.flush_resource(&ctx->base, pres);
   }*/

   /* handle any outstanding acquire submits (not just from above) */
   /*if (ctx->batch.swapchain || ctx->needs_present) {
      ctx->batch.has_work = true;
      pctx->flush(pctx, NULL, PIPE_FLUSH_END_OF_FRAME);
      if (ctx->last_fence && screen->threaded_submit) {
         struct zink_batch_state *bs = zink_batch_state(ctx->last_fence);
         util_queue_fence_wait(&bs->flush_completed);
      }
   }*/

   /* always verify that this was acquired */
   /*assert(zink_kopper_acquired(res->obj->dt, res->obj->dt_idx));
   zink_kopper_present_queue(screen, res);*/

   struct sw_winsys *winsys = screen->winsys;

   if (!winsys)
     return;
   void *map = winsys->displaytarget_map(winsys, res->dt, 0);

   if (map) {
      struct pipe_transfer *transfer = NULL;

      // Context hack
      pctx = zink_xlib_context;

      void *res_map = pipe_texture_map(pctx, pres, level, layer, PIPE_MAP_READ, 0, 0,
                                        u_minify(pres->width0, level),
                                        u_minify(pres->height0, level),
                                        &transfer);
      if (res_map) {
         util_copy_rect((uint8_t*)map, pres->format, res->dt_stride, 0, 0,
                        transfer->box.width, transfer->box.height,
                        (const uint8_t*)res_map, transfer->stride, 0, 0);
         pipe_texture_unmap(pctx, transfer);
      }
      winsys->displaytarget_unmap(winsys, res->dt);
   }

   winsys->displaytarget_display(winsys, res->dt, winsys_drawable_handle, sub_box);
}

bool
zink_is_depth_format_supported(struct zink_screen *screen, VkFormat format)
{
   VkFormatProperties props;
   VKSCR(GetPhysicalDeviceFormatProperties)(screen->pdev, format, &props);
   return (props.linearTilingFeatures | props.optimalTilingFeatures) &
          VK_FORMAT_FEATURE_DEPTH_STENCIL_ATTACHMENT_BIT;
}

static enum pipe_format
emulate_x8(enum pipe_format format)
{
   /* convert missing Xn variants to An */
   switch (format) {
   case PIPE_FORMAT_B8G8R8X8_UNORM:
      return PIPE_FORMAT_B8G8R8A8_UNORM;

   case PIPE_FORMAT_B8G8R8X8_SRGB:
      return PIPE_FORMAT_B8G8R8A8_SRGB;
   case PIPE_FORMAT_R8G8B8X8_SRGB:
      return PIPE_FORMAT_R8G8B8A8_SRGB;

   case PIPE_FORMAT_R8G8B8X8_SINT:
      return PIPE_FORMAT_R8G8B8A8_SINT;
   case PIPE_FORMAT_R8G8B8X8_SNORM:
      return PIPE_FORMAT_R8G8B8A8_SNORM;
   case PIPE_FORMAT_R8G8B8X8_UNORM:
      return PIPE_FORMAT_R8G8B8A8_UNORM;

   case PIPE_FORMAT_R16G16B16X16_FLOAT:
      return PIPE_FORMAT_R16G16B16A16_FLOAT;
   case PIPE_FORMAT_R16G16B16X16_SINT:
      return PIPE_FORMAT_R16G16B16A16_SINT;
   case PIPE_FORMAT_R16G16B16X16_SNORM:
      return PIPE_FORMAT_R16G16B16A16_SNORM;
   case PIPE_FORMAT_R16G16B16X16_UNORM:
      return PIPE_FORMAT_R16G16B16A16_UNORM;

   case PIPE_FORMAT_R32G32B32X32_FLOAT:
      return PIPE_FORMAT_R32G32B32A32_FLOAT;
   case PIPE_FORMAT_R32G32B32X32_SINT:
      return PIPE_FORMAT_R32G32B32A32_SINT;

   default:
      return format;
   }
}

VkFormat
zink_get_format(struct zink_screen *screen, enum pipe_format format)
{
   if (format == PIPE_FORMAT_A8_UNORM && !screen->driver_workarounds.missing_a8_unorm)
      return VK_FORMAT_A8_UNORM_KHR;
   else if (!screen->driver_workarounds.broken_l4a4 || format != PIPE_FORMAT_L4A4_UNORM)
      format = zink_format_get_emulated_alpha(format);

   VkFormat ret = zink_pipe_format_to_vk_format(emulate_x8(format));

   if (format == PIPE_FORMAT_X32_S8X24_UINT &&
       screen->have_D32_SFLOAT_S8_UINT)
      return VK_FORMAT_D32_SFLOAT_S8_UINT;

   if (format == PIPE_FORMAT_X24S8_UINT)
      /* valid when using aspects to extract stencil,
       * fails format test because it's emulated */
      ret = VK_FORMAT_D24_UNORM_S8_UINT;

   if (ret == VK_FORMAT_X8_D24_UNORM_PACK32 &&
       !screen->have_X8_D24_UNORM_PACK32) {
      assert(zink_is_depth_format_supported(screen, VK_FORMAT_D32_SFLOAT));
      return VK_FORMAT_D32_SFLOAT;
   }

   if (ret == VK_FORMAT_D24_UNORM_S8_UINT &&
       !screen->have_D24_UNORM_S8_UINT) {
      assert(screen->have_D32_SFLOAT_S8_UINT);
      return VK_FORMAT_D32_SFLOAT_S8_UINT;
   }

   if ((ret == VK_FORMAT_A4B4G4R4_UNORM_PACK16 &&
        !screen->info.format_4444_feats.formatA4B4G4R4) ||
       (ret == VK_FORMAT_A4R4G4B4_UNORM_PACK16 &&
        !screen->info.format_4444_feats.formatA4R4G4B4))
      return VK_FORMAT_UNDEFINED;

   if (format == PIPE_FORMAT_R4A4_UNORM)
      return VK_FORMAT_R4G4_UNORM_PACK8;

   return ret;
}

static bool
check_have_device_time(struct zink_screen *screen)
{
   uint32_t num_domains = 0;
   VkTimeDomainEXT domains[8]; //current max is 4
   VkResult result = VKSCR(GetPhysicalDeviceCalibrateableTimeDomainsEXT)(screen->pdev, &num_domains, NULL);
   if (result != VK_SUCCESS) {
      mesa_loge("ZINK: vkGetPhysicalDeviceCalibrateableTimeDomainsEXT failed (%s)", vk_Result_to_str(result));
   }
   assert(num_domains > 0);
   assert(num_domains < ARRAY_SIZE(domains));

   result = VKSCR(GetPhysicalDeviceCalibrateableTimeDomainsEXT)(screen->pdev, &num_domains, domains);
   if (result != VK_SUCCESS) {
      mesa_loge("ZINK: vkGetPhysicalDeviceCalibrateableTimeDomainsEXT failed (%s)", vk_Result_to_str(result));
   }

   /* VK_TIME_DOMAIN_DEVICE_EXT is used for the ctx->get_timestamp hook and is the only one we really need */
   for (unsigned i = 0; i < num_domains; i++) {
      if (domains[i] == VK_TIME_DOMAIN_DEVICE_EXT) {
         return true;
      }
   }

   return false;
}

static void
zink_error(const char *msg)
{
}

static void
zink_warn(const char *msg)
{
}

static void
zink_info(const char *msg)
{
}

static void
zink_msg(const char *msg)
{
}

static VKAPI_ATTR VkBool32 VKAPI_CALL
zink_debug_util_callback(
    VkDebugUtilsMessageSeverityFlagBitsEXT           messageSeverity,
    VkDebugUtilsMessageTypeFlagsEXT                  messageType,
    const VkDebugUtilsMessengerCallbackDataEXT      *pCallbackData,
    void                                            *pUserData)
{
   // Pick message prefix and color to use.
   // Only MacOS and Linux have been tested for color support
   if (messageSeverity & VK_DEBUG_UTILS_MESSAGE_SEVERITY_ERROR_BIT_EXT) {
      zink_error(pCallbackData->pMessage);
   } else if (messageSeverity & VK_DEBUG_UTILS_MESSAGE_SEVERITY_WARNING_BIT_EXT) {
      zink_warn(pCallbackData->pMessage);
   } else if (messageSeverity & VK_DEBUG_UTILS_MESSAGE_SEVERITY_INFO_BIT_EXT) {
      zink_info(pCallbackData->pMessage);
   } else
      zink_msg(pCallbackData->pMessage);

   return VK_FALSE;
}

static bool
create_debug(struct zink_screen *screen)
{
   VkDebugUtilsMessengerCreateInfoEXT vkDebugUtilsMessengerCreateInfoEXT = {
       VK_STRUCTURE_TYPE_DEBUG_UTILS_MESSENGER_CREATE_INFO_EXT,
       NULL,
       0,  // flags
       VK_DEBUG_UTILS_MESSAGE_SEVERITY_VERBOSE_BIT_EXT |
       VK_DEBUG_UTILS_MESSAGE_SEVERITY_INFO_BIT_EXT |
       VK_DEBUG_UTILS_MESSAGE_SEVERITY_WARNING_BIT_EXT |
       VK_DEBUG_UTILS_MESSAGE_SEVERITY_ERROR_BIT_EXT,
       VK_DEBUG_UTILS_MESSAGE_TYPE_GENERAL_BIT_EXT |
       VK_DEBUG_UTILS_MESSAGE_TYPE_VALIDATION_BIT_EXT |
       VK_DEBUG_UTILS_MESSAGE_TYPE_PERFORMANCE_BIT_EXT,
       zink_debug_util_callback,
       NULL
   };

   VkDebugUtilsMessengerEXT vkDebugUtilsCallbackEXT = VK_NULL_HANDLE;

   VkResult result = VKSCR(CreateDebugUtilsMessengerEXT)(
           screen->instance,
           &vkDebugUtilsMessengerCreateInfoEXT,
           NULL,
           &vkDebugUtilsCallbackEXT);
   if (result != VK_SUCCESS) {
      mesa_loge("ZINK: vkCreateDebugUtilsMessengerEXT failed (%s)", vk_Result_to_str(result));
   }

   screen->debugUtilsCallbackHandle = vkDebugUtilsCallbackEXT;

   return true;
}

static bool
zink_internal_setup_moltenvk(struct zink_screen *screen)
{
#if defined(MVK_VERSION)
   if (!screen->instance_info.have_MVK_moltenvk)
      return true;

   GET_PROC_ADDR_INSTANCE_LOCAL(screen, screen->instance, GetMoltenVKConfigurationMVK);
   GET_PROC_ADDR_INSTANCE_LOCAL(screen, screen->instance, SetMoltenVKConfigurationMVK);
   GET_PROC_ADDR_INSTANCE_LOCAL(screen, screen->instance, GetVersionStringsMVK);

   if (vk_GetVersionStringsMVK) {
      char molten_version[64] = {0};
      char vulkan_version[64] = {0};

      vk_GetVersionStringsMVK(molten_version, sizeof(molten_version) - 1, vulkan_version, sizeof(vulkan_version) - 1);

      printf("zink: MoltenVK %s Vulkan %s \n", molten_version, vulkan_version);
   }

   if (vk_GetMoltenVKConfigurationMVK && vk_SetMoltenVKConfigurationMVK) {
      MVKConfiguration molten_config = {0};
      size_t molten_config_size = sizeof(molten_config);

      VkResult res = vk_GetMoltenVKConfigurationMVK(screen->instance, &molten_config, &molten_config_size);
      if (res == VK_SUCCESS || res == VK_INCOMPLETE) {
         // Needed to allow MoltenVK to accept VkImageView swizzles.
         // Encountered when using VK_FORMAT_R8G8_UNORM
         molten_config.fullImageViewSwizzle = VK_TRUE;
         vk_SetMoltenVKConfigurationMVK(screen->instance, &molten_config, &molten_config_size);
      }
   }
#endif // MVK_VERSION

   return true;
}

static void
check_vertex_formats(struct zink_screen *screen)
{
   /* from vbuf */
   enum pipe_format format_list[] = {
      /* not supported by vk
      PIPE_FORMAT_R32_FIXED,
      PIPE_FORMAT_R32G32_FIXED,
      PIPE_FORMAT_R32G32B32_FIXED,
      PIPE_FORMAT_R32G32B32A32_FIXED,
      */
      PIPE_FORMAT_R16_FLOAT,
      PIPE_FORMAT_R16G16_FLOAT,
      PIPE_FORMAT_R16G16B16_FLOAT,
      PIPE_FORMAT_R16G16B16A16_FLOAT,
      /* not supported by vk
      PIPE_FORMAT_R64_FLOAT,
      PIPE_FORMAT_R64G64_FLOAT,
      PIPE_FORMAT_R64G64B64_FLOAT,
      PIPE_FORMAT_R64G64B64A64_FLOAT,
      PIPE_FORMAT_R32_UNORM,
      PIPE_FORMAT_R32G32_UNORM,
      PIPE_FORMAT_R32G32B32_UNORM,
      PIPE_FORMAT_R32G32B32A32_UNORM,
      PIPE_FORMAT_R32_SNORM,
      PIPE_FORMAT_R32G32_SNORM,
      PIPE_FORMAT_R32G32B32_SNORM,
      PIPE_FORMAT_R32G32B32A32_SNORM,
      PIPE_FORMAT_R32_USCALED,
      PIPE_FORMAT_R32G32_USCALED,
      PIPE_FORMAT_R32G32B32_USCALED,
      PIPE_FORMAT_R32G32B32A32_USCALED,
      PIPE_FORMAT_R32_SSCALED,
      PIPE_FORMAT_R32G32_SSCALED,
      PIPE_FORMAT_R32G32B32_SSCALED,
      PIPE_FORMAT_R32G32B32A32_SSCALED,
      */
      PIPE_FORMAT_R16_UNORM,
      PIPE_FORMAT_R16G16_UNORM,
      PIPE_FORMAT_R16G16B16_UNORM,
      PIPE_FORMAT_R16G16B16A16_UNORM,
      PIPE_FORMAT_R16_SNORM,
      PIPE_FORMAT_R16G16_SNORM,
      PIPE_FORMAT_R16G16B16_SNORM,
      PIPE_FORMAT_R16G16B16_SINT,
      PIPE_FORMAT_R16G16B16_UINT,
      PIPE_FORMAT_R16G16B16A16_SNORM,
      PIPE_FORMAT_R16_USCALED,
      PIPE_FORMAT_R16G16_USCALED,
      PIPE_FORMAT_R16G16B16_USCALED,
      PIPE_FORMAT_R16G16B16A16_USCALED,
      PIPE_FORMAT_R16_SSCALED,
      PIPE_FORMAT_R16G16_SSCALED,
      PIPE_FORMAT_R16G16B16_SSCALED,
      PIPE_FORMAT_R16G16B16A16_SSCALED,
      PIPE_FORMAT_R8_UNORM,
      PIPE_FORMAT_R8G8_UNORM,
      PIPE_FORMAT_R8G8B8_UNORM,
      PIPE_FORMAT_R8G8B8A8_UNORM,
      PIPE_FORMAT_R8_SNORM,
      PIPE_FORMAT_R8G8_SNORM,
      PIPE_FORMAT_R8G8B8_SNORM,
      PIPE_FORMAT_R8G8B8A8_SNORM,
      PIPE_FORMAT_R8_USCALED,
      PIPE_FORMAT_R8G8_USCALED,
      PIPE_FORMAT_R8G8B8_USCALED,
      PIPE_FORMAT_R8G8B8A8_USCALED,
      PIPE_FORMAT_R8_SSCALED,
      PIPE_FORMAT_R8G8_SSCALED,
      PIPE_FORMAT_R8G8B8_SSCALED,
      PIPE_FORMAT_R8G8B8A8_SSCALED,
   };
   for (unsigned i = 0; i < ARRAY_SIZE(format_list); i++) {
      if (zink_is_format_supported(&screen->base, format_list[i], PIPE_BUFFER, 0, 0, PIPE_BIND_VERTEX_BUFFER))
         continue;
      if (util_format_get_nr_components(format_list[i]) == 1)
         continue;
      enum pipe_format decomposed = zink_decompose_vertex_format(format_list[i]);
      if (zink_is_format_supported(&screen->base, decomposed, PIPE_BUFFER, 0, 0, PIPE_BIND_VERTEX_BUFFER)) {
         screen->need_decompose_attrs = true;
         mesa_logw("zink: this application would be much faster if %s supported vertex format %s", screen->info.props.deviceName, util_format_name(format_list[i]));
      }
   }
}

static void
populate_format_props(struct zink_screen *screen)
{
   for (unsigned i = 0; i < PIPE_FORMAT_COUNT; i++) {
      VkFormat format;
retry:
      format = zink_get_format(screen, i);
      if (!format)
         continue;
      if (VKSCR(GetPhysicalDeviceFormatProperties2)) {
         VkFormatProperties2 props = {0};
         props.sType = VK_STRUCTURE_TYPE_FORMAT_PROPERTIES_2;

         VkDrmFormatModifierPropertiesListEXT mod_props;
         VkDrmFormatModifierPropertiesEXT mods[128];
         if (screen->info.have_EXT_image_drm_format_modifier) {
            mod_props.sType = VK_STRUCTURE_TYPE_DRM_FORMAT_MODIFIER_PROPERTIES_LIST_EXT;
            mod_props.pNext = NULL;
            mod_props.drmFormatModifierCount = ARRAY_SIZE(mods);
            mod_props.pDrmFormatModifierProperties = mods;
            props.pNext = &mod_props;
         }
         VkFormatProperties3 props3 = {0};
         props3.sType = VK_STRUCTURE_TYPE_FORMAT_PROPERTIES_3;
         props3.pNext = props.pNext;
         props.pNext = &props3;
         VKSCR(GetPhysicalDeviceFormatProperties2)(screen->pdev, format, &props);
         screen->format_props[i] = props.formatProperties;
         if (props3.linearTilingFeatures & VK_FORMAT_FEATURE_2_LINEAR_COLOR_ATTACHMENT_BIT_NV)
            screen->format_props[i].linearTilingFeatures |= VK_FORMAT_FEATURE_COLOR_ATTACHMENT_BIT;
         if (screen->info.have_EXT_image_drm_format_modifier && mod_props.drmFormatModifierCount) {
            screen->modifier_props[i].drmFormatModifierCount = mod_props.drmFormatModifierCount;
            screen->modifier_props[i].pDrmFormatModifierProperties = ralloc_array(screen, VkDrmFormatModifierPropertiesEXT, mod_props.drmFormatModifierCount);
            if (mod_props.pDrmFormatModifierProperties) {
               for (unsigned j = 0; j < mod_props.drmFormatModifierCount; j++)
                  screen->modifier_props[i].pDrmFormatModifierProperties[j] = mod_props.pDrmFormatModifierProperties[j];
            }
         }
      } else
         VKSCR(GetPhysicalDeviceFormatProperties)(screen->pdev, format, &screen->format_props[i]);
      if (i == PIPE_FORMAT_A8_UNORM && !screen->driver_workarounds.missing_a8_unorm) {
         if (!screen->format_props[i].linearTilingFeatures &&
             !screen->format_props[i].optimalTilingFeatures &&
             !screen->format_props[i].bufferFeatures) {
            screen->driver_workarounds.missing_a8_unorm = true;
            goto retry;
         }
      }
      if (zink_format_is_emulated_alpha(i)) {
         VkFormatFeatureFlags blocked = VK_FORMAT_FEATURE_COLOR_ATTACHMENT_BIT | VK_FORMAT_FEATURE_STORAGE_IMAGE_BIT;
         screen->format_props[i].linearTilingFeatures &= ~blocked;
         screen->format_props[i].optimalTilingFeatures &= ~blocked;
         screen->format_props[i].bufferFeatures = 0;
      }
   }
   check_vertex_formats(screen);
   VkImageFormatProperties image_props;
   VkResult ret = VKSCR(GetPhysicalDeviceImageFormatProperties)(screen->pdev, VK_FORMAT_D32_SFLOAT,
                                                                VK_IMAGE_TYPE_1D,
                                                                VK_IMAGE_TILING_OPTIMAL,
                                                                VK_IMAGE_USAGE_DEPTH_STENCIL_ATTACHMENT_BIT | VK_IMAGE_USAGE_SAMPLED_BIT,
                                                                0, &image_props);
   if (ret != VK_SUCCESS && ret != VK_ERROR_FORMAT_NOT_SUPPORTED) {
      mesa_loge("ZINK: vkGetPhysicalDeviceImageFormatProperties failed (%s)", vk_Result_to_str(ret));
   }
   screen->need_2D_zs = ret != VK_SUCCESS;

   if (screen->info.feats.features.sparseResidencyImage2D)
      screen->need_2D_sparse = !screen->base.get_sparse_texture_virtual_page_size(&screen->base, PIPE_TEXTURE_1D, false, PIPE_FORMAT_R32_FLOAT, 0, 16, NULL, NULL, NULL);
}

static void
setup_renderdoc(struct zink_screen *screen)
{
#ifdef HAVE_RENDERDOC_APP_H
   const char *capture_id = debug_get_option("ZINK_RENDERDOC", NULL);
   if (!capture_id)
      return;
   void *renderdoc = dlopen("librenderdoc.so", RTLD_NOW | RTLD_NOLOAD);
   /* not loaded */
   if (!renderdoc)
      return;

   pRENDERDOC_GetAPI get_api = dlsym(renderdoc, "RENDERDOC_GetAPI");
   if (!get_api)
      return;

   /* need synchronous dispatch for renderdoc coherency */
   screen->threaded_submit = false;
   get_api(eRENDERDOC_API_Version_1_0_0, (void*)&screen->renderdoc_api);
   screen->renderdoc_api->SetActiveWindow(RENDERDOC_DEVICEPOINTER_FROM_VKINSTANCE(screen->instance), NULL);

   int count = sscanf(capture_id, "%u:%u", &screen->renderdoc_capture_start, &screen->renderdoc_capture_end);
   if (count != 2) {
      count = sscanf(capture_id, "%u", &screen->renderdoc_capture_start);
      if (!count) {
         if (!strcmp(capture_id, "all")) {
            screen->renderdoc_capture_all = true;
         } else {
            printf("`ZINK_RENDERDOC` usage: ZINK_RENDERDOC=all|frame_no[:end_frame_no]\n");
            abort();
         }
      }
      screen->renderdoc_capture_end = screen->renderdoc_capture_start;
   }
   p_atomic_set(&screen->renderdoc_frame, 1);
#endif
}

bool
zink_screen_init_semaphore(struct zink_screen *screen)
{
   VkSemaphoreCreateInfo sci = {0};
   VkSemaphoreTypeCreateInfo tci = {0};
   sci.pNext = &tci;
   sci.sType = VK_STRUCTURE_TYPE_SEMAPHORE_CREATE_INFO;
   tci.sType = VK_STRUCTURE_TYPE_SEMAPHORE_TYPE_CREATE_INFO;
   tci.semaphoreType = VK_SEMAPHORE_TYPE_TIMELINE;

   return VKSCR(CreateSemaphore)(screen->dev, &sci, NULL, &screen->sem) == VK_SUCCESS;
}

bool
zink_screen_timeline_wait(struct zink_screen *screen, uint64_t batch_id, uint64_t timeout)
{
   VkSemaphoreWaitInfo wi = {0};

   if (zink_screen_check_last_finished(screen, batch_id))
      return true;

   wi.sType = VK_STRUCTURE_TYPE_SEMAPHORE_WAIT_INFO;
   wi.semaphoreCount = 1;
   wi.pSemaphores = &screen->sem;
   wi.pValues = &batch_id;
   bool success = false;
   if (screen->device_lost)
      return true;
   VkResult ret = VKSCR(WaitSemaphores)(screen->dev, &wi, timeout);
   success = zink_screen_handle_vkresult(screen, ret);

   if (success)
      zink_screen_update_last_finished(screen, batch_id);

   return success;
}

static uint32_t
zink_get_loader_version(struct zink_screen *screen)
{

   uint32_t loader_version = VK_API_VERSION_1_0;

   // Get the Loader version
   GET_PROC_ADDR_INSTANCE_LOCAL(screen, NULL, EnumerateInstanceVersion);
   if (vk_EnumerateInstanceVersion) {
      uint32_t loader_version_temp = VK_API_VERSION_1_0;
      VkResult result = (*vk_EnumerateInstanceVersion)(&loader_version_temp);
      if (VK_SUCCESS == result) {
         loader_version = loader_version_temp;
      } else {
         mesa_loge("ZINK: vkEnumerateInstanceVersion failed (%s)", vk_Result_to_str(result));
      }
   }

   return loader_version;
}

static void
zink_query_memory_info(struct pipe_screen *pscreen, struct pipe_memory_info *info)
{
   struct zink_screen *screen = zink_screen(pscreen);
   memset(info, 0, sizeof(struct pipe_memory_info));
   if (screen->info.have_EXT_memory_budget && VKSCR(GetPhysicalDeviceMemoryProperties2)) {
      VkPhysicalDeviceMemoryProperties2 mem = {0};
      mem.sType = VK_STRUCTURE_TYPE_PHYSICAL_DEVICE_MEMORY_PROPERTIES_2;

      VkPhysicalDeviceMemoryBudgetPropertiesEXT budget = {0};
      budget.sType = VK_STRUCTURE_TYPE_PHYSICAL_DEVICE_MEMORY_BUDGET_PROPERTIES_EXT;
      mem.pNext = &budget;
      VKSCR(GetPhysicalDeviceMemoryProperties2)(screen->pdev, &mem);

      for (unsigned i = 0; i < mem.memoryProperties.memoryHeapCount; i++) {
         if (mem.memoryProperties.memoryHeaps[i].flags & VK_MEMORY_PROPERTY_DEVICE_LOCAL_BIT) {
            /* VRAM */
            info->total_device_memory += mem.memoryProperties.memoryHeaps[i].size / 1024;
            info->avail_device_memory += (mem.memoryProperties.memoryHeaps[i].size - budget.heapUsage[i]) / 1024;
         } else {
            /* GART */
            info->total_staging_memory += mem.memoryProperties.memoryHeaps[i].size / 1024;
            info->avail_staging_memory += (mem.memoryProperties.memoryHeaps[i].size - budget.heapUsage[i]) / 1024;
         }
      }
      /* evictions not yet supported in vulkan */
   } else {
      for (unsigned i = 0; i < screen->info.mem_props.memoryHeapCount; i++) {
         if (screen->info.mem_props.memoryHeaps[i].flags & VK_MEMORY_PROPERTY_DEVICE_LOCAL_BIT) {
            /* VRAM */
            info->total_device_memory += screen->info.mem_props.memoryHeaps[i].size / 1024;
            /* free real estate! */
            info->avail_device_memory += info->total_device_memory;
         } else {
            /* GART */
            info->total_staging_memory += screen->info.mem_props.memoryHeaps[i].size / 1024;
            /* free real estate! */
            info->avail_staging_memory += info->total_staging_memory;
         }
      }
   }
}

static void
zink_query_dmabuf_modifiers(struct pipe_screen *pscreen, enum pipe_format format, int max, uint64_t *modifiers, unsigned int *external_only, int *count)
{
   struct zink_screen *screen = zink_screen(pscreen);
   *count = screen->modifier_props[format].drmFormatModifierCount;
   for (int i = 0; i < MIN2(max, *count); i++)
      modifiers[i] = screen->modifier_props[format].pDrmFormatModifierProperties[i].drmFormatModifier;
}

static bool
zink_is_dmabuf_modifier_supported(struct pipe_screen *pscreen, uint64_t modifier, enum pipe_format format, bool *external_only)
{
   struct zink_screen *screen = zink_screen(pscreen);
   for (unsigned i = 0; i < screen->modifier_props[format].drmFormatModifierCount; i++)
      if (screen->modifier_props[format].pDrmFormatModifierProperties[i].drmFormatModifier == modifier)
         return true;
   return false;
}

static unsigned
zink_get_dmabuf_modifier_planes(struct pipe_screen *pscreen, uint64_t modifier, enum pipe_format format)
{
   struct zink_screen *screen = zink_screen(pscreen);
   for (unsigned i = 0; i < screen->modifier_props[format].drmFormatModifierCount; i++)
      if (screen->modifier_props[format].pDrmFormatModifierProperties[i].drmFormatModifier == modifier)
         return screen->modifier_props[format].pDrmFormatModifierProperties[i].drmFormatModifierPlaneCount;
   return util_format_get_num_planes(format);
}

static int
zink_get_sparse_texture_virtual_page_size(struct pipe_screen *pscreen,
                                          enum pipe_texture_target target,
                                          bool multi_sample,
                                          enum pipe_format pformat,
                                          unsigned offset, unsigned size,
                                          int *x, int *y, int *z)
{
   struct zink_screen *screen = zink_screen(pscreen);
   static const int page_size_2d[][3] = {
      { 256, 256, 1 }, /* 8bpp   */
      { 256, 128, 1 }, /* 16bpp  */
      { 128, 128, 1 }, /* 32bpp  */
      { 128, 64,  1 }, /* 64bpp  */
      { 64,  64,  1 }, /* 128bpp */
   };
   static const int page_size_3d[][3] = {
      { 64,  32,  32 }, /* 8bpp   */
      { 32,  32,  32 }, /* 16bpp  */
      { 32,  32,  16 }, /* 32bpp  */
      { 32,  16,  16 }, /* 64bpp  */
      { 16,  16,  16 }, /* 128bpp */
   };
   /* Only support one type of page size. */
   if (offset != 0)
      return 0;

   /* reject multisample if 2x isn't supported; assume none are */
   if (multi_sample && !screen->info.feats.features.sparseResidency2Samples)
      return 0;

   VkFormat format = zink_get_format(screen, pformat);
   bool is_zs = util_format_is_depth_or_stencil(pformat);
   VkImageType type;
   switch (target) {
   case PIPE_TEXTURE_1D:
   case PIPE_TEXTURE_1D_ARRAY:
      type = (screen->need_2D_sparse || (screen->need_2D_zs && is_zs)) ? VK_IMAGE_TYPE_2D : VK_IMAGE_TYPE_1D;
      break;

   case PIPE_TEXTURE_2D:
   case PIPE_TEXTURE_CUBE:
   case PIPE_TEXTURE_RECT:
   case PIPE_TEXTURE_2D_ARRAY:
   case PIPE_TEXTURE_CUBE_ARRAY:
      type = VK_IMAGE_TYPE_2D;
      break;

   case PIPE_TEXTURE_3D:
      type = VK_IMAGE_TYPE_3D;
      break;

   case PIPE_BUFFER:
      goto hack_it_up;

   default:
      return 0;
   }
   VkImageUsageFlags flags = VK_IMAGE_USAGE_SAMPLED_BIT | VK_IMAGE_USAGE_TRANSFER_DST_BIT | VK_IMAGE_USAGE_TRANSFER_SRC_BIT |
                             VK_IMAGE_USAGE_STORAGE_BIT | VK_IMAGE_USAGE_COLOR_ATTACHMENT_BIT;
   flags |= is_zs ? VK_IMAGE_USAGE_DEPTH_STENCIL_ATTACHMENT_BIT : VK_IMAGE_USAGE_COLOR_ATTACHMENT_BIT;
   VkSparseImageFormatProperties props[4]; //planar?
   unsigned prop_count = ARRAY_SIZE(props);
   VKSCR(GetPhysicalDeviceSparseImageFormatProperties)(screen->pdev, format, type,
                                                       multi_sample ? VK_SAMPLE_COUNT_2_BIT : VK_SAMPLE_COUNT_1_BIT,
                                                       flags,
                                                       VK_IMAGE_TILING_OPTIMAL,
                                                       &prop_count, props);
   if (!prop_count) {
      if (pformat == PIPE_FORMAT_R9G9B9E5_FLOAT) {
         screen->faked_e5sparse = true;
         goto hack_it_up;
      }
      return 0;
   }

   if (size) {
      if (x)
         *x = props[0].imageGranularity.width;
      if (y)
         *y = props[0].imageGranularity.height;
      if (z)
         *z = props[0].imageGranularity.depth;
   }

   return 1;
hack_it_up:
   {
      const int (*page_sizes)[3] = target == PIPE_TEXTURE_3D ? page_size_3d : page_size_2d;
      int blk_size = util_format_get_blocksize(pformat);

      if (size) {
         unsigned index = util_logbase2(blk_size);
         if (x) *x = page_sizes[index][0];
         if (y) *y = page_sizes[index][1];
         if (z) *z = page_sizes[index][2];
      }
   }
   return 1;
}

static VkDevice
zink_create_logical_device(struct zink_screen *screen)
{
   VkDevice dev = VK_NULL_HANDLE;

   VkDeviceQueueCreateInfo qci[2] = {0};
   uint32_t queues[3] = {
      screen->gfx_queue,
      screen->sparse_queue,
   };
   float dummy = 0.0f;
   for (unsigned i = 0; i < ARRAY_SIZE(qci); i++) {
      qci[i].sType = VK_STRUCTURE_TYPE_DEVICE_QUEUE_CREATE_INFO;
      qci[i].queueFamilyIndex = queues[i];
      qci[i].queueCount = 1;
      qci[i].pQueuePriorities = &dummy;
   }

   unsigned num_queues = 1;
   if (screen->sparse_queue != screen->gfx_queue)
      num_queues++;

   VkDeviceCreateInfo dci = {0};
   dci.sType = VK_STRUCTURE_TYPE_DEVICE_CREATE_INFO;
   dci.queueCreateInfoCount = num_queues;
   dci.pQueueCreateInfos = qci;
   /* extensions don't have bool members in pEnabledFeatures.
    * this requires us to pass the whole VkPhysicalDeviceFeatures2 struct
    */
   if (screen->info.feats.sType == VK_STRUCTURE_TYPE_PHYSICAL_DEVICE_FEATURES_2) {
      dci.pNext = &screen->info.feats;
   } else {
      dci.pEnabledFeatures = &screen->info.feats.features;
   }

   dci.ppEnabledExtensionNames = screen->info.extensions;
   dci.enabledExtensionCount = screen->info.num_extensions;

   VkResult result = VKSCR(CreateDevice)(screen->pdev, &dci, NULL, &dev);
   if (result != VK_SUCCESS)
      mesa_loge("ZINK: vkCreateDevice failed (%s)", vk_Result_to_str(result));
   
   return dev;
}

static void
check_base_requirements(struct zink_screen *screen)
{
   if (!screen->info.feats.features.logicOp ||
       !screen->info.feats.features.fillModeNonSolid ||
       !screen->info.feats.features.shaderClipDistance ||
       !(screen->info.feats12.scalarBlockLayout ||
         screen->info.have_EXT_scalar_block_layout) ||
       !screen->info.have_KHR_maintenance1 ||
       !screen->info.have_EXT_custom_border_color ||
       !screen->info.have_EXT_line_rasterization) {
      fprintf(stderr, "WARNING: Some incorrect rendering "
              "might occur because the selected Vulkan device (%s) doesn't support "
              "base Zink requirements: ", screen->info.props.deviceName);
#define CHECK_OR_PRINT(X) \
      if (!screen->info.X) \
         fprintf(stderr, "%s ", #X)
      CHECK_OR_PRINT(feats.features.logicOp);
      CHECK_OR_PRINT(feats.features.fillModeNonSolid);
      CHECK_OR_PRINT(feats.features.shaderClipDistance);
      if (!screen->info.feats12.scalarBlockLayout && !screen->info.have_EXT_scalar_block_layout)
         fprintf(stderr, "scalarBlockLayout OR EXT_scalar_block_layout ");
      CHECK_OR_PRINT(have_KHR_maintenance1);
      CHECK_OR_PRINT(have_EXT_custom_border_color);
      CHECK_OR_PRINT(have_EXT_line_rasterization);
      fprintf(stderr, "\n");
   }
}

static void
zink_get_sample_pixel_grid(struct pipe_screen *pscreen, unsigned sample_count,
                           unsigned *width, unsigned *height)
{
   struct zink_screen *screen = zink_screen(pscreen);
   unsigned idx = util_logbase2_ceil(MAX2(sample_count, 1));
   assert(idx < ARRAY_SIZE(screen->maxSampleLocationGridSize));
   *width = screen->maxSampleLocationGridSize[idx].width;
   *height = screen->maxSampleLocationGridSize[idx].height;
}

static void
init_driver_workarounds(struct zink_screen *screen)
{
   /* enable implicit sync for all non-mesa drivers */
   screen->driver_workarounds.implicit_sync = true;
   switch (screen->info.driver_props.driverID) {
   case VK_DRIVER_ID_MESA_RADV:
   case VK_DRIVER_ID_INTEL_OPEN_SOURCE_MESA:
   case VK_DRIVER_ID_MESA_LLVMPIPE:
   case VK_DRIVER_ID_MESA_TURNIP:
   case VK_DRIVER_ID_MESA_V3DV:
   case VK_DRIVER_ID_MESA_PANVK:
   case VK_DRIVER_ID_MESA_VENUS:
      screen->driver_workarounds.implicit_sync = false;
      break;
   default:
      break;
   }
   /* TODO: maybe compile multiple variants for different set counts for compact mode? */
   if (screen->info.props.limits.maxBoundDescriptorSets < ZINK_DESCRIPTOR_ALL_TYPES ||
       zink_debug & (ZINK_DEBUG_COMPACT | ZINK_DEBUG_NOSHOBJ))
      screen->info.have_EXT_shader_object = false;
   /* EDS2 is only used with EDS1 */
   if (!screen->info.have_EXT_extended_dynamic_state) {
      screen->info.have_EXT_extended_dynamic_state2 = false;
      /* CWE usage needs EDS1 */
      screen->info.have_EXT_color_write_enable = false;
   }
   if (screen->info.driver_props.driverID == VK_DRIVER_ID_AMD_PROPRIETARY)
      /* this completely breaks xfb somehow */
      screen->info.have_EXT_extended_dynamic_state2 = false;
   /* EDS3 is only used with EDS2 */
   if (!screen->info.have_EXT_extended_dynamic_state2)
      screen->info.have_EXT_extended_dynamic_state3 = false;
   /* EXT_vertex_input_dynamic_state is only used with EDS2 and above */
   if (!screen->info.have_EXT_extended_dynamic_state2)
      screen->info.have_EXT_vertex_input_dynamic_state = false;
   if (screen->info.line_rast_feats.stippledRectangularLines &&
       screen->info.line_rast_feats.stippledBresenhamLines &&
       screen->info.line_rast_feats.stippledSmoothLines &&
       !screen->info.dynamic_state3_feats.extendedDynamicState3LineStippleEnable)
      screen->info.have_EXT_extended_dynamic_state3 = false;
   if (!screen->info.dynamic_state3_feats.extendedDynamicState3PolygonMode ||
       !screen->info.dynamic_state3_feats.extendedDynamicState3DepthClampEnable ||
       !screen->info.dynamic_state3_feats.extendedDynamicState3DepthClipNegativeOneToOne ||
       !screen->info.dynamic_state3_feats.extendedDynamicState3DepthClipEnable ||
       !screen->info.dynamic_state3_feats.extendedDynamicState3ProvokingVertexMode ||
       !screen->info.dynamic_state3_feats.extendedDynamicState3LineRasterizationMode)
      screen->info.have_EXT_extended_dynamic_state3 = false;
   else if (screen->info.dynamic_state3_feats.extendedDynamicState3SampleMask &&
            screen->info.dynamic_state3_feats.extendedDynamicState3AlphaToCoverageEnable &&
            (!screen->info.feats.features.alphaToOne || screen->info.dynamic_state3_feats.extendedDynamicState3AlphaToOneEnable) &&
            screen->info.dynamic_state3_feats.extendedDynamicState3ColorBlendEnable &&
            screen->info.dynamic_state3_feats.extendedDynamicState3RasterizationSamples &&
            screen->info.dynamic_state3_feats.extendedDynamicState3ColorWriteMask &&
            screen->info.dynamic_state3_feats.extendedDynamicState3ColorBlendEquation &&
            screen->info.dynamic_state3_feats.extendedDynamicState3LogicOpEnable &&
            screen->info.dynamic_state2_feats.extendedDynamicState2LogicOp)
      screen->have_full_ds3 = true;
   if (screen->info.have_EXT_graphics_pipeline_library)
      screen->info.have_EXT_graphics_pipeline_library = screen->info.have_EXT_extended_dynamic_state &&
                                                        screen->info.have_EXT_extended_dynamic_state2 &&
                                                        ((zink_debug & ZINK_DEBUG_GPL) ||
                                                         screen->info.dynamic_state2_feats.extendedDynamicState2PatchControlPoints) &&
                                                        screen->info.have_EXT_extended_dynamic_state3 &&
                                                        screen->info.have_KHR_dynamic_rendering &&
                                                        screen->info.have_EXT_non_seamless_cube_map &&
                                                        (!(zink_debug & ZINK_DEBUG_GPL) ||
                                                         screen->info.gpl_props.graphicsPipelineLibraryFastLinking ||
                                                         screen->is_cpu);
   screen->driver_workarounds.broken_l4a4 = screen->info.driver_props.driverID == VK_DRIVER_ID_NVIDIA_PROPRIETARY;
   if (screen->info.driver_props.driverID == VK_DRIVER_ID_MESA_TURNIP) {
      /* performance */
      screen->info.border_color_feats.customBorderColorWithoutFormat = VK_FALSE;
   }
   if (!screen->info.have_KHR_maintenance5)
      screen->driver_workarounds.missing_a8_unorm = true;

   if ((!screen->info.have_EXT_line_rasterization ||
        !screen->info.line_rast_feats.stippledBresenhamLines) &&
       screen->info.feats.features.geometryShader &&
       screen->info.feats.features.sampleRateShading) {
      /* we're using stippledBresenhamLines as a proxy for all of these, to
       * avoid accidentally changing behavior on VK-drivers where we don't
       * want to add emulation.
       */
      screen->driver_workarounds.no_linestipple = true;
   }

   if (screen->info.driver_props.driverID ==
       VK_DRIVER_ID_IMAGINATION_PROPRIETARY) {
      assert(screen->info.feats.features.geometryShader);
      screen->driver_workarounds.no_linesmooth = true;
   }

   /* This is a workarround for the lack of
    * gl_PointSize + glPolygonMode(..., GL_LINE), in the imagination
    * proprietary driver.
    */
   switch (screen->info.driver_props.driverID) {
   case VK_DRIVER_ID_IMAGINATION_PROPRIETARY:
      screen->driver_workarounds.no_hw_gl_point = true;
      break;
   default:
      screen->driver_workarounds.no_hw_gl_point = false;
      break;
   }

   if (screen->info.driver_props.driverID == VK_DRIVER_ID_AMD_OPEN_SOURCE || 
       screen->info.driver_props.driverID == VK_DRIVER_ID_AMD_PROPRIETARY || 
       screen->info.driver_props.driverID == VK_DRIVER_ID_NVIDIA_PROPRIETARY || 
       screen->info.driver_props.driverID == VK_DRIVER_ID_MESA_RADV)
      screen->driver_workarounds.z24_unscaled_bias = 1<<23;
   else
      screen->driver_workarounds.z24_unscaled_bias = 1<<24;
   if (screen->info.driver_props.driverID == VK_DRIVER_ID_NVIDIA_PROPRIETARY)
      screen->driver_workarounds.z16_unscaled_bias = 1<<15;
   else
      screen->driver_workarounds.z16_unscaled_bias = 1<<16;
   /* these drivers don't use VK_PIPELINE_CREATE_COLOR_ATTACHMENT_FEEDBACK_LOOP_BIT_EXT, so it can always be set */
   switch (screen->info.driver_props.driverID) {
   case VK_DRIVER_ID_MESA_RADV:
   case VK_DRIVER_ID_INTEL_OPEN_SOURCE_MESA:
   case VK_DRIVER_ID_MESA_LLVMPIPE:
   case VK_DRIVER_ID_MESA_VENUS:
   case VK_DRIVER_ID_NVIDIA_PROPRIETARY:
   case VK_DRIVER_ID_INTEL_PROPRIETARY_WINDOWS:
   case VK_DRIVER_ID_IMAGINATION_PROPRIETARY:
      screen->driver_workarounds.always_feedback_loop = screen->info.have_EXT_attachment_feedback_loop_layout;
      break;
   default:
      break;
   }
   /* these drivers don't use VK_PIPELINE_CREATE_DEPTH_STENCIL_ATTACHMENT_FEEDBACK_LOOP_BIT_EXT, so it can always be set */
   switch (screen->info.driver_props.driverID) {
   case VK_DRIVER_ID_MESA_LLVMPIPE:
   case VK_DRIVER_ID_MESA_VENUS:
   case VK_DRIVER_ID_NVIDIA_PROPRIETARY:
   case VK_DRIVER_ID_IMAGINATION_PROPRIETARY:
      screen->driver_workarounds.always_feedback_loop_zs = screen->info.have_EXT_attachment_feedback_loop_layout;
      break;
   default:
      break;
   }
   /* use same mechanics if dynamic state is supported */
   screen->driver_workarounds.always_feedback_loop |= screen->info.have_EXT_attachment_feedback_loop_dynamic_state;
   screen->driver_workarounds.always_feedback_loop_zs |= screen->info.have_EXT_attachment_feedback_loop_dynamic_state;

   /* these drivers cannot handle OOB gl_Layer values, and therefore need clamping in shader.
    * TODO: Vulkan extension that details whether vulkan driver can handle OOB layer values
    */
   switch (screen->info.driver_props.driverID) {
   case VK_DRIVER_ID_IMAGINATION_PROPRIETARY:
      screen->driver_workarounds.needs_sanitised_layer = true;
      break;
   default:
      screen->driver_workarounds.needs_sanitised_layer = false;
      break;
   }
   /* these drivers will produce undefined results when using swizzle 1 with combined z/s textures
    * TODO: use a future device property when available
    */
   switch (screen->info.driver_props.driverID) {
   case VK_DRIVER_ID_IMAGINATION_PROPRIETARY:
   case VK_DRIVER_ID_IMAGINATION_OPEN_SOURCE_MESA:
      screen->driver_workarounds.needs_zs_shader_swizzle = true;
      break;
   default:
      screen->driver_workarounds.needs_zs_shader_swizzle = false;
      break;
   }

   /* When robust contexts are advertised but robustImageAccess2 is not available */
   screen->driver_workarounds.lower_robustImageAccess2 =
      !screen->info.rb2_feats.robustImageAccess2 &&
      screen->info.feats.features.robustBufferAccess &&
      screen->info.rb_image_feats.robustImageAccess;

   /* once more testing has been done, use the #if 0 block */
   unsigned illegal = ZINK_DEBUG_RP | ZINK_DEBUG_NORP;
   if ((zink_debug & illegal) == illegal) {
      mesa_loge("Cannot specify ZINK_DEBUG=rp and ZINK_DEBUG=norp");
      abort();
   }

   /* these drivers benefit from renderpass optimization */
   switch (screen->info.driver_props.driverID) {
   case VK_DRIVER_ID_MESA_LLVMPIPE:
   case VK_DRIVER_ID_MESA_TURNIP:
   case VK_DRIVER_ID_MESA_PANVK:
   case VK_DRIVER_ID_MESA_V3DV:
   case VK_DRIVER_ID_IMAGINATION_PROPRIETARY:
   case VK_DRIVER_ID_QUALCOMM_PROPRIETARY:
   case VK_DRIVER_ID_BROADCOM_PROPRIETARY:
   case VK_DRIVER_ID_ARM_PROPRIETARY:
      screen->driver_workarounds.track_renderpasses = true; //screen->info.primgen_feats.primitivesGeneratedQueryWithRasterizerDiscard
      break;
   default:
      break;
   }
   if (zink_debug & ZINK_DEBUG_RP)
      screen->driver_workarounds.track_renderpasses = true;
   else if (zink_debug & ZINK_DEBUG_NORP)
      screen->driver_workarounds.track_renderpasses = false;

   /* these drivers can't optimize non-overlapping copy ops */
   switch (screen->info.driver_props.driverID) {
   case VK_DRIVER_ID_MESA_TURNIP:
   case VK_DRIVER_ID_QUALCOMM_PROPRIETARY:
      screen->driver_workarounds.broken_cache_semantics = true;
      break;
   default:
      break;
   }

   /* these drivers have no difference between unoptimized and optimized shader compilation */
   switch (screen->info.driver_props.driverID) {
   case VK_DRIVER_ID_MESA_LLVMPIPE:
      screen->driver_workarounds.disable_optimized_compile = true;
      break;
   default:
      if (zink_debug & ZINK_DEBUG_NOOPT)
         screen->driver_workarounds.disable_optimized_compile = true;
      break;
   }
}

static void
init_optimal_keys(struct zink_screen *screen)
{
   screen->optimal_keys = !screen->need_decompose_attrs &&
                          screen->info.have_EXT_non_seamless_cube_map &&
                          screen->info.have_EXT_provoking_vertex &&
                          !screen->driconf.inline_uniforms &&
                          !screen->driver_workarounds.no_linestipple &&
                          !screen->driver_workarounds.no_linesmooth &&
                          !screen->driver_workarounds.no_hw_gl_point &&
                          !screen->driver_workarounds.lower_robustImageAccess2 &&
                          !screen->driconf.emulate_point_smooth &&
                          !screen->driver_workarounds.needs_zs_shader_swizzle;
   if (!screen->optimal_keys && zink_debug & ZINK_DEBUG_OPTIMAL_KEYS) {
      fprintf(stderr, "The following criteria are preventing optimal_keys enablement:\n");
      if (screen->need_decompose_attrs)
         fprintf(stderr, "missing vertex attribute formats\n");
      if (screen->driconf.inline_uniforms)
         fprintf(stderr, "uniform inlining must be disabled (set ZINK_INLINE_UNIFORMS=0 in your env)\n");
      if (screen->driconf.emulate_point_smooth)
         fprintf(stderr, "smooth point emulation is enabled\n");
      if (screen->driver_workarounds.needs_zs_shader_swizzle)
         fprintf(stderr, "Z/S shader swizzle workaround is enabled\n");
      CHECK_OR_PRINT(have_EXT_line_rasterization);
      CHECK_OR_PRINT(line_rast_feats.stippledBresenhamLines);
      CHECK_OR_PRINT(feats.features.geometryShader);
      CHECK_OR_PRINT(feats.features.sampleRateShading);
      CHECK_OR_PRINT(have_EXT_non_seamless_cube_map);
      CHECK_OR_PRINT(have_EXT_provoking_vertex);
      if (screen->driver_workarounds.no_linesmooth)
         fprintf(stderr, "driver does not support smooth lines\n");
      if (screen->driver_workarounds.no_hw_gl_point)
         fprintf(stderr, "driver does not support hardware GL_POINT\n");
      CHECK_OR_PRINT(rb2_feats.robustImageAccess2);
      CHECK_OR_PRINT(feats.features.robustBufferAccess);
      CHECK_OR_PRINT(rb_image_feats.robustImageAccess);
      printf("\n");
      mesa_logw("zink: force-enabling optimal_keys despite missing features. Good luck!");
      screen->optimal_keys = true;
   }
   if (!screen->optimal_keys)
      screen->info.have_EXT_graphics_pipeline_library = false;

   if (!screen->optimal_keys ||
      /* EXT_shader_object needs either dynamic feedback loop or per-app enablement */
       (!screen->driconf.zink_shader_object_enable && !screen->info.have_EXT_attachment_feedback_loop_dynamic_state))
      screen->info.have_EXT_shader_object = false;
   if (screen->info.have_EXT_shader_object)
      screen->have_full_ds3 = true;
   if (zink_debug & ZINK_DEBUG_DGC) {
      if (!screen->optimal_keys) {
         mesa_loge("zink: can't DGC without optimal_keys!");
         zink_debug &= ~ZINK_DEBUG_DGC;
      } else {
         screen->info.have_EXT_multi_draw = false;
         screen->info.have_EXT_shader_object = false;
         screen->info.have_EXT_graphics_pipeline_library = false;
         screen->info.have_EXT_vertex_input_dynamic_state = false;
      }
   }
}

static struct disk_cache *
zink_get_disk_shader_cache(struct pipe_screen *_screen)
{
   struct zink_screen *screen = zink_screen(_screen);

   return screen->disk_cache;
}

VkSemaphore
zink_create_semaphore(struct zink_screen *screen)
{
   VkSemaphoreCreateInfo sci = {
      VK_STRUCTURE_TYPE_SEMAPHORE_CREATE_INFO,
      NULL,
      0
   };
   VkSemaphore sem = VK_NULL_HANDLE;
   if (util_dynarray_contains(&screen->semaphores, VkSemaphore)) {
      simple_mtx_lock(&screen->semaphores_lock);
      if (util_dynarray_contains(&screen->semaphores, VkSemaphore))
         sem = util_dynarray_pop(&screen->semaphores, VkSemaphore);
      simple_mtx_unlock(&screen->semaphores_lock);
   }
   if (sem)
      return sem;
   VkResult ret = VKSCR(CreateSemaphore)(screen->dev, &sci, NULL, &sem);
   return ret == VK_SUCCESS ? sem : VK_NULL_HANDLE;
}

void
zink_screen_lock_context(struct zink_screen *screen)
{
   simple_mtx_lock(&screen->copy_context_lock);
   if (!screen->copy_context)
      screen->copy_context = zink_context(screen->base.context_create(&screen->base, NULL, ZINK_CONTEXT_COPY_ONLY));
   if (!screen->copy_context) {
      mesa_loge("zink: failed to create copy context");
      /* realistically there's nothing that can be done here */
   }
}

void
zink_screen_unlock_context(struct zink_screen *screen)
{
   simple_mtx_unlock(&screen->copy_context_lock);
}

static bool
init_layouts(struct zink_screen *screen)
{
   if (screen->info.have_EXT_descriptor_indexing) {
      VkDescriptorSetLayoutBinding bindings[4];
      const unsigned num_bindings = 4;
      VkDescriptorSetLayoutCreateInfo dcslci = {0};
      dcslci.sType = VK_STRUCTURE_TYPE_DESCRIPTOR_SET_LAYOUT_CREATE_INFO;
      dcslci.pNext = NULL;
      VkDescriptorSetLayoutBindingFlagsCreateInfo fci = {0};
      VkDescriptorBindingFlags flags[4];
      dcslci.pNext = &fci;
      if (zink_descriptor_mode == ZINK_DESCRIPTOR_MODE_DB)
         dcslci.flags = VK_DESCRIPTOR_SET_LAYOUT_CREATE_DESCRIPTOR_BUFFER_BIT_EXT;
      else
         dcslci.flags = VK_DESCRIPTOR_SET_LAYOUT_CREATE_UPDATE_AFTER_BIND_POOL_BIT;
      fci.sType = VK_STRUCTURE_TYPE_DESCRIPTOR_SET_LAYOUT_BINDING_FLAGS_CREATE_INFO;
      fci.bindingCount = num_bindings;
      fci.pBindingFlags = flags;
      for (unsigned i = 0; i < num_bindings; i++) {
         flags[i] = VK_DESCRIPTOR_BINDING_UPDATE_UNUSED_WHILE_PENDING_BIT | VK_DESCRIPTOR_BINDING_PARTIALLY_BOUND_BIT;
         if (zink_descriptor_mode != ZINK_DESCRIPTOR_MODE_DB)
            flags[i] |= VK_DESCRIPTOR_BINDING_UPDATE_AFTER_BIND_BIT;
      }
      /* there is exactly 1 bindless descriptor set per context, and it has 4 bindings, 1 for each descriptor type */
      for (unsigned i = 0; i < num_bindings; i++) {
         bindings[i].binding = i;
         bindings[i].descriptorType = zink_descriptor_type_from_bindless_index(i);
         bindings[i].descriptorCount = ZINK_MAX_BINDLESS_HANDLES;
         bindings[i].stageFlags = VK_SHADER_STAGE_ALL_GRAPHICS | VK_SHADER_STAGE_COMPUTE_BIT;
         bindings[i].pImmutableSamplers = NULL;
      }

      dcslci.bindingCount = num_bindings;
      dcslci.pBindings = bindings;
      VkResult result = VKSCR(CreateDescriptorSetLayout)(screen->dev, &dcslci, 0, &screen->bindless_layout);
      if (result != VK_SUCCESS) {
         mesa_loge("ZINK: vkCreateDescriptorSetLayout failed (%s)", vk_Result_to_str(result));
         return false;
      }
   }

   screen->gfx_push_constant_layout = zink_pipeline_layout_create(screen, NULL, 0, false, 0);
   return !!screen->gfx_push_constant_layout;
}

static int
zink_screen_get_fd(struct pipe_screen *pscreen)
{
   struct zink_screen *screen = zink_screen(pscreen);

   return screen->drm_fd;
}

static struct zink_screen *
zink_internal_create_screen(const struct pipe_screen_config *config, int64_t dev_major, int64_t dev_minor)
{
   if (getenv("ZINK_USE_LAVAPIPE")) {
      mesa_loge("ZINK_USE_LAVAPIPE is obsolete. Use LIBGL_ALWAYS_SOFTWARE\n");
      return NULL;
   }

   struct zink_screen *screen = rzalloc(NULL, struct zink_screen);
   if (!screen) {
      mesa_loge("ZINK: failed to allocate screen");
      return NULL;
   }

   zink_debug = debug_get_option_zink_debug();
   if (zink_descriptor_mode == ZINK_DESCRIPTOR_MODE_AUTO)
      zink_descriptor_mode = debug_get_option_zink_descriptor_mode();

   screen->threaded = util_get_cpu_caps()->nr_cpus > 1 && debug_get_bool_option("GALLIUM_THREAD", util_get_cpu_caps()->nr_cpus > 1);
   if (zink_debug & ZINK_DEBUG_FLUSHSYNC)
      screen->threaded_submit = false;
   else
      screen->threaded_submit = screen->threaded;
   screen->abort_on_hang = debug_get_bool_option("ZINK_HANG_ABORT", false);


   u_trace_state_init();

   screen->loader_lib = util_dl_open(VK_LIBNAME);
   if (!screen->loader_lib) {
      mesa_loge("ZINK: failed to load "VK_LIBNAME);
      goto fail;
   }

   screen->vk_GetInstanceProcAddr = (PFN_vkGetInstanceProcAddr)util_dl_get_proc_address(screen->loader_lib, "vkGetInstanceProcAddr");
   screen->vk_GetDeviceProcAddr = (PFN_vkGetDeviceProcAddr)util_dl_get_proc_address(screen->loader_lib, "vkGetDeviceProcAddr");
   if (!screen->vk_GetInstanceProcAddr ||
       !screen->vk_GetDeviceProcAddr) {
      mesa_loge("ZINK: failed to get proc address");
      goto fail;
   }

   screen->instance_info.loader_version = zink_get_loader_version(screen);
   if (config) {
      driParseConfigFiles(config->options, config->options_info, 0, "zink",
                          NULL, NULL, NULL, 0, NULL, 0);
      screen->driconf.dual_color_blend_by_location = driQueryOptionb(config->options, "dual_color_blend_by_location");
      screen->driconf.glsl_correct_derivatives_after_discard = driQueryOptionb(config->options, "glsl_correct_derivatives_after_discard");
      //screen->driconf.inline_uniforms = driQueryOptionb(config->options, "radeonsi_inline_uniforms");
      screen->driconf.emulate_point_smooth = driQueryOptionb(config->options, "zink_emulate_point_smooth");
      screen->driconf.zink_shader_object_enable = driQueryOptionb(config->options, "zink_shader_object_enable");
   }

   if (!zink_create_instance(screen, dev_major > 0 && dev_major < 255))
      goto fail;

   if (zink_debug & ZINK_DEBUG_VALIDATION) {
      if (!screen->instance_info.have_layer_KHRONOS_validation &&
          !screen->instance_info.have_layer_LUNARG_standard_validation) {
         mesa_loge("Failed to load validation layer");
         goto fail;
      }
   }

   vk_instance_dispatch_table_load(&screen->vk.instance,
                                   screen->vk_GetInstanceProcAddr,
                                   screen->instance);
   vk_physical_device_dispatch_table_load(&screen->vk.physical_device,
                                          screen->vk_GetInstanceProcAddr,
                                          screen->instance);

   zink_verify_instance_extensions(screen);

   if (screen->instance_info.have_EXT_debug_utils &&
      (zink_debug & ZINK_DEBUG_VALIDATION) && !create_debug(screen))
      debug_printf("ZINK: failed to setup debug utils\n");

   choose_pdev(screen, dev_major, dev_minor);
   if (screen->pdev == VK_NULL_HANDLE) {
      mesa_loge("ZINK: failed to choose pdev");
      goto fail;
   }
   screen->is_cpu = screen->info.props.deviceType == VK_PHYSICAL_DEVICE_TYPE_CPU;

   update_queue_props(screen);

   screen->have_X8_D24_UNORM_PACK32 = zink_is_depth_format_supported(screen,
                                              VK_FORMAT_X8_D24_UNORM_PACK32);
   screen->have_D24_UNORM_S8_UINT = zink_is_depth_format_supported(screen,
                                              VK_FORMAT_D24_UNORM_S8_UINT);
   screen->have_D32_SFLOAT_S8_UINT = zink_is_depth_format_supported(screen,
                                              VK_FORMAT_D32_SFLOAT_S8_UINT);

   if (!zink_get_physical_device_info(screen)) {
      debug_printf("ZINK: failed to detect features\n");
      goto fail;
   }

   setup_renderdoc(screen);
   if (screen->threaded_submit && !util_queue_init(&screen->flush_queue, "zfq", 8, 1, UTIL_QUEUE_INIT_RESIZE_IF_FULL, screen)) {
      mesa_loge("zink: Failed to create flush queue.\n");
      goto fail;
   }

   zink_internal_setup_moltenvk(screen);
   if (!screen->info.have_KHR_timeline_semaphore && !screen->info.feats12.timelineSemaphore) {
      mesa_loge("zink: KHR_timeline_semaphore is required");
      goto fail;
   }
   if (zink_debug & ZINK_DEBUG_DGC) {
      if (!screen->info.have_NV_device_generated_commands) {
         mesa_loge("zink: can't use DGC without NV_device_generated_commands");
         goto fail;
      }
   }

   if (zink_debug & ZINK_DEBUG_MEM) {
      simple_mtx_init(&screen->debug_mem_lock, mtx_plain);
      screen->debug_mem_sizes = _mesa_hash_table_create(screen, _mesa_hash_string, _mesa_key_string_equal);
   }

   init_driver_workarounds(screen);

   screen->dev = zink_create_logical_device(screen);
   if (!screen->dev)
      goto fail;

   vk_device_dispatch_table_load(&screen->vk.device,
                                 screen->vk_GetDeviceProcAddr,
                                 screen->dev);

   init_queue(screen);
   if (screen->info.driver_props.driverID == VK_DRIVER_ID_MESA_RADV ||
       screen->info.driver_props.driverID == VK_DRIVER_ID_AMD_OPEN_SOURCE ||
       screen->info.driver_props.driverID == VK_DRIVER_ID_AMD_PROPRIETARY)
      /* this has bad perf on AMD */
      screen->info.have_KHR_push_descriptor = false;

   zink_verify_device_extensions(screen);

   /* descriptor set indexing is determined by 'compact' descriptor mode:
    * by default, 6 sets are used to provide more granular updating
    * in compact mode, a maximum of 4 sets are used, with like-types combined
    */
   if ((zink_debug & ZINK_DEBUG_COMPACT) ||
       screen->info.props.limits.maxBoundDescriptorSets < ZINK_MAX_DESCRIPTOR_SETS) {
      screen->desc_set_id[ZINK_DESCRIPTOR_TYPE_UNIFORMS] = 0;
      screen->desc_set_id[ZINK_DESCRIPTOR_TYPE_UBO] = 1;
      screen->desc_set_id[ZINK_DESCRIPTOR_TYPE_SSBO] = 1;
      screen->desc_set_id[ZINK_DESCRIPTOR_TYPE_SAMPLER_VIEW] = 2;
      screen->desc_set_id[ZINK_DESCRIPTOR_TYPE_IMAGE] = 2;
      screen->desc_set_id[ZINK_DESCRIPTOR_BINDLESS] = 3;
      screen->compact_descriptors = true;
   } else {
      screen->desc_set_id[ZINK_DESCRIPTOR_TYPE_UNIFORMS] = 0;
      screen->desc_set_id[ZINK_DESCRIPTOR_TYPE_UBO] = 1;
      screen->desc_set_id[ZINK_DESCRIPTOR_TYPE_SAMPLER_VIEW] = 2;
      screen->desc_set_id[ZINK_DESCRIPTOR_TYPE_SSBO] = 3;
      screen->desc_set_id[ZINK_DESCRIPTOR_TYPE_IMAGE] = 4;
      screen->desc_set_id[ZINK_DESCRIPTOR_BINDLESS] = 5;
   }

   if (screen->info.have_EXT_calibrated_timestamps && !check_have_device_time(screen))
      goto fail;

   screen->have_triangle_fans = true;
#if defined(VK_KHR_PORTABILITY_SUBSET_EXTENSION_NAME)
   if (screen->info.have_KHR_portability_subset) {
      screen->have_triangle_fans = (VK_TRUE == screen->info.portability_subset_feats.triangleFans);
   }
#endif // VK_KHR_PORTABILITY_SUBSET_EXTENSION_NAME

   check_base_requirements(screen);
   util_live_shader_cache_init(&screen->shaders, zink_create_gfx_shader_state, zink_delete_shader_state);

   screen->base.get_name = zink_get_name;
   if (screen->instance_info.have_KHR_external_memory_capabilities) {
      screen->base.get_device_uuid = zink_get_device_uuid;
      screen->base.get_driver_uuid = zink_get_driver_uuid;
   }
   if (screen->info.have_KHR_external_memory_win32) {
      screen->base.get_device_luid = zink_get_device_luid;
      screen->base.get_device_node_mask = zink_get_device_node_mask;
   }
   screen->base.set_max_shader_compiler_threads = zink_set_max_shader_compiler_threads;
   screen->base.is_parallel_shader_compilation_finished = zink_is_parallel_shader_compilation_finished;
   screen->base.get_vendor = zink_get_vendor;
   screen->base.get_device_vendor = zink_get_device_vendor;
   screen->base.get_compute_param = zink_get_compute_param;
   screen->base.get_timestamp = zink_get_timestamp;
   screen->base.query_memory_info = zink_query_memory_info;
   screen->base.get_param = zink_get_param;
   screen->base.get_paramf = zink_get_paramf;
   screen->base.get_shader_param = zink_get_shader_param;
   screen->base.get_compiler_options = zink_get_compiler_options;
   screen->base.get_sample_pixel_grid = zink_get_sample_pixel_grid;
   screen->base.is_compute_copy_faster = zink_is_compute_copy_faster;
   screen->base.is_format_supported = zink_is_format_supported;
   screen->base.driver_thread_add_job = zink_driver_thread_add_job;
   if (screen->info.have_EXT_image_drm_format_modifier && screen->info.have_EXT_external_memory_dma_buf) {
      screen->base.query_dmabuf_modifiers = zink_query_dmabuf_modifiers;
      screen->base.is_dmabuf_modifier_supported = zink_is_dmabuf_modifier_supported;
      screen->base.get_dmabuf_modifier_planes = zink_get_dmabuf_modifier_planes;
   }
#if defined(_WIN32)
   if (screen->info.have_KHR_external_memory_win32)
      screen->base.create_fence_win32 = zink_create_fence_win32;
#endif
   screen->base.context_create = zink_context_create;
   screen->base.flush_frontbuffer = zink_flush_frontbuffer;
   screen->base.destroy = zink_destroy_screen;
   screen->base.finalize_nir = zink_shader_finalize;
   screen->base.get_disk_shader_cache = zink_get_disk_shader_cache;
   screen->base.get_sparse_texture_virtual_page_size = zink_get_sparse_texture_virtual_page_size;

   if (screen->info.have_EXT_sample_locations) {
      VkMultisamplePropertiesEXT prop;
      prop.sType = VK_STRUCTURE_TYPE_MULTISAMPLE_PROPERTIES_EXT;
      prop.pNext = NULL;
      for (unsigned i = 0; i < ARRAY_SIZE(screen->maxSampleLocationGridSize); i++) {
         if (screen->info.sample_locations_props.sampleLocationSampleCounts & (1 << i)) {
            VKSCR(GetPhysicalDeviceMultisamplePropertiesEXT)(screen->pdev, 1 << i, &prop);
            screen->maxSampleLocationGridSize[i] = prop.maxSampleLocationGridSize;
         }
      }
   }

   if (!zink_screen_resource_init(&screen->base))
      goto fail;
   if (!zink_bo_init(screen)) {
      mesa_loge("ZINK: failed to initialize suballocator");
      goto fail;
   }
   zink_screen_fence_init(&screen->base);

   zink_screen_init_compiler(screen);
   if (!disk_cache_init(screen)) {
      mesa_loge("ZINK: failed to initialize disk cache");
      goto fail;
   }
   if (!util_queue_init(&screen->cache_get_thread, "zcfq", 8, 4,
                        UTIL_QUEUE_INIT_RESIZE_IF_FULL, screen))
      goto fail;
   populate_format_props(screen);

   slab_create_parent(&screen->transfer_pool, sizeof(struct zink_transfer), 16);

   screen->driconf.inline_uniforms = debug_get_bool_option("ZINK_INLINE_UNIFORMS", screen->is_cpu) && !(zink_debug & ZINK_DEBUG_DGC);

   screen->total_video_mem = get_video_mem(screen);
   screen->clamp_video_mem = screen->total_video_mem * 0.8;
   if (!os_get_total_physical_memory(&screen->total_mem)) {
      mesa_loge("ZINK: failed to get total physical memory");
      goto fail;
   }

   if (!zink_screen_init_semaphore(screen)) {
      mesa_loge("zink: failed to create timeline semaphore");
      goto fail;
   }

   memset(&screen->heap_map, UINT8_MAX, sizeof(screen->heap_map));
   for (enum zink_heap i = 0; i < ZINK_HEAP_MAX; i++) {
      for (unsigned j = 0; j < screen->info.mem_props.memoryTypeCount; j++) {
         VkMemoryPropertyFlags domains = vk_domain_from_heap(i);
         if ((screen->info.mem_props.memoryTypes[j].propertyFlags & domains) == domains) {
            screen->heap_map[i][screen->heap_count[i]++] = j;
         }
      }
   }
   /* iterate again to check for missing heaps */
   for (enum zink_heap i = 0; i < ZINK_HEAP_MAX; i++) {
      /* not found: use compatible heap */
      if (screen->heap_map[i][0] == UINT8_MAX) {
         /* only cached mem has a failure case for now */
         assert(i == ZINK_HEAP_HOST_VISIBLE_COHERENT_CACHED || i == ZINK_HEAP_DEVICE_LOCAL_LAZY ||
                i == ZINK_HEAP_DEVICE_LOCAL_VISIBLE);
         if (i == ZINK_HEAP_HOST_VISIBLE_COHERENT_CACHED) {
            memcpy(screen->heap_map[i], screen->heap_map[ZINK_HEAP_HOST_VISIBLE_COHERENT], screen->heap_count[ZINK_HEAP_HOST_VISIBLE_COHERENT]);
            screen->heap_count[i] = screen->heap_count[ZINK_HEAP_HOST_VISIBLE_COHERENT];
         } else {
            memcpy(screen->heap_map[i], screen->heap_map[ZINK_HEAP_DEVICE_LOCAL], screen->heap_count[ZINK_HEAP_DEVICE_LOCAL]);
            screen->heap_count[i] = screen->heap_count[ZINK_HEAP_DEVICE_LOCAL];
         }
      }
   }
   {
      uint64_t biggest_vis_vram = 0;
      for (unsigned i = 0; i < screen->heap_count[ZINK_HEAP_DEVICE_LOCAL_VISIBLE]; i++)
         biggest_vis_vram = MAX2(biggest_vis_vram, screen->info.mem_props.memoryHeaps[screen->info.mem_props.memoryTypes[i].heapIndex].size);
      uint64_t biggest_vram = 0;
      for (unsigned i = 0; i < screen->heap_count[ZINK_HEAP_DEVICE_LOCAL]; i++)
         biggest_vram = MAX2(biggest_vis_vram, screen->info.mem_props.memoryHeaps[screen->info.mem_props.memoryTypes[i].heapIndex].size);
      /* determine if vis vram is roughly equal to total vram */
      if (biggest_vis_vram > biggest_vram * 0.9)
         screen->resizable_bar = true;
   }

   bool can_db = true;
   {
      if (!screen->info.have_EXT_descriptor_buffer) {
         if (zink_descriptor_mode == ZINK_DESCRIPTOR_MODE_DB) {
            mesa_loge("Cannot use db descriptor mode without EXT_descriptor_buffer");
            goto fail;
         }
         can_db = false;
      }
      if (!screen->resizable_bar) {
         if (zink_descriptor_mode == ZINK_DESCRIPTOR_MODE_DB) {
            mesa_loge("Cannot use db descriptor mode without resizable bar");
            goto fail;
         }
         can_db = false;
      }
      if (!screen->info.have_EXT_non_seamless_cube_map) {
         if (zink_descriptor_mode == ZINK_DESCRIPTOR_MODE_DB) {
            mesa_loge("Cannot use db descriptor mode without EXT_non_seamless_cube_map");
            goto fail;
         }
         can_db = false;
      }
      if (!screen->info.rb2_feats.nullDescriptor) {
         if (zink_descriptor_mode == ZINK_DESCRIPTOR_MODE_DB) {
            mesa_loge("Cannot use db descriptor mode without robustness2.nullDescriptor");
            goto fail;
         }
         can_db = false;
      }
      if (ZINK_FBFETCH_DESCRIPTOR_SIZE < screen->info.db_props.inputAttachmentDescriptorSize) {
         if (zink_descriptor_mode == ZINK_DESCRIPTOR_MODE_DB) {
            mesa_loge("Cannot use db descriptor mode with inputAttachmentDescriptorSize(%u) > %u", (unsigned)screen->info.db_props.inputAttachmentDescriptorSize, ZINK_FBFETCH_DESCRIPTOR_SIZE);
            goto fail;
         }
         mesa_logw("zink: bug detected: inputAttachmentDescriptorSize(%u) > %u", (unsigned)screen->info.db_props.inputAttachmentDescriptorSize, ZINK_FBFETCH_DESCRIPTOR_SIZE);
         can_db = false;
      }
      if (screen->compact_descriptors) {
         if (screen->info.db_props.maxDescriptorBufferBindings < 3) {
            if (zink_descriptor_mode == ZINK_DESCRIPTOR_MODE_DB) {
               mesa_loge("Cannot use db descriptor mode with compact descriptors with maxDescriptorBufferBindings < 3");
               goto fail;
            }
            can_db = false;
         }
      } else {
         if (screen->info.db_props.maxDescriptorBufferBindings < 5) {
            if (zink_descriptor_mode == ZINK_DESCRIPTOR_MODE_DB) {
               mesa_loge("Cannot use db descriptor mode with maxDescriptorBufferBindings < 5");
               goto fail;
            }
            can_db = false;
         }
      }
   }
   if (zink_descriptor_mode == ZINK_DESCRIPTOR_MODE_AUTO) {
      /* descriptor buffer is not performant with virt yet */
      if (screen->info.driver_props.driverID == VK_DRIVER_ID_MESA_VENUS)
         zink_descriptor_mode = ZINK_DESCRIPTOR_MODE_LAZY;
      else
         zink_descriptor_mode = can_db ? ZINK_DESCRIPTOR_MODE_DB : ZINK_DESCRIPTOR_MODE_LAZY;
   }
   if (zink_descriptor_mode == ZINK_DESCRIPTOR_MODE_DB) {
      const uint32_t sampler_size = MAX2(screen->info.db_props.combinedImageSamplerDescriptorSize, screen->info.db_props.robustUniformTexelBufferDescriptorSize);
      const uint32_t image_size = MAX2(screen->info.db_props.storageImageDescriptorSize, screen->info.db_props.robustStorageTexelBufferDescriptorSize);
      if (screen->compact_descriptors) {
         screen->db_size[ZINK_DESCRIPTOR_TYPE_UBO] = screen->info.db_props.robustUniformBufferDescriptorSize +
                                                     screen->info.db_props.robustStorageBufferDescriptorSize;
         screen->db_size[ZINK_DESCRIPTOR_TYPE_SAMPLER_VIEW] = sampler_size + image_size;
      } else {
         screen->db_size[ZINK_DESCRIPTOR_TYPE_UBO] = screen->info.db_props.robustUniformBufferDescriptorSize;
         screen->db_size[ZINK_DESCRIPTOR_TYPE_SAMPLER_VIEW] = sampler_size;
         screen->db_size[ZINK_DESCRIPTOR_TYPE_SSBO] = screen->info.db_props.robustStorageBufferDescriptorSize;
         screen->db_size[ZINK_DESCRIPTOR_TYPE_IMAGE] = image_size;
      }
      screen->db_size[ZINK_DESCRIPTOR_TYPE_UNIFORMS] = screen->info.db_props.robustUniformBufferDescriptorSize;
      screen->info.have_KHR_push_descriptor = false;
      screen->base_descriptor_size = MAX4(screen->db_size[0], screen->db_size[1], screen->db_size[2], screen->db_size[3]);
   }

   simple_mtx_init(&screen->dt_lock, mtx_plain);

   util_idalloc_mt_init_tc(&screen->buffer_ids);

   simple_mtx_init(&screen->semaphores_lock, mtx_plain);
   util_dynarray_init(&screen->semaphores, screen);

   util_vertex_state_cache_init(&screen->vertex_state_cache,
                                zink_create_vertex_state, zink_vertex_state_destroy);
   screen->base.create_vertex_state = zink_cache_create_vertex_state;
   screen->base.vertex_state_destroy = zink_cache_vertex_state_destroy;
   glsl_type_singleton_init_or_ref();

   zink_synchronization_init(screen);

   zink_init_screen_pipeline_libs(screen);

   if (!init_layouts(screen)) {
      mesa_loge("ZINK: failed to initialize layouts");
      goto fail;
   }

   if (!zink_descriptor_layouts_init(screen)) {
      mesa_loge("ZINK: failed to initialize descriptor layouts");
      goto fail;
   }

   simple_mtx_init(&screen->copy_context_lock, mtx_plain);

   init_optimal_keys(screen);

   screen->screen_id = p_atomic_inc_return(&num_screens);
   zink_tracing = screen->instance_info.have_EXT_debug_utils &&
                  (u_trace_is_enabled(U_TRACE_TYPE_PERFETTO) || u_trace_is_enabled(U_TRACE_TYPE_MARKERS));

   screen->frame_marker_emitted = zink_screen_debug_marker_begin(screen, "frame");

   return screen;

fail:
   if (screen->loader_lib)
      util_dl_close(screen->loader_lib);
   if (screen->threaded_submit)
      util_queue_destroy(&screen->flush_queue);

   ralloc_free(screen);
   return NULL;
}

struct pipe_screen *
zink_create_screen(struct sw_winsys *winsys, const struct pipe_screen_config *config)
{
   struct zink_screen *ret = zink_internal_create_screen(config, -1, -1);
   if (ret) {
      ret->winsys = winsys;
      ret->drm_fd = -1;
   }

   return &ret->base;
}

static inline int
zink_render_rdev(int fd, int64_t *dev_major, int64_t *dev_minor)
{
   int ret = 0;
   *dev_major = *dev_minor = -1;
#ifdef HAVE_LIBDRM
   struct stat stx;
   drmDevicePtr dev;

   if (fd == -1)
      return 0;

   if (drmGetDevice2(fd, 0, &dev))
      return -1;

   if(!(dev->available_nodes & (1 << DRM_NODE_RENDER))) {
      ret = -1;
      goto free_device;
   }

   if(stat(dev->nodes[DRM_NODE_RENDER], &stx)) {
      ret = -1;
      goto free_device;
   }

   *dev_major = major(stx.st_rdev);
   *dev_minor = minor(stx.st_rdev);

free_device:
   drmFreeDevice(&dev);
#endif //HAVE_LIBDRM

   return ret;
}

struct pipe_screen *
zink_drm_create_screen(int fd, const struct pipe_screen_config *config)
{
   int64_t dev_major, dev_minor;
   struct zink_screen *ret;

   if (zink_render_rdev(fd, &dev_major, &dev_minor))
      return NULL;

   ret = zink_internal_create_screen(config, dev_major, dev_minor);

   if (ret)
      ret->drm_fd = os_dupfd_cloexec(fd);
   if (ret && !ret->info.have_KHR_external_memory_fd) {
      debug_printf("ZINK: KHR_external_memory_fd required!\n");
      zink_destroy_screen(&ret->base);
      return NULL;
   }

   return &ret->base;
}

void zink_stub_function_not_loaded()
{
   /* this will be used by the zink_verify_*_extensions() functions on a
    * release build
    */
   mesa_loge("ZINK: a Vulkan function was called without being loaded");
   abort();
}

bool
zink_screen_debug_marker_begin(struct zink_screen *screen, const char *fmt, ...)
{
   if (!zink_tracing)
      return false;

   char *name;
   va_list va;
   va_start(va, fmt);
   int ret = vasprintf(&name, fmt, va);
   va_end(va);

   if (ret == -1)
      return false;

   VkDebugUtilsLabelEXT info = { 0 };
   info.sType = VK_STRUCTURE_TYPE_DEBUG_UTILS_LABEL_EXT;
   info.pLabelName = name;

   VKSCR(QueueBeginDebugUtilsLabelEXT)(screen->queue, &info);

   free(name);
   return true;
}

void
zink_screen_debug_marker_end(struct zink_screen *screen, bool emitted)
{
   if (emitted)
      VKSCR(QueueEndDebugUtilsLabelEXT)(screen->queue);
}<|MERGE_RESOLUTION|>--- conflicted
+++ resolved
@@ -50,18 +50,16 @@
 
 #include "util/u_cpu_detect.h"
 
-<<<<<<< HEAD
 #include "frontend/sw_winsys.h"
 
 extern struct pipe_context* zink_xlib_context;
-=======
+
 #ifdef HAVE_LIBDRM
 #include <xf86drm.h>
 #include <fcntl.h>
 #include <sys/stat.h>
 #include <sys/sysmacros.h>
 #endif
->>>>>>> 011f0b0d
 
 static int num_screens = 0;
 bool zink_tracing = false;
