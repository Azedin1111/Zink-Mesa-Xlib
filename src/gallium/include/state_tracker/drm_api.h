
#ifndef _DRM_API_H_
#define _DRM_API_H_

#include "pipe/p_compiler.h"

struct pipe_screen;
struct pipe_winsys;
struct pipe_buffer;
struct pipe_context;
struct pipe_video_context;
struct pipe_texture;

enum drm_create_screen_mode {
	DRM_CREATE_NORMAL = 0,
	DRM_CREATE_DRI1,
	DRM_CREATE_DRIVER = 1024,
	DRM_CREATE_MAX
};

/**
 * Modes other than DRM_CREATE_NORMAL derive from this struct.
 */
/*@{*/
struct drm_create_screen_arg {
	enum drm_create_screen_mode mode;
};
/*@}*/

struct drm_api
{
        const char *name;

	/**
	 * Kernel driver name, as accepted by drmOpenByName.
	 */
	const char *driver_name;

	/**
	 * Special buffer functions
	 */
	/*@{*/
	struct pipe_screen*  (*create_screen)(struct drm_api *api, int drm_fd,
	                                      struct drm_create_screen_arg *arg);
<<<<<<< HEAD
	struct pipe_context* (*create_context)(struct drm_api *api,
	                                       struct pipe_screen *screen);
        struct pipe_video_context* (*create_video_context)(struct drm_api *api,
                                                           struct pipe_screen *screen,
                                                           enum pipe_video_profile profile,
                                                           enum pipe_video_chroma_format chroma_format,
                                                           unsigned width, unsigned height);
=======
>>>>>>> 45df4bad
	/*@}*/

	/**
	 * Special buffer functions
	 */
	/*@{*/
	struct pipe_texture*
	    (*texture_from_shared_handle)(struct drm_api *api,
	                                  struct pipe_screen *screen,
	                                  struct pipe_texture *templ,
	                                  const char *name,
	                                  unsigned stride,
	                                  unsigned handle);
	boolean (*shared_handle_from_texture)(struct drm_api *api,
	                                      struct pipe_screen *screen,
	                                      struct pipe_texture *texture,
	                                      unsigned *stride,
	                                      unsigned *handle);
	boolean (*local_handle_from_texture)(struct drm_api *api,
	                                     struct pipe_screen *screen,
	                                     struct pipe_texture *texture,
	                                     unsigned *stride,
	                                     unsigned *handle);
	/*@}*/

	void (*destroy)(struct drm_api *api);
};

extern struct drm_api * drm_api_create(void);

#endif<|MERGE_RESOLUTION|>--- conflicted
+++ resolved
@@ -42,16 +42,6 @@
 	/*@{*/
 	struct pipe_screen*  (*create_screen)(struct drm_api *api, int drm_fd,
 	                                      struct drm_create_screen_arg *arg);
-<<<<<<< HEAD
-	struct pipe_context* (*create_context)(struct drm_api *api,
-	                                       struct pipe_screen *screen);
-        struct pipe_video_context* (*create_video_context)(struct drm_api *api,
-                                                           struct pipe_screen *screen,
-                                                           enum pipe_video_profile profile,
-                                                           enum pipe_video_chroma_format chroma_format,
-                                                           unsigned width, unsigned height);
-=======
->>>>>>> 45df4bad
 	/*@}*/
 
 	/**
