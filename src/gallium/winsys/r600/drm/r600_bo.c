--- conflicted
+++ resolved
@@ -86,33 +86,6 @@
 		r600_bomgr_bo_init(radeon->bomgr, bo);
 	}
 
-<<<<<<< HEAD
-	/* Staging resources particpate in transfers and blits only
-	 * and are used for uploads and downloads from regular
-	 * resources.  We generate them internally for some transfers.
-	 */
-	switch (usage) {
-        case PIPE_USAGE_DEFAULT:
-		bo->domains = RADEON_GEM_DOMAIN_CPU |
-				RADEON_GEM_DOMAIN_GTT |
-				RADEON_GEM_DOMAIN_VRAM;
-                break;
-
-        case PIPE_USAGE_DYNAMIC:
-        case PIPE_USAGE_STREAM:
-        case PIPE_USAGE_STAGING:
-		bo->domains = RADEON_GEM_DOMAIN_CPU |
-                                RADEON_GEM_DOMAIN_GTT;
-		break;
-
-        case PIPE_USAGE_STATIC:
-        case PIPE_USAGE_IMMUTABLE:
-		bo->domains = RADEON_GEM_DOMAIN_VRAM;
-		break;
-        }
-
-=======
->>>>>>> 424b1210
 	pipe_reference_init(&bo->reference, 1);
 	return bo;
 }
