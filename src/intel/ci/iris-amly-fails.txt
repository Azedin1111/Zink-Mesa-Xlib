--- conflicted
+++ resolved
@@ -1,17 +1,3 @@
-<<<<<<< HEAD
-# EGL_BAD_DISPLAY is generated if display is not an EGL display connection
-# eglCreatePixmapSurface(0, 0x0000000000000000, 0x0000000000000000, { EGL_NONE });
-# // 0x0000000000000000 returned
-# eglCreatePixmapSurface(0xffffffffffffffff, 0x0000000000000000, 0x0000000000000000, { EGL_NONE });
-# // 0x0000000000000000 returned
-# EGL_BAD_CONFIG or EGL_BAD_PARAMETER is generated if config is not an EGL frame buffer configuration or if the PixmapSurface call is not supported
-# eglCreatePixmapSurface(0x5599c86d4b90, 0xffffffffffffffff, 0x0000000000000000, { EGL_NONE });
-# // 0x0000000000000000 returned
-# // ERROR expected: EGL_BAD_CONFIG or EGL_BAD_PARAMETER, Got: EGL_BAD_NATIVE_PIXMAP
-wayland-dEQP-EGL.functional.negative_api.create_pixmap_surface,Fail
-
-=======
->>>>>>> af1bc7f4
 # [...]
 # Image comparison failed: reference = -0.000488281, expected = 0:0:0:0, result = 0:0:0:3
 # Image comparison failed: reference = 0, expected = 0:0:0:0, result = 0:0:0:3
