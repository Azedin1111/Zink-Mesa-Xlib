# Copyright © 2017-2019 Intel Corporation

# Permission is hereby granted, free of charge, to any person obtaining a copy
# of this software and associated documentation files (the "Software"), to deal
# in the Software without restriction, including without limitation the rights
# to use, copy, modify, merge, publish, distribute, sublicense, and/or sell
# copies of the Software, and to permit persons to whom the Software is
# furnished to do so, subject to the following conditions:

# The above copyright notice and this permission notice shall be included in
# all copies or substantial portions of the Software.

# THE SOFTWARE IS PROVIDED "AS IS", WITHOUT WARRANTY OF ANY KIND, EXPRESS OR
# IMPLIED, INCLUDING BUT NOT LIMITED TO THE WARRANTIES OF MERCHANTABILITY,
# FITNESS FOR A PARTICULAR PURPOSE AND NONINFRINGEMENT. IN NO EVENT SHALL THE
# AUTHORS OR COPYRIGHT HOLDERS BE LIABLE FOR ANY CLAIM, DAMAGES OR OTHER
# LIABILITY, WHETHER IN AN ACTION OF CONTRACT, TORT OR OTHERWISE, ARISING FROM,
# OUT OF OR IN CONNECTION WITH THE SOFTWARE OR THE USE OR OTHER DEALINGS IN THE
# SOFTWARE.

subdir('shaders')

inc_anv = include_directories('.')

anv_flags = [
  no_override_init_args,
  sse2_args,
]

anv_cpp_flags = []

anv_entrypoints = custom_target(
  'anv_entrypoints',
  input : [vk_entrypoints_gen, vk_api_xml],
  output : ['anv_entrypoints.h', 'anv_entrypoints.c'],
  command : [
    prog_python, '@INPUT0@', '--xml', '@INPUT1@', '--proto', '--weak',
    '--out-h', '@OUTPUT0@', '--out-c', '@OUTPUT1@', '--prefix', 'anv',
    '--device-prefix', 'gfx9',
    '--device-prefix', 'gfx11',
    '--device-prefix', 'gfx12',
    '--device-prefix', 'gfx125',
    '--device-prefix', 'doom64',
    '--device-prefix', 'hitman3'
  ],
  depend_files : vk_entrypoints_gen_depend_files,
)

idep_anv_headers = declare_dependency(
  sources : [anv_entrypoints[0]],
  include_directories : inc_anv,
)

if with_intel_vk_rt
  subdir('grl')
  optional_libgrl = [libgrl]
  anv_flags += '-DANV_SUPPORT_RT=1'
else
  idep_grl = null_dep
  optional_libgrl = []
  anv_flags += '-DANV_SUPPORT_RT=0'
endif

intel_icd = custom_target(
  'intel_icd',
  input : [vk_icd_gen, vk_api_xml],
  output : 'intel_icd.@0@.json'.format(host_machine.cpu()),
  command : [
    prog_python, '@INPUT0@',
    '--api-version', '1.3', '--xml', '@INPUT1@',
    '--lib-path', join_paths(get_option('prefix'), get_option('libdir'),
                             'libvulkan_intel.so'),
    '--out', '@OUTPUT@',
  ],
  build_by_default : true,
  install_dir : with_vulkan_icd_dir,
  install : true,
)

_dev_icdname = 'intel_devenv_icd.@0@.json'.format(host_machine.cpu())
_dev_icd = custom_target(
  'intel_devenv_icd',
  input : [vk_icd_gen, vk_api_xml],
  output : _dev_icdname,
  command : [
    prog_python, '@INPUT0@',
    '--api-version', '1.3', '--xml', '@INPUT1@',
    '--lib-path', meson.current_build_dir() / 'libvulkan_intel.so',
    '--out', '@OUTPUT@',
  ],
  build_by_default : true,
)

devenv.append('VK_ICD_FILENAMES', _dev_icd.full_path())

libanv_per_hw_ver_libs = []
anv_per_hw_ver_files = files(
  'genX_blorp_exec.c',
  'genX_cmd_buffer.c',
  'genX_gpu_memcpy.c',
  'genX_pipeline.c',
  'genX_query.c',
  'genX_state.c',
  'genX_video.c',
)
if with_intel_vk_rt
  anv_per_hw_ver_files += files('genX_acceleration_structure.c',)
endif

foreach g : [['90', ['gfx8_cmd_buffer.c']],
             ['110', ['gfx8_cmd_buffer.c']],
             ['120', ['gfx8_cmd_buffer.c']],
             ['125', ['gfx8_cmd_buffer.c']]]
  _gfx_ver = g[0]
  libanv_per_hw_ver_libs += static_library(
    'anv_per_hw_ver@0@'.format(_gfx_ver),
    [anv_per_hw_ver_files, g[1], anv_entrypoints[0], generated_draws_spvs, ],
    include_directories : [
      inc_include, inc_src, inc_mapi, inc_mesa, inc_gallium, inc_compiler, inc_intel,
    ],
    c_args : anv_flags + ['-DGFX_VERx10=@0@'.format(_gfx_ver)],
    gnu_symbol_visibility : 'hidden',
    dependencies : [
      dep_libdrm, dep_valgrind, idep_nir_headers, idep_genxml,
      idep_vulkan_util_headers, idep_vulkan_wsi_headers,
      idep_vulkan_runtime_headers, idep_intel_driver_ds_headers,
      idep_grl,
    ],
  )
endforeach

libanv_files = files(
  'i915/anv_batch_chain.c',
  'i915/anv_batch_chain.h',
  'i915/anv_device.c',
  'i915/anv_device.h',
  'i915/anv_kmd_backend.c',
  'layers/anv_doom64.c',
  'layers/anv_hitman3.c',
<<<<<<< HEAD
  'xe/anv_kmd_backend.c',
  'xe/anv_device.c',
  'xe/anv_device.h',
=======
  'xe/anv_batch_chain.c',
  'xe/anv_batch_chain.h',
  'xe/anv_kmd_backend.c',
  'xe/anv_device.c',
  'xe/anv_device.h',
  'xe/anv_queue.c',
  'xe/anv_queue.h',
>>>>>>> af1bc7f4
  'anv_allocator.c',
  'anv_android.h',
  'anv_batch_chain.c',
  'anv_blorp.c',
  'anv_bo_sync.c',
  'anv_cmd_buffer.c',
  'anv_descriptor_set.c',
  'anv_device.c',
  'anv_formats.c',
  'anv_generated_indirect_draws.c',
  'anv_genX.h',
  'anv_image.c',
  'anv_kmd_backend.c',
  'anv_kmd_backend.h',
  'anv_measure.c',
  'anv_measure.h',
  'anv_nir.h',
  'anv_nir_apply_pipeline_layout.c',
  'anv_nir_compute_push_layout.c',
  'anv_nir_lower_multiview.c',
  'anv_nir_lower_ubo_loads.c',
  'anv_nir_push_descriptor_analysis.c',
  'anv_perf.c',
  'anv_pipeline.c',
  'anv_pipeline_cache.c',
  'anv_private.h',
  'anv_queue.c',
  'anv_util.c',
  'anv_utrace.c',
  'anv_video.c',
  'anv_wsi.c',
)

anv_deps = [
  dep_libdrm,
  dep_valgrind,
  idep_genxml,
  idep_nir_headers,
  idep_vulkan_util_headers,
  idep_vulkan_runtime_headers,
  idep_vulkan_wsi_headers,
]

if with_platform_x11
  anv_deps += dep_xcb_dri3
endif

if with_platform_wayland
  anv_deps += dep_wayland_client
endif

if with_xlib_lease
  anv_deps += [dep_xlib_xrandr]
endif

if with_platform_android
  libanv_files += files('anv_android.c')
else
  libanv_files += files('anv_android_stubs.c')
endif

anv_deps += idep_intel_driver_ds_headers

libanv_common = static_library(
  'anv_common',
  [
    libanv_files, anv_entrypoints, sha1_h,
    gen_xml_pack, float64_spv_h,
    generated_draws_spvs,
  ],
  include_directories : [
    inc_include, inc_src, inc_mapi, inc_mesa, inc_gallium, inc_intel, inc_compiler,
    inc_util,
  ],
  c_args : anv_flags,
  cpp_args : anv_cpp_flags,
  gnu_symbol_visibility : 'hidden',
  dependencies : anv_deps
)

libvulkan_intel = shared_library(
  'vulkan_intel',
  [files('anv_gem.c'), anv_entrypoints[0]],
  include_directories : [
    inc_include, inc_src, inc_mapi, inc_mesa, inc_gallium, inc_intel, inc_compiler,
  ],
  link_whole : [libanv_common, libanv_per_hw_ver_libs] + optional_libgrl,
  link_with : [
    libintel_compiler, libisl, libblorp, libintel_perf,
  ],
  dependencies : [
    dep_thread, dep_dl, dep_m, anv_deps, idep_libintel_common,
    idep_nir, idep_genxml, idep_vulkan_util, idep_vulkan_wsi,
    idep_vulkan_runtime, idep_mesautil, idep_xmlconfig,
    idep_intel_driver_ds, idep_intel_dev,
  ],
  c_args : anv_flags,
  gnu_symbol_visibility : 'hidden',
  link_args : [vulkan_icd_link_args, ld_args_build_id, ld_args_bsymbolic, ld_args_gc_sections],
  link_depends : vulkan_icd_link_depends,
  install : true,
)

if with_symbols_check
  test(
    'anv symbols check',
    symbols_check,
    args : [
      '--lib', libvulkan_intel,
      '--symbols-file', vulkan_icd_symbols,
      symbols_check_args,
    ],
    suite : ['intel'],
  )
endif

if with_tests
  libvulkan_intel_test = static_library(
    'vulkan_intel_test',
    [files('anv_gem_stubs.c'), anv_entrypoints[0]],
    include_directories : [
      inc_include, inc_src, inc_mapi, inc_mesa, inc_gallium, inc_intel, inc_compiler,
    ],
    link_whole : libanv_common,
    link_with : [
      libanv_per_hw_ver_libs, libintel_compiler, libintel_common,
      libisl, libblorp, libintel_perf,
    ] + optional_libgrl,
    dependencies : [
      dep_thread, dep_dl, dep_m, anv_deps,
      idep_nir, idep_vulkan_util, idep_vulkan_wsi, idep_vulkan_runtime,
      idep_mesautil, idep_intel_dev,
    ],
    c_args : anv_flags,
    gnu_symbol_visibility : 'hidden',
  )

  foreach t : ['block_pool_no_free', 'block_pool_grow_first',
               'state_pool_no_free', 'state_pool_free_list_only',
               'state_pool', 'state_pool_padding']
    test(
      'anv_@0@'.format(t),
      executable(
        t,
        ['tests/@0@.c'.format(t), anv_entrypoints[0]],
        c_args : [ sse2_args ],
        link_with : libvulkan_intel_test,
        dependencies : [
          dep_libdrm, dep_thread, dep_m, dep_valgrind,
          idep_vulkan_util, idep_vulkan_wsi_headers,
          idep_vulkan_runtime, idep_intel_driver_ds, idep_intel_dev,
        ],
        include_directories : [
          inc_include, inc_src, inc_mapi, inc_mesa, inc_gallium, inc_intel, inc_compiler,
        ],
      ),
      suite : ['intel'],
    )
  endforeach
endif<|MERGE_RESOLUTION|>--- conflicted
+++ resolved
@@ -137,11 +137,6 @@
   'i915/anv_kmd_backend.c',
   'layers/anv_doom64.c',
   'layers/anv_hitman3.c',
-<<<<<<< HEAD
-  'xe/anv_kmd_backend.c',
-  'xe/anv_device.c',
-  'xe/anv_device.h',
-=======
   'xe/anv_batch_chain.c',
   'xe/anv_batch_chain.h',
   'xe/anv_kmd_backend.c',
@@ -149,7 +144,6 @@
   'xe/anv_device.h',
   'xe/anv_queue.c',
   'xe/anv_queue.h',
->>>>>>> af1bc7f4
   'anv_allocator.c',
   'anv_android.h',
   'anv_batch_chain.c',
