--- conflicted
+++ resolved
@@ -194,15 +194,9 @@
 
    /* 16..31 */
    if (ctx->VertexProgram._Current) {
-<<<<<<< HEAD
-      for (i = VERT_ATTRIB_GENERIC0; i < VERT_ATTRIB_MAX; i++) {
+      for (i = 0; i < Elements(arrayObj->VertexAttrib); i++) {
          if (arrayObj->VertexAttrib[i].Enabled) {
-            min = update_min(min, &arrayObj->VertexAttrib[i]);
-=======
-      for (i = 0; i < Elements(ctx->Array.ArrayObj->VertexAttrib); i++) {
-         if (ctx->Array.ArrayObj->VertexAttrib[i].Enabled) {
-            min = MIN2(min, ctx->Array.ArrayObj->VertexAttrib[i]._MaxElement);
->>>>>>> 1045481d
+            min = MIN2(min, arrayObj->VertexAttrib[i]._MaxElement);
          }
       }
    }
