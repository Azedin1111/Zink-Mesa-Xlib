--- conflicted
+++ resolved
@@ -60,15 +60,7 @@
 
    /* Initialize tnl state.
     */
-<<<<<<< HEAD
-   _tnl_save_init( ctx );
-   _tnl_array_init( ctx );
-   _tnl_vtx_init( ctx );
-
    if (ctx->VertexProgram._MaintainTnlProgram) {
-=======
-   if (ctx->_MaintainTnlProgram) {
->>>>>>> a4b344ba
       _tnl_ProgramCacheInit( ctx );
       _tnl_install_pipeline( ctx, _tnl_vp_pipeline );
    } else {
