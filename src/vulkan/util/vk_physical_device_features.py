--- conflicted
+++ resolved
@@ -24,10 +24,7 @@
 
 import argparse
 from collections import OrderedDict
-<<<<<<< HEAD
-=======
 from dataclasses import dataclass
->>>>>>> af1bc7f4
 import os
 import sys
 import typing
@@ -37,14 +34,11 @@
 from mako.template import Template
 from vk_extensions import get_all_required, filter_api
 
-<<<<<<< HEAD
-=======
 def str_removeprefix(s, prefix):
     if s.startswith(prefix):
         return s[len(prefix):]
     return s
 
->>>>>>> af1bc7f4
 RENAMED_FEATURES = {
     # See https://gitlab.freedesktop.org/mesa/mesa/-/merge_requests/17272#note_1446477 for details
     ('BufferDeviceAddressFeaturesEXT', 'bufferDeviceAddressCaptureReplay'): 'bufferDeviceAddressCaptureReplayEXT',
@@ -123,14 +117,6 @@
             RENAMED_FEATURES[rename] = flag
 
 def get_renamed_feature(c_type, feature):
-<<<<<<< HEAD
-    return RENAMED_FEATURES.get((c_type.removeprefix('VkPhysicalDevice'), feature), feature)
-
-class FeatureStruct(typing.NamedTuple):
-    c_type: str
-    s_type: str
-    features: list[str]
-=======
     return RENAMED_FEATURES.get((str_removeprefix(c_type, 'VkPhysicalDevice'), feature), feature)
 
 @dataclass
@@ -138,7 +124,6 @@
     c_type: str
     s_type: str
     features: typing.List[str]
->>>>>>> af1bc7f4
 
 TEMPLATE_C = Template(COPYRIGHT + """
 /* This file generated from ${filename}, don't edit directly. */
@@ -429,21 +414,12 @@
             if renamed_flag not in features:
                 features[renamed_flag] = f.c_type
             else:
-<<<<<<< HEAD
-                a = features[renamed_flag].removeprefix('VkPhysicalDevice')
-                b = f.c_type.removeprefix('VkPhysicalDevice')
-                if (a, flag) not in RENAMED_FEATURES or (b, flag) not in RENAMED_FEATURES:
-                    diagnostics.append(f'{a} and {b} both define {flag}')
-
-            unused_renames.pop((f.c_type.removeprefix('VkPhysicalDevice'), flag), None)
-=======
                 a = str_removeprefix(features[renamed_flag], 'VkPhysicalDevice')
                 b = str_removeprefix(f.c_type, 'VkPhysicalDevice')
                 if (a, flag) not in RENAMED_FEATURES or (b, flag) not in RENAMED_FEATURES:
                     diagnostics.append(f'{a} and {b} both define {flag}')
 
             unused_renames.pop((str_removeprefix(f.c_type, 'VkPhysicalDevice'), flag), None)
->>>>>>> af1bc7f4
 
     for rename in unused_renames:
         diagnostics.append(f'unused rename {rename}')
